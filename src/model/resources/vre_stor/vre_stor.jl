@doc raw"""
	vre_stor!(EP::AbstractModel, inputs::Dict, setup::Dict)

This module enables the modeling of 1) co-located VRE and energy storage technologies, 
and 2) optimized interconnection sizing for VREs. Utility-scale solar PV and/or wind VRE technologies 
can be modeled at the same site with or without storage technologies. Storage resources 
can be charged/discharged behind the meter through the inverter (DC) and through AC charging/discharging 
capabilities. Each resource can be configured to have any combination of the following components: 
solar PV, wind, DC discharging/charging storage, and AC discharging/charging storage resources. For 
storage resources, both long duration energy storage and short-duration energy storage can be modeled, 
via asymmetric or symmetric charging and discharging options. Each resource connects 
to the grid via a grid connection component, which is the only required decision variable 
that each resource must have. If the configured resource has either solar PV and/or DC discharging/charging 
storage capabilities, an inverter decision variable is also created. The full module with the decision 
variables and interactions can be found below. 

![Configurable Co-located VRE and Storage Module Interactions and Decision Variables](../../assets/vre_stor_module.png)
*Figure. Configurable Co-located VRE and Storage Module Interactions and Decision Variables*

This module is split such that functions are called for each configurable component of a co-located resource: 
    ```inverter_vre_stor()```, ```solar_vre_stor!()```, ```wind_vre_stor!()```, ```stor_vre_stor!()```, ```lds_vre_stor!()```, 
    and ```investment_charge_vre_stor!()```. The function ```vre_stor!()``` specifically ensures 
    that all necessary functions are called to activate the appropriate constraints, creates constraints that apply to 
    multiple components (i.e. inverter and grid connection balances and maximums), and activates all of the policies 
    that have been created (minimum capacity requirements, maximum capacity requirements, capacity reserve margins, operating reserves, and
    energy share requirements can all be turned on for this module). Note that not all of these variables are indexed by each co-located VRE and storage resource (for example, some co-located resources 
    may only have a solar PV component and battery technology or just a wind component). Thus, the function ```vre_stor!()``` 
    ensures indexing issues do not arise across the various potential configurations of co-located VRE and storage 
    module but showcases all constraints as if each decision variable (that may be only applicable to certain components) 
    is indexed by each $y \in \mathcal{VS}$ for readability. 

The first constraint is created with the function ```vre_stor!()``` and exists for all resources, 
    regardless of the VRE and storage components that each resource contains and regardless of the policies 
    invoked for the module. This constraint represents the energy balance, ensuring net DC power (discharge 
    of battery, PV generation, and charge of battery) and net AC power (discharge of battery, wind generation, 
    and charge of battery) are equal to the technology's total discharging to and charging from the grid:

```math
\begin{aligned}
    & \Theta_{y,z,t} - \Pi_{y,z,t} = \Theta_{y,z,t}^{wind} + \Theta_{y,z,t}^{ac} - \Pi_{y,z,t}^{ac} + \eta^{inverter}_{y,z} \times (\Theta_{y,z,t}^{pv} + \Theta_{y,z,t}^{dc}) - \frac{\Pi^{dc}_{y,z,t}}{\eta^{inverter}_{y,z}} \\
    & \forall y \in \mathcal{VS}, \forall z \in \mathcal{Z}, \forall t \in \mathcal{T}
\end{aligned}
```

The second constraint is also created with the function ```vre_stor!()``` and exists for all resources, 
    regardless of the VRE and storage components that each resource contains. However, this constraint changes 
    when either or both capacity reserve margins and operating reserves are activated. The following constraint 
    enforces that the maximum grid exports and imports must be less than the grid connection capacity (without any policies):

```math
\begin{aligned}
    & \Theta_{y,z,t} + \Pi_{y,z,t} \leq \Delta^{total}_{y,z} & \quad \forall y \in \mathcal{VS}, \forall z \in \mathcal{Z}, \forall t \in \mathcal{T}
\end{aligned}
```

The second constraint with only capacity reserve margins activated is:
```math
\begin{aligned}
    & \Theta_{y,z,t} + \Pi_{y,z,t} + \Theta^{CRM,ac}_{y,z,t} + \Pi^{CRM,ac}_{y,z,t} + \eta^{inverter}_{y,z} \times \Theta^{CRM,dc}_{y,z,t} + \frac{\Pi^{CRM,dc}_{y,z,t}}{\eta^{inverter}_{y,z}} \\
    & \leq \Delta^{total}_{y,z} \quad \forall y \in \mathcal{VS}, \forall z \in \mathcal{Z}, \forall t \in \mathcal{T}
\end{aligned}
```
The second constraint with only operating reserves activated is:
```math
\begin{aligned}
    & \Theta_{y,z,t} + \Pi_{y,z,t} + f^{ac,dis}_{y,z,t} + r^{ac,dis}_{y,z,t} + f^{ac,cha}_{y,z,t} + f^{wind}_{y,z,t} + r^{wind}_{y,z,t} \\
    & + \eta^{inverter}_{y,z} \times (f^{pv}_{y,z,t} + r^{pv}_{y,z,t} + f^{dc,dis}_{y,z,t} + r^{dc,dis}_{y,z,t}) + \frac{f^{dc,cha}_{y,z,t}}{\eta^{inverter}_{y,z}} \leq \Delta^{total}_{y,z} \quad \forall y \in \mathcal{VS}, \forall z \in \mathcal{Z}, \forall t \in \mathcal{T}
\end{aligned}
```
The second constraint with both capacity reserve margins and operating reserves activated is:
```math
\begin{aligned}
    & \Theta_{y,z,t} + \Pi_{y,z,t} + \Theta^{CRM,ac}_{y,z,t} + \Pi^{CRM,ac}_{y,z,t} + f^{ac,dis}_{y,z,t} + r^{ac,dis}_{y,z,t} + f^{ac,cha}_{y,z,t} + f^{wind}_{y,z,t} + r^{wind}_{y,z,t} \\
    & + \eta^{inverter}_{y,z} \times (\Theta^{CRM,dc}_{y,z,t} + f^{pv}_{y,z,t} + r^{pv}_{y,z,t} + f^{dc,dis}_{y,z,t} + r^{dc,dis}_{y,z,t}) + \frac{\Pi^{CRM,dc}_{y,z,t} + f^{dc,cha}_{y,z,t}}{\eta^{inverter}_{y,z}}  \\
    & \leq \Delta^{total}_{y,z} \quad \forall y \in \mathcal{VS}, \forall z \in \mathcal{Z}, \forall t \in \mathcal{T}
\end{aligned}
```

The rest of the constraints are dependent upon specific configurable components within the module and are listed below.
"""
<<<<<<< HEAD
function vre_stor!(EP::Model, inputs::Dict, setup::Dict)
    @debug "VRE-Storage Module"
=======
function vre_stor!(EP::AbstractModel, inputs::Dict, setup::Dict)
    println("VRE-Storage Module")
>>>>>>> 2fedcee5

    ### LOAD DATA ###

    # Load generators dataframe, sets, and time periods
    gen = inputs["RESOURCES"]

    T = inputs["T"]                                                 # Number of time steps (hours)
    Z = inputs["Z"]                                                 # Number of zones

    # Load VRE-storage inputs
    VRE_STOR = inputs["VRE_STOR"]                                 # Set of VRE-STOR generators (indices)
    gen_VRE_STOR = gen.VreStorage                                   # Set of VRE-STOR generators (objects)
    SOLAR = inputs["VS_SOLAR"]                                      # Set of VRE-STOR generators with solar-component
    DC = inputs["VS_DC"]                                            # Set of VRE-STOR generators with inverter-component
    WIND = inputs["VS_WIND"]                                        # Set of VRE-STOR generators with wind-component
    STOR = inputs["VS_STOR"]                                        # Set of VRE-STOR generators with storage-component
    ELEC = inputs["VS_ELEC"]                                        # Set of VRE-STOR generators with electrolyzer-component
    NEW_CAP = intersect(VRE_STOR, inputs["NEW_CAP"])                # Set of VRE-STOR generators eligible for new buildout

    # Policy flags
    EnergyShareRequirement = setup["EnergyShareRequirement"]
    CapacityReserveMargin = setup["CapacityReserveMargin"]
    MinCapReq = setup["MinCapReq"]
    MaxCapReq = setup["MaxCapReq"]
    IncludeLossesInESR = setup["IncludeLossesInESR"]
    OperationalReserves = setup["OperationalReserves"]

    by_rid(rid, sym) = by_rid_res(rid, sym, gen_VRE_STOR)

    ### VARIABLES ARE DEFINED IN RESPECTIVE MODULES ###

    ### EXPRESSIONS ###

    ## 1. Objective Function Expressions ##

    # Separate grid costs
    @expression(EP, eCGrid[y in VRE_STOR],
        if y in NEW_CAP # Resources eligible for new capacity
            inv_cost_per_mwyr(gen[y]) * EP[:vCAP][y] +
            fixed_om_cost_per_mwyr(gen[y]) * EP[:eTotalCap][y]
        else
            fixed_om_cost_per_mwyr(gen[y]) * EP[:eTotalCap][y]
        end)
    @expression(EP, eTotalCGrid, sum(eCGrid[y] for y in VRE_STOR))

    ## 2. Power Balance Expressions ##

    # Note: The subtraction of the charging component can be found in STOR function
    @expression(EP, ePowerBalance_VRE_STOR[t = 1:T, z = 1:Z], JuMP.AffExpr())
    for t in 1:T, z in 1:Z
        if !isempty(resources_in_zone_by_rid(gen_VRE_STOR, z))
            ePowerBalance_VRE_STOR[t, z] += sum(EP[:vP][y, t]
            for y in resources_in_zone_by_rid(gen_VRE_STOR,
                z))
        end
    end

    ## 3. Module Expressions ##

    # Inverter AC Balance
    @expression(EP, eInvACBalance[y in VRE_STOR, t = 1:T], JuMP.AffExpr())

    # Grid Exports
    @expression(EP, eGridExport[y in VRE_STOR, t = 1:T], JuMP.AffExpr())

    ### COMPONENT MODULE CONSTRAINTS ###

    # Activate inverter module constraints
    if !isempty(DC)
        inverter_vre_stor!(EP, inputs, setup)
    end

    # Activate solar module constraints
    if !isempty(SOLAR)
        solar_vre_stor!(EP, inputs, setup)
    end

    # Activate wind module constraints
    if !isempty(WIND)
        wind_vre_stor!(EP, inputs, setup)
    end

    # Activate storage module constraints & additional policies
    if !isempty(STOR)
        stor_vre_stor!(EP, inputs, setup)
    end

    # Activate electrolyzer module constraints & additional policies
    if !isempty(ELEC)
        elec_vre_stor!(EP, inputs, setup)
    end

    ### POLICIES AND POWER BALANCE ###

    # Energy Share Requirement
    if EnergyShareRequirement >= 1
        @expression(EP, eESRVREStor[ESR = 1:inputs["nESR"]],
            sum(inputs["omega"][t] * esr_vrestor(gen[y], tag = ESR) * EP[:vP_SOLAR][y, t] *
                by_rid(y, :etainverter)
            for y in intersect(SOLAR, ids_with_policy(gen, esr_vrestor, tag = ESR)),
            t in 1:T)
            +sum(inputs["omega"][t] * esr_vrestor(gen[y], tag = ESR) * EP[:vP_WIND][y, t]
            for y in intersect(WIND, ids_with_policy(gen, esr_vrestor, tag = ESR)),
            t in 1:T))
        EP[:eESR] += eESRVREStor
        if IncludeLossesInESR == 1
            @expression(EP, eESRVREStorLosses[ESR = 1:inputs["nESR"]],
                sum(inputs["dfESR"][z, ESR] * sum(EP[:eELOSS_VRE_STOR][y]
                    for y in intersect(STOR, resources_in_zone_by_rid(gen_VRE_STOR, z)))
                for z in findall(x -> x > 0, inputs["dfESR"][:, ESR])))
            EP[:eESR] -= eESRVREStorLosses
        end
    end

    # Minimum Capacity Requirement
    if MinCapReq == 1
        @expression(EP, eMinCapResSolar[mincap = 1:inputs["NumberOfMinCapReqs"]],
            sum(by_rid(y, :etainverter) * EP[:eTotalCap_SOLAR][y]
            for y in intersect(SOLAR,
                ids_with_policy(gen_VRE_STOR, min_cap_solar, tag = mincap))))
        EP[:eMinCapRes] += eMinCapResSolar

        @expression(EP, eMinCapResWind[mincap = 1:inputs["NumberOfMinCapReqs"]],
            sum(EP[:eTotalCap_WIND][y]
            for y in intersect(WIND,
                ids_with_policy(gen_VRE_STOR, min_cap_wind, tag = mincap))))
        EP[:eMinCapRes] += eMinCapResWind

        if !isempty(inputs["VS_ASYM_AC_DISCHARGE"])
            @expression(EP, eMinCapResACDis[mincap = 1:inputs["NumberOfMinCapReqs"]],
                sum(EP[:eTotalCapDischarge_AC][y]
                for y in intersect(inputs["VS_ASYM_AC_DISCHARGE"],
                    ids_with_policy(gen_VRE_STOR, min_cap_stor, tag = mincap))))
            EP[:eMinCapRes] += eMinCapResACDis
        end

        if !isempty(inputs["VS_ASYM_DC_DISCHARGE"])
            @expression(EP, eMinCapResDCDis[mincap = 1:inputs["NumberOfMinCapReqs"]],
                sum(EP[:eTotalCapDischarge_DC][y]
                for y in intersect(inputs["VS_ASYM_DC_DISCHARGE"],
                    ids_with_policy(gen_VRE_STOR, min_cap_stor, tag = mincap))))
            EP[:eMinCapRes] += eMinCapResDCDis
        end

        if !isempty(inputs["VS_SYM_AC"])
            @expression(EP, eMinCapResACStor[mincap = 1:inputs["NumberOfMinCapReqs"]],
                sum(by_rid(y, :power_to_energy_ac) * EP[:eTotalCap_STOR][y]
                for y in intersect(inputs["VS_SYM_AC"],
                    ids_with_policy(gen_VRE_STOR, min_cap_stor, tag = mincap))))
            EP[:eMinCapRes] += eMinCapResACStor
        end

        if !isempty(inputs["VS_SYM_DC"])
            @expression(EP, eMinCapResDCStor[mincap = 1:inputs["NumberOfMinCapReqs"]],
                sum(by_rid(y, :power_to_energy_dc) * EP[:eTotalCap_STOR][y]
                for y in intersect(inputs["VS_SYM_DC"],
                    ids_with_policy(gen_VRE_STOR, min_cap_stor, tag = mincap))))
            EP[:eMinCapRes] += eMinCapResDCStor
        end
    end

    # Maximum Capacity Requirement
    if MaxCapReq == 1
        @expression(EP, eMaxCapResSolar[maxcap = 1:inputs["NumberOfMaxCapReqs"]],
            sum(by_rid(y, :etainverter) * EP[:eTotalCap_SOLAR][y]
            for y in intersect(SOLAR,
                ids_with_policy(gen_VRE_STOR, max_cap_solar, tag = maxcap))))
        EP[:eMaxCapRes] += eMaxCapResSolar

        @expression(EP, eMaxCapResWind[maxcap = 1:inputs["NumberOfMaxCapReqs"]],
            sum(EP[:eTotalCap_WIND][y]
            for y in intersect(WIND,
                ids_with_policy(gen_VRE_STOR, max_cap_wind, tag = maxcap))))
        EP[:eMaxCapRes] += eMaxCapResWind

        if !isempty(inputs["VS_ASYM_AC_DISCHARGE"])
            @expression(EP, eMaxCapResACDis[maxcap = 1:inputs["NumberOfMaxCapReqs"]],
                sum(EP[:eTotalCapDischarge_AC][y]
                for y in intersect(inputs["VS_ASYM_AC_DISCHARGE"],
                    ids_with_policy(gen_VRE_STOR, max_cap_stor, tag = maxcap))))
            EP[:eMaxCapRes] += eMaxCapResACDis
        end

        if !isempty(inputs["VS_ASYM_DC_DISCHARGE"])
            @expression(EP, eMaxCapResDCDis[maxcap = 1:inputs["NumberOfMaxCapReqs"]],
                sum(EP[:eTotalCapDischarge_DC][y]
                for y in intersect(inputs["VS_ASYM_DC_DISCHARGE"],
                    ids_with_policy(gen_VRE_STOR, max_cap_stor, tag = maxcap))))
            EP[:eMaxCapRes] += eMaxCapResDCDis
        end

        if !isempty(inputs["VS_SYM_AC"])
            @expression(EP, eMaxCapResACStor[maxcap = 1:inputs["NumberOfMaxCapReqs"]],
                sum(by_rid(y, :power_to_energy_ac) * EP[:eTotalCap_STOR][y]
                for y in intersect(inputs["VS_SYM_AC"],
                    ids_with_policy(gen_VRE_STOR, max_cap_stor, tag = maxcap))))
            EP[:eMaxCapRes] += eMaxCapResACStor
        end

        if !isempty(inputs["VS_SYM_DC"])
            @expression(EP, eMaxCapResDCStor[maxcap = 1:inputs["NumberOfMaxCapReqs"]],
                sum(by_rid(y, :power_to_energy_dc) * EP[:eTotalCap_STOR][y]
                for y in intersect(inputs["VS_SYM_DC"],
                    ids_with_policy(gen_VRE_STOR, max_cap_stor, tag = maxcap))))
            EP[:eMaxCapRes] += eMaxCapResDCStor
        end
    end

    # Capacity Reserve Margin Requirement
    if CapacityReserveMargin > 0
        vre_stor_capres!(EP, inputs, setup)
    end

    # Operational Reserves Requirement
    if OperationalReserves == 1
        vre_stor_operational_reserves!(EP, inputs, setup)
    end

    # Power Balance
    EP[:ePowerBalance] += ePowerBalance_VRE_STOR

    ### CONSTRAINTS ###

    # Constraint 1: Energy Balance Constraint
    @constraint(EP, cEnergyBalance[y in VRE_STOR, t = 1:T],
        EP[:vP][y, t]==eInvACBalance[y, t])

    # Constraint 2: Grid Export/Import Maximum
    @constraint(EP, cGridExport[y in VRE_STOR, t = 1:T],
        EP[:vP][y, t] + eGridExport[y, t]<=EP[:eTotalCap][y])

    # Constraint 3: Inverter Export/Import Maximum (implemented in main module due to potential capacity reserve margin and operating reserve constraints)
    @constraint(EP,
        cInverterExport[y in DC, t = 1:T],
        EP[:eInverterExport][y, t]<=EP[:eTotalCap_DC][y])

    # Constraint 4: PV Generation (implemented in main module due to potential capacity reserve margin and operating reserve constraints)
    @constraint(EP,
        cSolarGenMaxS[y in SOLAR, t = 1:T],
        EP[:eSolarGenMaxS][y, t]<=inputs["pP_Max_Solar"][y, t] * EP[:eTotalCap_SOLAR][y])

    # Constraint 5: Wind Generation (implemented in main module due to potential capacity reserve margin and operating reserve constraints)
    @constraint(EP,
        cWindGenMaxW[y in WIND, t = 1:T],
        EP[:eWindGenMaxW][y, t]<=inputs["pP_Max_Wind"][y, t] * EP[:eTotalCap_WIND][y])

    # Constraint 6: Symmetric Storage Resources (implemented in main module due to potential capacity reserve margin and operating reserve constraints)
    @constraint(EP, cChargeDischargeMaxDC[y in inputs["VS_SYM_DC"], t = 1:T],
        EP[:eChargeDischargeMaxDC][y,
            t]<=by_rid(y, :power_to_energy_dc) * EP[:eTotalCap_STOR][y])
    @constraint(EP, cChargeDischargeMaxAC[y in inputs["VS_SYM_AC"], t = 1:T],
        EP[:eChargeDischargeMaxAC][y,
            t]<=by_rid(y, :power_to_energy_ac) * EP[:eTotalCap_STOR][y])

    # Constraint 7: Asymmetric Storage Resources (implemented in main module due to potential capacity reserve margin and operating reserve constraints)
    @constraint(EP,
        cVreStorMaxDischargingDC[y in inputs["VS_ASYM_DC_DISCHARGE"], t = 1:T],
        EP[:eVreStorMaxDischargingDC][y, t]<=EP[:eTotalCapDischarge_DC][y])
    @constraint(EP,
        cVreStorMaxChargingDC[y in inputs["VS_ASYM_DC_CHARGE"], t = 1:T],
        EP[:eVreStorMaxChargingDC][y, t]<=EP[:eTotalCapCharge_DC][y])
    @constraint(EP,
        cVreStorMaxDischargingAC[y in inputs["VS_ASYM_AC_DISCHARGE"], t = 1:T],
        EP[:eVreStorMaxDischargingAC][y, t]<=EP[:eTotalCapDischarge_AC][y])
    @constraint(EP,
        cVreStorMaxChargingAC[y in inputs["VS_ASYM_AC_CHARGE"], t = 1:T],
        EP[:eVreStorMaxChargingAC][y, t]<=EP[:eTotalCapCharge_AC][y])
end

@doc raw"""
    inverter_vre_stor!(EP::AbstractModel, inputs::Dict, setup::Dict)

This function defines the decision variables, expressions, and constraints for the inverter component of each co-located VRE and storage generator.

The total inverter capacity of each resource is defined as the sum of the existing inverter capacity plus the newly invested inverter capacity 
    minus any retired inverter capacity:
```math
\begin{aligned}
    & \Delta^{total, inv}_{y,z} = (\overline{\Delta^{inv}_{y,z}} + \Omega^{inv}_{y,z} - \Delta^{inv}_{y,z}) \quad \forall y \in \mathcal{VS}^{inv}, z \in \mathcal{Z}
\end{aligned}
```

One cannot retire more inverter capacity than existing inverter capacity:
```math
\begin{aligned}
    & \Delta^{inv}_{y,z} \leq \overline{\Delta^{inv}_{y,z}}
        \hspace{4 cm} \forall y \in \mathcal{VS}^{inv}, z \in \mathcal{Z}
    \end{aligned}
```

For resources where $\overline{\Omega^{inv}_{y,z}}$ and $\underline{\Omega^{inv}_{y,z}}$ are defined, then we impose constraints on minimum and maximum capacity:
```math
\begin{aligned}
    & \Delta^{total, inv}_{y,z} \leq \overline{\Omega^{inv}_{y,z}}
        \hspace{4 cm}  \forall y \in \mathcal{VS}^{inv}, z \in \mathcal{Z} \\
    & \Delta^{total, inv}_{y,z}  \geq \underline{\Omega^{inv}_{y,z}}
        \hspace{4 cm}  \forall y \in \mathcal{VS}^{inv}, z \in \mathcal{Z}
\end{aligned}
```

The last constraint ensures that the maximum DC grid exports and imports must be less than the inverter capacity. Without any capacity reserve margin or 
    operating reserves, the constraint is:
```math
\begin{aligned}
    & \eta^{inverter}_{y,z} \times (\Theta^{pv}_{y,z,t} + \Theta^{dc}_{y,z,t}) + \frac{\Pi_{y,z,t}^{dc}}{\eta^{inverter}_{y,z}} \leq \Delta^{total, inv}_{y,z} \quad \forall y \in \mathcal{VS}^{inv}, \forall z \in \mathcal{Z}, \forall t \in \mathcal{T}
\end{aligned}
```

With only capacity reserve margins, the maximum DC grid exports and imports constraint becomes:
```math
\begin{aligned}
    & \eta^{inverter}_{y,z} \times (\Theta^{pv}_{y,z,t} + \Theta^{dc}_{y,z,t} + \Theta^{CRM,dc}_{y,z,t}) + \frac{\Pi_{y,z,t}^{dc} + \Pi_{y,z,t}^{CRM,dc}}{\eta^{inverter}_{y,z}} \\
    & \leq \Delta^{total, inv}_{y,z} \quad \forall y \in \mathcal{VS}^{inv}, \forall z \in \mathcal{Z}, \forall t \in \mathcal{T}
\end{aligned}
```

With only operating reserves, the maximum DC grid exports and imports constraint becomes:
```math
\begin{aligned}
    & \eta^{inverter}_{y,z} \times (\Theta^{pv}_{y,z,t} + \Theta^{dc}_{y,z,t} + f^{pv}_{y,z,t} + r^{pv}_{y,z,t} + f^{dc,dis}_{y,z,t} + r^{dc,dis}_{y,z,t}) + \frac{\Pi_{y,z,t}^{dc} + f^{dc,cha}_{y,z,t}}{\eta^{inverter}_{y,z}} \\
    & \leq \Delta^{total, inv}_{y,z} \quad \forall y \in \mathcal{VS}^{inv}, \forall z \in \mathcal{Z}, \forall t \in \mathcal{T}
\end{aligned}
```

With both capacity reserve margins and operating reserves, the maximum DC grid exports and imports constraint becomes:
```math
\begin{aligned}
    & \eta^{inverter}_{y,z} \times (\Theta^{pv}_{y,z,t} + \Theta^{dc}_{y,z,t} + \Theta^{CRM,dc}_{y,z,t} + f^{pv}_{y,z,t} + r^{pv}_{y,z,t} + f^{dc,dis}_{y,z,t} + r^{dc,dis}_{y,z,t}) \\
    & + \frac{\Pi_{y,z,t}^{dc} + \Pi_{y,z,t}^{CRM,dc} + f^{dc,cha}_{y,z,t}}{\eta^{inverter}_{y,z}} \leq \Delta^{total, inv}_{y,z} \quad \forall y \in \mathcal{VS}^{inv}, \forall z \in \mathcal{Z}, \forall t \in \mathcal{T}
\end{aligned}
```

In addition, this function adds investment and fixed O&M related costs related to the inverter capacity to the objective function:
```math
\begin{aligned}
    & 	\sum_{y \in \mathcal{VS}^{inv}} \sum_{z \in \mathcal{Z}}
        \left( (\pi^{INVEST, inv}_{y,z} \times \Omega^{inv}_{y,z})
        + (\pi^{FOM, inv}_{y,z} \times  \Delta^{total,inv}_{y,z})\right)
\end{aligned}
```
"""
<<<<<<< HEAD
function inverter_vre_stor!(EP::Model, inputs::Dict, setup::Dict)
    @debug "VRE-STOR Inverter Module"
=======
function inverter_vre_stor!(EP::AbstractModel, inputs::Dict, setup::Dict)
    println("VRE-STOR Inverter Module")
>>>>>>> 2fedcee5

    ### LOAD DATA ###

    T = inputs["T"]
    DC = inputs["VS_DC"]
    NEW_CAP_DC = inputs["NEW_CAP_DC"]
    RET_CAP_DC = inputs["RET_CAP_DC"]
    gen = inputs["RESOURCES"]
    gen_VRE_STOR = gen.VreStorage

    MultiStage = setup["MultiStage"]

    by_rid(rid, sym) = by_rid_res(rid, sym, gen_VRE_STOR)

    ### INVERTER VARIABLES ###

    @variables(EP, begin
        # Inverter capacity 
        vRETDCCAP[y in RET_CAP_DC] >= 0                         # Retired inverter capacity [MW AC]
        vDCCAP[y in NEW_CAP_DC] >= 0                            # New installed inverter capacity [MW AC]
    end)

    if MultiStage == 1
        @variable(EP, vEXISTINGDCCAP[y in DC]>=0)
    end

    ### EXPRESSIONS ###

    # 0. Multistage existing capacity definition
    if MultiStage == 1
        @expression(EP, eExistingCapDC[y in DC], vEXISTINGDCCAP[y])
    else
        @expression(EP, eExistingCapDC[y in DC], by_rid(y, :existing_cap_inverter_mw))
    end

    # 1. Total inverter capacity
    @expression(EP, eTotalCap_DC[y in DC],
        if (y in intersect(NEW_CAP_DC, RET_CAP_DC)) # Resources eligible for new capacity and retirements
            eExistingCapDC[y] + EP[:vDCCAP][y] - EP[:vRETDCCAP][y]
        elseif (y in setdiff(NEW_CAP_DC, RET_CAP_DC)) # Resources eligible for only new capacity
            eExistingCapDC[y] + EP[:vDCCAP][y]
        elseif (y in setdiff(RET_CAP_DC, NEW_CAP_DC)) # Resources eligible for only capacity retirements
            eExistingCapDC[y] - EP[:vRETDCCAP][y]
        else
            eExistingCapDC[y]
        end)

    # 2. Objective function additions

    # Fixed costs for inverter component (if resource is not eligible for new inverter capacity, fixed costs are only O&M costs)
    @expression(EP, eCFixDC[y in DC],
        if y in NEW_CAP_DC # Resources eligible for new capacity
            by_rid(y, :inv_cost_inverter_per_mwyr) * vDCCAP[y] +
            by_rid(y, :fixed_om_inverter_cost_per_mwyr) * eTotalCap_DC[y]
        else
            by_rid(y, :fixed_om_inverter_cost_per_mwyr) * eTotalCap_DC[y]
        end)

    # Sum individual resource contributions
    @expression(EP, eTotalCFixDC, sum(eCFixDC[y] for y in DC))

    if MultiStage == 1
        EP[:eObj] += eTotalCFixDC / inputs["OPEXMULT"]
    else
        EP[:eObj] += eTotalCFixDC
    end

    # 3. Inverter exports expression
    @expression(EP, eInverterExport[y in DC, t = 1:T], JuMP.AffExpr())

    ### CONSTRAINTS ###

    # Constraint 0: Existing capacity variable is equal to existing capacity specified in the input file
    if MultiStage == 1
        @constraint(EP,
            cExistingCapDC[y in DC],
            EP[:vEXISTINGDCCAP][y]==by_rid(y, :existing_cap_inverter_mw))
    end

    # Constraints 1: Retirements and capacity additions
    # Cannot retire more capacity than existing capacity for VRE-STOR technologies
    @constraint(EP, cMaxRet_DC[y = RET_CAP_DC], vRETDCCAP[y]<=eExistingCapDC[y])
    # Constraint on maximum capacity (if applicable) [set input to -1 if no constraint on maximum capacity]
    # DEV NOTE: This constraint may be violated in some cases where Existing_Cap_MW is >= Max_Cap_MW and lead to infeasabilty
    @constraint(EP, cMaxCap_DC[y in ids_with_nonneg(gen_VRE_STOR, max_cap_inverter_mw)],
        eTotalCap_DC[y]<=by_rid(y, :max_cap_inverter_mw))
    # Constraint on Minimum capacity (if applicable) [set input to -1 if no constraint on minimum capacity]
    # DEV NOTE: This constraint may be violated in some cases where Existing_Cap_MW is <= Min_Cap_MW and lead to infeasabilty
    @constraint(EP, cMinCap_DC[y in ids_with_positive(gen_VRE_STOR, min_cap_inverter_mw)],
        eTotalCap_DC[y]>=by_rid(y, :min_cap_inverter_mw))

    # Constraint 2: Inverter Exports Maximum: see main module because capacity reserve margin/operating reserves may alter constraint
end

@doc raw"""
    solar_vre_stor!(EP::AbstractModel, inputs::Dict, setup::Dict)

This function defines the decision variables, expressions, and constraints for the solar PV component of each co-located VRE and storage generator.

The total solar PV capacity of each resource is defined as the sum of the existing solar PV capacity plus the newly invested solar PV capacity 
    minus any retired solar PV capacity:
```math
\begin{aligned}
    & \Delta^{total, pv}_{y,z} = (\overline{\Delta^{pv}_{y,z}} + \Omega^{pv}_{y,z} - \Delta^{pv}_{y,z}) \quad \forall y \in \mathcal{VS}^{pv}, z \in \mathcal{Z}
\end{aligned}
```
        
One cannot retire more solar PV capacity than existing solar PV capacity:
```math
\begin{aligned}
    & \Delta^{pv}_{y,z} \leq \overline{\Delta^{pv}_{y,z}}
        \hspace{4 cm} \forall y \in \mathcal{VS}^{pv}, z \in \mathcal{Z}
\end{aligned}
```
        
For resources where $\overline{\Omega^{pv}_{y,z}}$ and $\underline{\Omega^{pv}_{y,z}}$ are defined, then we impose constraints on minimum and maximum capacity:
```math
\begin{aligned}
    & \Delta^{total, pv}_{y,z} \leq \overline{\Omega^{pv}_{y,z}}
        \hspace{4 cm}  \forall y \in \mathcal{VS}^{pv}, z \in \mathcal{Z} \\
    & \Delta^{total, pv}_{y,z}  \geq \underline{\Omega^{pv}_{y,z}}
        \hspace{4 cm}  \forall y \in \mathcal{VS}^{pv}, z \in \mathcal{Z}
\end{aligned}
```
        
If there is a fixed ratio for capacity (rather than co-optimizing interconnection sizing) of solar PV built to capacity of 
    inverter built ($\eta_{y,z}^{ILR,pv}$), also known as the inverter loading ratio, then we impose the following constraint:
```math
\begin{aligned}
    & \Delta^{total, pv}_{y, z} = \eta^{ILR,pv}_{y, z} \times \Delta^{total, inv}_{y, z} \quad \forall y \in \mathcal{VS}^{pv}, \forall z \in Z
\end{aligned}
```
The last constraint defines the maximum power output in each time step from the solar PV component. Without any  
    operating reserves, the constraint is:
```math
\begin{aligned}
    & \Theta^{pv}_{y, z, t} \leq \rho^{max, pv}_{y, z, t} \times \Delta^{total,pv}_{y, z} \quad \forall y \in \mathcal{VS}^{pv}, \forall z \in Z, \forall t \in T
\end{aligned}
```
        
With operating reserves, the maximum power output in each time step from the solar PV component must account for procuring some of the available capacity for 
    frequency regulation ($f^{pv}_{y,z,t}$) and upward operating (spinning) reserves ($r^{pv}_{y,z,t}$):
```math
\begin{aligned}
    & \Theta^{pv}_{y, z, t} + f^{pv}_{y,z,t} + r^{pv}_{y,z,t} \leq \rho^{max, pv}_{y, z, t} \times \Delta^{total,pv}_{y, z} \quad \forall y \in \mathcal{VS}^{pv}, \forall z \in Z, \forall t \in T
\end{aligned}
```

In addition, this function adds investment, fixed O&M, and variable O&M costs related to the solar PV capacity to the objective function:
```math
\begin{aligned}
    & 	\sum_{y \in \mathcal{VS}^{pv}} \sum_{z \in \mathcal{Z}}
        \left( (\pi^{INVEST, pv}_{y,z} \times \Omega^{pv}_{y,z}) + (\pi^{FOM, pv}_{y,z} \times  \Delta^{total,pv}_{y,z}) \right) \\
    &   + \sum_{y \in \mathcal{VS}^{pv}} \sum_{z \in \mathcal{Z}} \sum_{t \in \mathcal{T}} (\pi^{VOM, pv}_{y,z} \times \eta^{inverter}_{y,z} \times \Theta^{pv}_{y,z,t})
\end{aligned}
```
"""
<<<<<<< HEAD
function solar_vre_stor!(EP::Model, inputs::Dict, setup::Dict)
    @debug "VRE-STOR Solar Module"
=======
function solar_vre_stor!(EP::AbstractModel, inputs::Dict, setup::Dict)
    println("VRE-STOR Solar Module")
>>>>>>> 2fedcee5

    ### LOAD DATA ###
    gen = inputs["RESOURCES"]
    gen_VRE_STOR = gen.VreStorage

    T = inputs["T"]
    SOLAR = inputs["VS_SOLAR"]

    NEW_CAP_SOLAR = inputs["NEW_CAP_SOLAR"]
    RET_CAP_SOLAR = inputs["RET_CAP_SOLAR"]

    MultiStage = setup["MultiStage"]

    by_rid(rid, sym) = by_rid_res(rid, sym, gen_VRE_STOR)

    ### SOLAR VARIABLES ###

    @variables(EP, begin
        vRETSOLARCAP[y in RET_CAP_SOLAR] >= 0                         # Retired solar capacity [MW DC]
        vSOLARCAP[y in NEW_CAP_SOLAR] >= 0                            # New installed solar capacity [MW DC]

        # Solar-component generation [MWh]
        vP_SOLAR[y in SOLAR, t = 1:T] >= 0
    end)

    if MultiStage == 1
        @variable(EP, vEXISTINGSOLARCAP[y in SOLAR]>=0)
    end

    ### EXPRESSIONS ###

    # 0. Multistage existing capacity definition
    if MultiStage == 1
        @expression(EP, eExistingCapSolar[y in SOLAR], vEXISTINGSOLARCAP[y])
    else
        @expression(EP, eExistingCapSolar[y in SOLAR], by_rid(y, :existing_cap_solar_mw))
    end

    # 1. Total solar capacity
    @expression(EP, eTotalCap_SOLAR[y in SOLAR],
        if (y in intersect(NEW_CAP_SOLAR, RET_CAP_SOLAR)) # Resources eligible for new capacity and retirements
            eExistingCapSolar[y] + EP[:vSOLARCAP][y] - EP[:vRETSOLARCAP][y]
        elseif (y in setdiff(NEW_CAP_SOLAR, RET_CAP_SOLAR)) # Resources eligible for only new capacity
            eExistingCapSolar[y] + EP[:vSOLARCAP][y]
        elseif (y in setdiff(RET_CAP_SOLAR, NEW_CAP_SOLAR)) # Resources eligible for only capacity retirements
            eExistingCapSolar[y] - EP[:vRETSOLARCAP][y]
        else
            eExistingCapSolar[y]
        end)

    # 2. Objective function additions

    # Fixed costs for solar resources (if resource is not eligible for new solar capacity, fixed costs are only O&M costs)
    @expression(EP, eCFixSolar[y in SOLAR],
        if y in NEW_CAP_SOLAR # Resources eligible for new capacity
            by_rid(y, :inv_cost_solar_per_mwyr) * vSOLARCAP[y] +
            by_rid(y, :fixed_om_solar_cost_per_mwyr) * eTotalCap_SOLAR[y]
        else
            by_rid(y, :fixed_om_solar_cost_per_mwyr) * eTotalCap_SOLAR[y]
        end)
    @expression(EP, eTotalCFixSolar, sum(eCFixSolar[y] for y in SOLAR))

    if MultiStage == 1
        EP[:eObj] += eTotalCFixSolar / inputs["OPEXMULT"]
    else
        EP[:eObj] += eTotalCFixSolar
    end

    # Variable costs of "generation" for solar resource "y" during hour "t"
    @expression(EP, eCVarOutSolar[y in SOLAR, t = 1:T],
        inputs["omega"][t]*by_rid(y, :var_om_cost_per_mwh_solar)*by_rid(y, :etainverter)*
        EP[:vP_SOLAR][y, t])
    @expression(EP, eTotalCVarOutSolar, sum(eCVarOutSolar[y, t] for y in SOLAR, t in 1:T))
    EP[:eObj] += eTotalCVarOutSolar

    # 3. Inverter Balance, PV Generation Maximum
    @expression(EP, eSolarGenMaxS[y in SOLAR, t = 1:T], JuMP.AffExpr())
    for y in SOLAR, t in 1:T
        EP[:eInvACBalance][y, t] += by_rid(y, :etainverter) * EP[:vP_SOLAR][y, t]
        EP[:eInverterExport][y, t] += by_rid(y, :etainverter) * EP[:vP_SOLAR][y, t]
        eSolarGenMaxS[y, t] += EP[:vP_SOLAR][y, t]
    end

    ### CONSTRAINTS ###

    # Constraint 0: Existing capacity variable is equal to existing capacity specified in the input file
    if MultiStage == 1
        @constraint(EP,
            cExistingCapSolar[y in SOLAR],
            EP[:vEXISTINGSOLARCAP][y]==by_rid(y, :existing_cap_solar_mw))
    end

    # Constraints 1: Retirements and capacity additions
    # Cannot retire more capacity than existing capacity for VRE-STOR technologies
    @constraint(EP, cMaxRet_Solar[y = RET_CAP_SOLAR], vRETSOLARCAP[y]<=eExistingCapSolar[y])
    # Constraint on maximum capacity (if applicable) [set input to -1 if no constraint on maximum capacity]
    # DEV NOTE: This constraint may be violated in some cases where Existing_Cap_MW is >= Max_Cap_MW and lead to infeasabilty
    @constraint(EP, cMaxCap_Solar[y in ids_with_nonneg(gen_VRE_STOR, max_cap_solar_mw)],
        eTotalCap_SOLAR[y]<=by_rid(y, :max_cap_solar_mw))
    # Constraint on Minimum capacity (if applicable) [set input to -1 if no constraint on minimum capacity]
    # DEV NOTE: This constraint may be violated in some cases where Existing_Cap_MW is <= Min_Cap_MW and lead to infeasabilty
    @constraint(EP, cMinCap_Solar[y in ids_with_positive(gen_VRE_STOR, min_cap_solar_mw)],
        eTotalCap_SOLAR[y]>=by_rid(y, :min_cap_solar_mw))

    # Constraint 2: PV Generation: see main module because operating reserves may alter constraint

    # Constraint 3: Inverter Ratio between solar capacity and grid
    @constraint(EP,
        cInverterRatio_Solar[y in ids_with_positive(gen_VRE_STOR, inverter_ratio_solar)],
        EP[:eTotalCap_SOLAR][y]==by_rid(y, :inverter_ratio_solar) * EP[:eTotalCap_DC][y])
end

@doc raw"""
    wind_vre_stor!(EP::AbstractModel, inputs::Dict, setup::Dict)

This function defines the decision variables, expressions, and constraints for the wind component of each co-located VRE and storage generator.

The total wind capacity of each resource is defined as the sum of the existing wind capacity plus the newly invested wind capacity 
    minus any retired wind capacity:
```math
\begin{aligned}
    & \Delta^{total, wind}_{y,z} = (\overline{\Delta^{wind}_{y,z}} + \Omega^{wind}_{y,z} - \Delta^{wind}_{y,z}) \quad \forall y \in \mathcal{VS}^{wind}, z \in \mathcal{Z}
\end{aligned}
```

One cannot retire more wind capacity than existing wind capacity:
```math
\begin{aligned}
    & \Delta^{wind}_{y,z} \leq \overline{\Delta^{wind}_{y,z}}
        \hspace{4 cm} \forall y \in \mathcal{VS}^{wind}, z \in \mathcal{Z}
\end{aligned}
```
        
For resources where $\overline{\Omega^{wind}_{y,z}}$ and $\underline{\Omega^{wind}_{y,z}}$ are defined, then we impose constraints on minimum and maximum capacity:
```math
\begin{aligned}
    & \Delta^{total, wind}_{y,z} \leq \overline{\Omega^{wind}_{y,z}}
        \hspace{4 cm}  \forall y \in \mathcal{VS}^{wind}, z \in \mathcal{Z} \\
    & \Delta^{total, wind}_{y,z}  \geq \underline{\Omega^{wind}_{y,z}}
        \hspace{4 cm}  \forall y \in \mathcal{VS}^{wind}, z \in \mathcal{Z}
\end{aligned}
```
        
If there is a fixed ratio for capacity (rather than co-optimizing interconnection sizing) of wind built to capacity of grid connection built ($\eta_{y,z}^{ILR,wind}$), 
    then we impose the following constraint:
```math
\begin{aligned}
    & \Delta^{total, wind}_{y, z} = \eta^{ILR,wind}_{y, z} \times \Delta^{total}_{y, z} \quad \forall y \in \mathcal{VS}^{wind}, \forall z \in Z
\end{aligned}
```
The last constraint defines the maximum power output in each time step from the wind component. Without any  
    operating reserves, the constraint is:
```math
\begin{aligned}
    & \Theta^{wind}_{y, z, t} \leq \rho^{max, wind}_{y, z, t} \times \Delta^{total,wind}_{y, z} \quad \forall y \in \mathcal{VS}^{wind}, \forall z \in Z, \forall t \in T
\end{aligned}
```
        
With operating reserves, the maximum power output in each time step from the wind component must account for procuring some of the available capacity for 
    frequency regulation ($f^{wind}_{y,z,t}$) and upward operating (spinning) reserves ($r^{wind}_{y,z,t}$):
```math
\begin{aligned}
    & \Theta^{wind}_{y, z, t} + f^{wind}_{y,z,t} + r^{wind}_{y,z,t} \leq \rho^{max, wind}_{y, z, t} \times \Delta^{total,wind}_{y, z} \quad \forall y \in \mathcal{VS}^{wind}, \forall z \in Z, \forall t \in T
\end{aligned}
```

In addition, this function adds investment, fixed O&M, and variable O&M costs related to the wind capacity to the objective function:
```math
\begin{aligned}
    & 	\sum_{y \in \mathcal{VS}^{wind}} \sum_{z \in \mathcal{Z}}
        \left( (\pi^{INVEST, wind}_{y,z} \times \Omega^{wind}_{y,z}) + (\pi^{FOM, wind}_{y,z} \times  \Delta^{total,wind}_{y,z}) \right) \\
    &   + \sum_{y \in \mathcal{VS}^{wind}} \sum_{z \in \mathcal{Z}} \sum_{t \in \mathcal{T}} (\pi^{VOM, wind}_{y,z} \times \Theta^{wind}_{y,z,t})
\end{aligned}
```
"""
<<<<<<< HEAD
function wind_vre_stor!(EP::Model, inputs::Dict, setup::Dict)
    @debug "VRE-STOR Wind Module"
=======
function wind_vre_stor!(EP::AbstractModel, inputs::Dict, setup::Dict)
    println("VRE-STOR Wind Module")
>>>>>>> 2fedcee5

    ### LOAD DATA ###
    gen = inputs["RESOURCES"]
    gen_VRE_STOR = gen.VreStorage

    T = inputs["T"]
    WIND = inputs["VS_WIND"]
    NEW_CAP_WIND = inputs["NEW_CAP_WIND"]
    RET_CAP_WIND = inputs["RET_CAP_WIND"]

    MultiStage = setup["MultiStage"]

    by_rid(rid, sym) = by_rid_res(rid, sym, gen_VRE_STOR)

    ### WIND VARIABLES ###

    @variables(EP, begin
        # Wind capacity 
        vRETWINDCAP[y in RET_CAP_WIND] >= 0                         # Retired wind capacity [MW AC]
        vWINDCAP[y in NEW_CAP_WIND] >= 0                            # New installed wind capacity [MW AC]

        # Wind-component generation [MWh]
        vP_WIND[y in WIND, t = 1:T] >= 0
    end)

    if MultiStage == 1
        @variable(EP, vEXISTINGWINDCAP[y in WIND]>=0)
    end

    ### EXPRESSIONS ###

    # 0. Multistage existing capacity definition
    if MultiStage == 1
        @expression(EP, eExistingCapWind[y in WIND], vEXISTINGWINDCAP[y])
    else
        @expression(EP, eExistingCapWind[y in WIND], by_rid(y, :existing_cap_wind_mw))
    end

    # 1. Total wind capacity
    @expression(EP, eTotalCap_WIND[y in WIND],
        if (y in intersect(NEW_CAP_WIND, RET_CAP_WIND)) # Resources eligible for new capacity and retirements
            eExistingCapWind[y] + EP[:vWINDCAP][y] - EP[:vRETWINDCAP][y]
        elseif (y in setdiff(NEW_CAP_WIND, RET_CAP_WIND)) # Resources eligible for only new capacity
            eExistingCapWind[y] + EP[:vWINDCAP][y]
        elseif (y in setdiff(RET_CAP_WIND, NEW_CAP_WIND)) # Resources eligible for only capacity retirements
            eExistingCapWind[y] - EP[:vRETWINDCAP][y]
        else
            eExistingCapWind[y]
        end)

    # 2. Objective function additions

    # Fixed costs for wind resources (if resource is not eligible for new wind capacity, fixed costs are only O&M costs)
    @expression(EP, eCFixWind[y in WIND],
        if y in NEW_CAP_WIND # Resources eligible for new capacity
            by_rid(y, :inv_cost_wind_per_mwyr) * vWINDCAP[y] +
            by_rid(y, :fixed_om_wind_cost_per_mwyr) * eTotalCap_WIND[y]
        else
            by_rid(y, :fixed_om_wind_cost_per_mwyr) * eTotalCap_WIND[y]
        end)
    @expression(EP, eTotalCFixWind, sum(eCFixWind[y] for y in WIND))

    if MultiStage == 1
        EP[:eObj] += eTotalCFixWind / inputs["OPEXMULT"]
    else
        EP[:eObj] += eTotalCFixWind
    end

    # Variable costs of "generation" for wind resource "y" during hour "t"
    @expression(EP,
        eCVarOutWind[y in WIND, t = 1:T],
        inputs["omega"][t]*by_rid(y, :var_om_cost_per_mwh_wind)*EP[:vP_WIND][y, t])
    @expression(EP, eTotalCVarOutWind, sum(eCVarOutWind[y, t] for y in WIND, t in 1:T))
    EP[:eObj] += eTotalCVarOutWind

    # 3. Inverter Balance, Wind Generation Maximum
    @expression(EP, eWindGenMaxW[y in WIND, t = 1:T], JuMP.AffExpr())
    for y in WIND, t in 1:T
        EP[:eInvACBalance][y, t] += EP[:vP_WIND][y, t]
        eWindGenMaxW[y, t] += EP[:vP_WIND][y, t]
    end

    ### CONSTRAINTS ###

    # Constraint 0: Existing capacity variable is equal to existing capacity specified in the input file
    if MultiStage == 1
        @constraint(EP,
            cExistingCapWind[y in WIND],
            EP[:vEXISTINGWINDCAP][y]==by_rid(y, :existing_cap_wind_mw))
    end

    # Constraints 1: Retirements and capacity additions
    # Cannot retire more capacity than existing capacity for VRE-STOR technologies
    @constraint(EP, cMaxRet_Wind[y = RET_CAP_WIND], vRETWINDCAP[y]<=eExistingCapWind[y])
    # Constraint on maximum capacity (if applicable) [set input to -1 if no constraint on maximum capacity]
    # DEV NOTE: This constraint may be violated in some cases where Existing_Cap_MW is >= Max_Cap_MW and lead to infeasabilty
    @constraint(EP, cMaxCap_Wind[y in ids_with_nonneg(gen_VRE_STOR, max_cap_wind_mw)],
        eTotalCap_WIND[y]<=by_rid(y, :max_cap_wind_mw))
    # Constraint on Minimum capacity (if applicable) [set input to -1 if no constraint on minimum capacity]
    # DEV NOTE: This constraint may be violated in some cases where Existing_Cap_MW is <= Min_Cap_MW and lead to infeasabilty
    @constraint(EP, cMinCap_Wind[y in ids_with_positive(gen_VRE_STOR, min_cap_wind_mw)],
        eTotalCap_WIND[y]>=by_rid(y, :min_cap_wind_mw))

    # Constraint 2: Wind Generation: see main module because capacity reserve margin/operating reserves may alter constraint

    # Constraint 3: Inverter Ratio between wind capacity and grid
    @constraint(EP,
        cInverterRatio_Wind[y in ids_with_positive(gen_VRE_STOR, inverter_ratio_wind)],
        EP[:eTotalCap_WIND][y]==by_rid(y, :inverter_ratio_wind) * EP[:eTotalCap][y])
end

@doc raw"""
    stor_vre_stor!(EP::AbstractModel, inputs::Dict, setup::Dict)

This function defines the decision variables, expressions, and constraints for the storage component of each co-located VRE and storage generator.
    A wide range of energy storage devices (all $y \in \mathcal{VS}^{stor}$) can be modeled in GenX, using one of two generic storage formulations: 
    (1) storage technologies with symmetric charge and discharge capacity (all $y \in \mathcal{VS}^{sym,dc} \cup y \in \mathcal{VS}^{sym,ac}$), 
    such as lithium-ion batteries and most other electrochemical storage devices that use the same components for both charge and discharge; and 
    (2) storage technologies that employ distinct and potentially asymmetric charge and discharge capacities (all $y \in \mathcal{VS}^{asym,dc,dis} \cup 
    y \in \mathcal{VS}^{asym,dc,cha} \cup y \in \mathcal{VS}^{asym,ac,dis} \cup y \in \mathcal{VS}^{asym,ac,cha}$), 
    such as most thermal storage technologies or hydrogen electrolysis/storage/fuel cell or combustion turbine systems. The following constraints 
    apply to all storage resources, $y \in \mathcal{VS}^{stor}$, regardless of whether or not the storage has symmetric or asymmetric
    charging/discharging capabilities or varying durations of discharge. 

The total storage energy capacity of each resource is defined as the sum of the existing 
    storage energy capacity plus the newly invested storage energy capacity minus any retired storage energy capacity:
```math
\begin{aligned}
    & \Delta^{total,energy}_{y,z} = (\overline{\Delta^{energy}_{y,z}}+\Omega^{energy}_{y,z}-\Delta^{energy}_{y,z}) \quad \forall y \in \mathcal{VS}^{stor}, z \in \mathcal{Z}
\end{aligned}
```

One cannot retire more energy capacity than existing energy capacity:
```math
\begin{aligned}
    &\Delta^{energy}_{y,z} \leq \overline{\Delta^{energy}_{y,z}}
            \hspace{4 cm}  \forall y \in \mathcal{VS}^{stor}, z \in \mathcal{Z}
\end{aligned}
```
        
For resources where $\overline{\Omega_{y,z}^{energy}}$ and $\underline{\Omega_{y,z}^{energy}}$ are defined, then we impose constraints on minimum and maximum energy capacity:
```math
\begin{aligned}
    & \Delta^{total,energy}_{y,z} \leq \overline{\Omega}^{energy}_{y,z}
        \hspace{4 cm}  \forall y \in \mathcal{VS}^{stor}, z \in \mathcal{Z} \\
    & \Delta^{total,energy}_{y,z}  \geq \underline{\Omega}^{energy}_{y,z}
        \hspace{4 cm}  \forall y \in \mathcal{VS}^{stor}, z \in \mathcal{Z}
\end{aligned}
```

The following two constraints track the state of charge of the storage resources at the end of each time period, relating the volume of energy stored at the end of the time period, $\Gamma_{y,z,t}$, 
    to the state of charge at the end of the prior time period, $\Gamma_{y,z,t-1}$, the DC and AC charge and discharge decisions in the current time period, $\Pi^{dc}_{y,z,t}, \Pi^{ac}_{y,z,t}, \Theta^{dc}_{y,z,t}, \Theta^{ac}_{y,z,t}$, 
    and the self discharge rate for the storage resource (if any), $\eta_{y,z}^{loss}$. When modeling the entire year as a single chronological period with total number of time steps of $\tau^{period}$, 
    storage inventory in the first time step is linked to storage inventory at the last time step of the period representing the year. Alternatively, when modeling the entire year with multiple representative periods, 
    this constraint relates storage inventory in the first timestep of the representative period with the inventory at the last time step of the representative period, where each representative period is made of 
    $\tau^{period}$ time steps. In this implementation, energy exchange between representative periods is not permitted. When modeling representative time periods, GenX enables modeling of long duration 
    energy storage which tracks state of charge between representative periods enable energy to be moved throughout the year. If there is more than one representative period and ```LDS_VRE_STOR=1``` has been enabled for 
    resources in ```Vre_and_stor_data.csv```, this function calls ```lds_vre_stor!()``` to enable this feature. The first of these two constraints enforces storage inventory balance for interior time 
    steps $(t \in \mathcal{T}^{interior})$, while the second enforces storage balance constraint for the initial time step $(t \in \mathcal{T}^{start})$:
```math
\begin{aligned}
	&  \Gamma_{y,z,t} = \Gamma_{y,z,t-1} - \frac{\Theta^{dc}_{y,z,t}}{\eta_{y,z}^{discharge,dc}} - \frac{\Theta^{ac}_{y,z,t}}{\eta_{y,z}^{discharge,ac}} + \eta_{y,z}^{charge,dc} \times \Pi^{dc}_{y,z,t} + \eta_{y,z}^{charge,ac} \times \Pi^{ac}_{y,z,t} \\
    & - \eta_{y,z}^{loss} \times \Gamma_{y,z,t-1}  \quad \forall y \in \mathcal{VS}^{stor}, z \in \mathcal{Z}, t \in \mathcal{T}^{interior}\\
	&  \Gamma_{y,z,t} = \Gamma_{y,z,t+\tau^{period}-1} - \frac{\Theta^{dc}_{y,z,t}}{\eta_{y,z}^{discharge,dc}} - \frac{\Theta^{ac}_{y,z,t}}{\eta_{y,z}^{discharge,ac}} + \eta_{y,z}^{charge,dc} \times \Pi^{dc}_{y,z,t} + \eta_{y,z}^{charge,ac} \times \Pi^{ac}_{y,z,t} \\
    & - \eta_{y,z}^{loss} \times \Gamma_{y,z,t+\tau^{period}-1}  \quad \forall y \in \mathcal{VS}^{stor}, z \in \mathcal{Z}, t \in \mathcal{T}^{start}
\end{aligned}
```

This constraint limits the volume of energy stored at any time, $\Gamma_{y,z,t}$, to be less than the installed energy storage capacity, $\Delta^{total, energy}_{y,z}$. 
```math
\begin{aligned}
	&  \Gamma_{y,z,t} \leq \Delta^{total, energy}_{y,z} & \quad \forall y \in \mathcal{VS}^{stor}, z \in \mathcal{Z}, t \in \mathcal{T}
\end{aligned}
```

The last constraint limits the volume of energy exported from the grid to the storage at any time, $\Pi_{y,z,t}$, to be less than the electricity charged to the energy storage component, $\Pi_{y,z,t}^{ac} + \frac{\Pi^{dc}_{y,z,t}}{\eta^{inverter}_{y,z}}$. 
```math
\begin{aligned}
    & \Pi_{y,z,t} = \Pi_{y,z,t}^{ac} + \frac{\Pi^{dc}_{y,z,t}}{\eta^{inverter}_{y,z}}
\end{aligned}
```

The next set of constraints only apply to symmetric storage resources (all $y \in \mathcal{VS}^{sym,dc} \cup y \in \mathcal{VS}^{sym,ac}$). 
    For storage technologies with symmetric charge and discharge capacity (all $y \in \mathcal{VS}^{sym,dc}  \cup y \in \mathcal{VS}^{sym,ac}$), 
    since storage resources generally represent a 'cluster' of multiple similar storage devices of the same type/cost in the same zone, GenX 
    permits storage resources to simultaneously charge and discharge (as some units could be charging while others discharge). The 
    simultaneous sum of DC and AC charge, $\Pi^{dc}_{y,z,t}, \Pi^{ac}_{y,z,t}$, and discharge, $\Theta^{dc}_{y,z,t}, \Theta^{ac}_{y,z,t}$, is limited 
    by the total installed energy capacity, $\Delta^{total, energy}_{o,z}$, multiplied by the power to energy ratio, $\mu_{y,z}^{dc,stor}, 
    \mu_{y,z}^{ac,stor}$. Without any capacity reserve margin constraints or operating reserves, the symmetric AC and DC storage resources are constrained as:
```math
\begin{aligned}
	&  \Theta^{dc}_{y,z,t} + \Pi^{dc}_{y,z,t} \leq \mu^{dc,stor}_{y,z} \times \Delta^{total,energy}_{y,z} \quad \forall y \in \mathcal{VS}^{sym,dc}, z \in \mathcal{Z}, t \in \mathcal{T} \\
    &  \Theta^{ac}_{y,z,t} + \Pi^{ac}_{y,z,t} \leq \mu^{ac,stor}_{y,z} \times \Delta^{total,energy}_{y,z} \quad \forall y \in \mathcal{VS}^{sym,ac}, z \in \mathcal{Z}, t \in \mathcal{T}
\end{aligned}
```

Symmetric storage resources with only capacity reserve margin constraints follow a similar constraint that incorporates the 'virtual' discharging 
    and charging that occurs and limits the simultaneously charging, discharging, virtual charging, and virtual discharging of the battery resource: 
```math
\begin{aligned}
    &  \Theta^{dc}_{y,z,t} + \Theta^{CRM,dc}_{y,z,t} + \Pi^{dc}_{y,z,t} + \Pi^{CRM,dc}_{y,z,t} \\
    &  \leq \mu^{dc,stor}_{y,z} \times \Delta^{total,energy}_{y,z} \quad \forall y \in \mathcal{VS}^{sym,dc}, z \in \mathcal{Z}, t \in \mathcal{T} \\
    &  \Theta^{ac}_{y,z,t} + \Theta^{CRM,ac}_{y,z,t} + \Pi^{ac}_{y,z,t} + \Pi^{CRM,ac}_{y,z,t} \\
    &   \leq \mu^{ac,stor}_{y,z} \times \Delta^{total,energy}_{y,z} \quad \forall y \in \mathcal{VS}^{sym,ac}, z \in \mathcal{Z}, t \in \mathcal{T}
\end{aligned}
```

Symmetric storage resources only subject to operating reserves have additional variables to represent contributions of frequency regulation and upwards operating reserves while the storage is charging DC or AC 
    ($f^{dc,cha}_{y,z,t}, f^{ac,cha}_{y,z,t}$) and discharging DC or AC ($f^{dc,dis}_{y,z,t}, f^{ac,dis}_{y,z,t}, r^{dc,dis}_{y,z,t}, r^{ac,dis}_{y,z,t}$). Note that as storage resources can contribute to regulation and 
    reserves while either charging or discharging, the proxy variables $f^{dc,cha}_{y,z,t}, f^{ac,cha}_{y,z,t}, f^{dc,dis}_{y,z,t}, f^{ac,dis}_{y,z,t}, r^{dc,dis}_{y,z,t}, r^{ac,dis}_{y,z,t}$ are created for storage 
    components.
```math
\begin{aligned}
    &  \Theta^{dc}_{y,z,t} + f^{dc,dis}_{y,z,t} + r^{dc,dis}_{y,z,t} + \Pi^{dc}_{y,z,t} + f^{dc,cha}_{y,z,t} \\
    &    \leq \mu^{dc,stor}_{y,z} \times \Delta^{total,energy}_{y,z} \quad \forall y \in \mathcal{VS}^{sym,dc}, z \in \mathcal{Z}, t \in \mathcal{T} \\
    &  \Theta^{ac}_{y,z,t} + f^{ac,dis}_{y,z,t} + r^{ac,dis}_{y,z,t} + \Pi^{ac}_{y,z,t} + f^{ac,cha}_{y,z,t} \\
    &    \leq \mu^{ac,stor}_{y,z} \times \Delta^{total,energy}_{y,z} \quad \forall y \in \mathcal{VS}^{sym,ac}, z \in \mathcal{Z}, t \in \mathcal{T}
\end{aligned}
```

For symmetric storage resources with both capacity reserve margin and operating reserves, DC and AC resources are subject to the following constraints:
```math
\begin{aligned}
    &  \Theta^{dc}_{y,z,t} + \Theta^{CRM,dc}_{y,z,t} + f^{dc,dis}_{y,z,t} + r^{dc,dis}_{y,z,t} + \Pi^{dc}_{y,z,t} + \Pi^{CRM,dc}_{y,z,t} + f^{dc,cha}_{y,z,t} \\
    &    \leq \mu^{dc,stor}_{y,z} \times \Delta^{total,energy}_{y,z} \quad \forall y \in \mathcal{VS}^{sym,dc}, z \in \mathcal{Z}, t \in \mathcal{T} \\
    &  \Theta^{ac}_{y,z,t} + \Theta^{CRM,ac}_{y,z,t} + f^{ac,dis}_{y,z,t} + r^{ac,dis}_{y,z,t} + \Pi^{ac}_{y,z,t} + \Pi^{CRM,ac}_{y,z,t} + f^{ac,cha}_{y,z,t} \\
    &    \leq \mu^{ac,stor}_{y,z} \times \Delta^{total,energy}_{y,z} \quad \forall y \in \mathcal{VS}^{sym,ac}, z \in \mathcal{Z}, t \in \mathcal{T}
\end{aligned}
```

Long duration energy storage constraints are activated by the function ```lds_vre_stor!()```. Asymmetric storage resource constraints are activated by the function 
    ```investment_charge_vre_stor!()```.

In addition, this function adds investment, fixed O&M, and variable O&M costs related to the storage capacity to the objective function:
```math
\begin{aligned}
    & 	\sum_{y \in \mathcal{VS}^{stor}} \sum_{z \in \mathcal{Z}}
        \left( (\pi^{INVEST, energy}_{y,z} \times \Omega^{energy}_{y,z}) + (\pi^{FOM, energy}_{y,z} \times  \Delta^{total,energy}_{y,z}) \right) \\
    &   + \sum_{y \in \mathcal{VS}^{sym,dc} \cup \mathcal{VS}^{asym,dc,dis}} \sum_{z \in \mathcal{Z}} \sum_{t \in \mathcal{T}} (\pi^{VOM,dc,dis}_{y,z} \times \eta^{inverter}_{y,z} \times \Theta^{dc}_{y,z,t}) \\
    &   + \sum_{y \in \mathcal{VS}^{sym,dc} \cup \mathcal{VS}^{asym,dc,cha}} \sum_{z \in \mathcal{Z}} \sum_{t \in \mathcal{T}} (\pi^{VOM,dc,cha}_{y,z} \times \frac{\Pi^{dc}_{y,z,t}}{\eta^{inverter}_{y,z}}) \\
    &   + \sum_{y \in \mathcal{VS}^{sym,ac} \cup \mathcal{VS}^{asym,ac,dis}} \sum_{z \in \mathcal{Z}} \sum_{t \in \mathcal{T}} (\pi^{VOM,ac,dis}_{y,z} \times \Theta^{ac}_{y,z,t}) \\
    &   + \sum_{y \in \mathcal{VS}^{sym,ac} \cup \mathcal{VS}^{asym,ac,cha}} \sum_{z \in \mathcal{Z}} \sum_{t \in \mathcal{T}} (\pi^{VOM,ac,cha}_{y,z} \times \Pi^{ac}_{y,z,t})
\end{aligned}
```
"""
<<<<<<< HEAD
function stor_vre_stor!(EP::Model, inputs::Dict, setup::Dict)
    @debug "VRE-STOR Storage Module"
=======
function stor_vre_stor!(EP::AbstractModel, inputs::Dict, setup::Dict)
    println("VRE-STOR Storage Module")
>>>>>>> 2fedcee5

    ### LOAD DATA ###

    T = inputs["T"]
    Z = inputs["Z"]

    gen = inputs["RESOURCES"]
    gen_VRE_STOR = gen.VreStorage

    STOR = inputs["VS_STOR"]
    NEW_CAP_STOR = inputs["NEW_CAP_STOR"]
    RET_CAP_STOR = inputs["RET_CAP_STOR"]
    DC_DISCHARGE = inputs["VS_STOR_DC_DISCHARGE"]
    DC_CHARGE = inputs["VS_STOR_DC_CHARGE"]
    AC_DISCHARGE = inputs["VS_STOR_AC_DISCHARGE"]
    AC_CHARGE = inputs["VS_STOR_AC_CHARGE"]
    VS_SYM_DC = inputs["VS_SYM_DC"]
    VS_SYM_AC = inputs["VS_SYM_AC"]
    VS_LDS = inputs["VS_LDS"]

    START_SUBPERIODS = inputs["START_SUBPERIODS"]
    INTERIOR_SUBPERIODS = inputs["INTERIOR_SUBPERIODS"]
    hours_per_subperiod = inputs["hours_per_subperiod"]     # total number of hours per subperiod
    rep_periods = inputs["REP_PERIOD"]

    MultiStage = setup["MultiStage"]

    by_rid(rid, sym) = by_rid_res(rid, sym, gen_VRE_STOR)

    ### STOR VARIABLES ###

    @variables(EP, begin
        # Storage energy capacity
        vCAPENERGY_VS[y in NEW_CAP_STOR] >= 0              # Energy storage reservoir capacity (MWh capacity) built for VRE storage [MWh]
        vRETCAPENERGY_VS[y in RET_CAP_STOR] >= 0           # Energy storage reservoir capacity retired for VRE storage [MWh]

        # State of charge variable
        vS_VRE_STOR[y in STOR, t = 1:T] >= 0                  # Storage level of resource "y" at hour "t" [MWh] on zone "z"

        # DC-battery discharge [MWh]
        vP_DC_DISCHARGE[y in DC_DISCHARGE, t = 1:T] >= 0

        # DC-battery charge [MWh]
        vP_DC_CHARGE[y in DC_CHARGE, t = 1:T] >= 0

        # AC-battery discharge [MWh]
        vP_AC_DISCHARGE[y in AC_DISCHARGE, t = 1:T] >= 0

        # AC-battery charge [MWh]
        vP_AC_CHARGE[y in AC_CHARGE, t = 1:T] >= 0

        # Grid-interfacing charge (Energy withdrawn from grid by resource VRE_STOR at hour "t") [MWh]
        vCHARGE_VRE_STOR[y in STOR, t = 1:T] >= 0
    end)

    if MultiStage == 1
        @variable(EP, vEXISTINGCAPENERGY_VS[y in STOR]>=0)
    end

    ### EXPRESSIONS ###

    # 0. Multistage existing capacity definition
    if MultiStage == 1
        @expression(EP, eExistingCapEnergy_VS[y in STOR], vEXISTINGCAPENERGY_VS[y])
    else
        @expression(EP, eExistingCapEnergy_VS[y in STOR], existing_cap_mwh(gen[y]))
    end

    # 1. Total storage energy capacity
    @expression(EP, eTotalCap_STOR[y in STOR],
        if (y in intersect(NEW_CAP_STOR, RET_CAP_STOR)) # Resources eligible for new capacity and retirements
            eExistingCapEnergy_VS[y] + EP[:vCAPENERGY_VS][y] - EP[:vRETCAPENERGY_VS][y]
        elseif (y in setdiff(NEW_CAP_STOR, RET_CAP_STOR)) # Resources eligible for only new capacity
            eExistingCapEnergy_VS[y] + EP[:vCAPENERGY_VS][y]
        elseif (y in setdiff(RET_CAP_STOR, NEW_CAP_STOR)) # Resources eligible for only capacity retirements
            eExistingCapEnergy_VS[y] - EP[:vRETCAPENERGY_VS][y]
        else
            eExistingCapEnergy_VS[y]
        end)

    # 2. Objective function additions

    # Fixed costs for storage resources (if resource is not eligible for new energy capacity, fixed costs are only O&M costs)
    @expression(EP, eCFixEnergy_VS[y in STOR],
        if y in NEW_CAP_STOR # Resources eligible for new capacity
            inv_cost_per_mwhyr(gen[y]) * vCAPENERGY_VS[y] +
            fixed_om_cost_per_mwhyr(gen[y]) * eTotalCap_STOR[y]
        else
            fixed_om_cost_per_mwhyr(gen[y]) * eTotalCap_STOR[y]
        end)
    @expression(EP, eTotalCFixStor, sum(eCFixEnergy_VS[y] for y in STOR))

    if MultiStage == 1
        EP[:eObj] += eTotalCFixStor / inputs["OPEXMULT"]
    else
        EP[:eObj] += eTotalCFixStor
    end

    # Variable costs of charging DC for VRE-STOR resources "y" during hour "t"
    @expression(EP, eCVar_Charge_DC[y in DC_CHARGE, t = 1:T],
        inputs["omega"][t] * by_rid(y, :var_om_cost_per_mwh_charge_dc) *
        EP[:vP_DC_CHARGE][y, t]/by_rid(y, :etainverter))
    # Variable costs of discharging DC for VRE-STOR resources "y" during hour "t"
    @expression(EP, eCVar_Discharge_DC[y in DC_DISCHARGE, t = 1:T],
        inputs["omega"][t]*by_rid(y, :var_om_cost_per_mwh_discharge_dc)*
        by_rid(y, :etainverter)*EP[:vP_DC_DISCHARGE][y, t])
    # Variable costs of charging AC for VRE-STOR resources "y" during hour "t"
    @expression(EP, eCVar_Charge_AC[y in AC_CHARGE, t = 1:T],
        inputs["omega"][t]*by_rid(y, :var_om_cost_per_mwh_charge_ac)*
        EP[:vP_AC_CHARGE][y, t])
    # Variable costs of discharging AC for VRE-STOR resources "y" during hour "t"
    @expression(EP, eCVar_Discharge_AC[y in AC_DISCHARGE, t = 1:T],
        inputs["omega"][t]*by_rid(y, :var_om_cost_per_mwh_discharge_ac)*
        EP[:vP_AC_DISCHARGE][y, t])

    # Sum individual resource contributions
    @expression(EP,
        eTotalCVarStor,
        sum(eCVar_Charge_DC[y, t] for y in DC_CHARGE, t in 1:T)
        +sum(eCVar_Discharge_DC[y, t] for y in DC_DISCHARGE, t in 1:T)
        +sum(eCVar_Charge_AC[y, t] for y in AC_CHARGE, t in 1:T)
        +sum(eCVar_Discharge_AC[y, t] for y in AC_CHARGE, t in 1:T))
    EP[:eObj] += eTotalCVarStor

    # 3. Inverter & Power Balance, SoC Expressions

    # Check for rep_periods > 1 & LDS=1
    if rep_periods > 1 && !isempty(VS_LDS)
        CONSTRAINTSET = inputs["VS_nonLDS"]
    else
        CONSTRAINTSET = STOR
    end

    # total charging expressions: total storage charge (including both AC and DC) [MWh]
    @expression(EP, eCHARGE_VS_STOR[y in STOR, t = 1:T], JuMP.AffExpr())

    # SoC expressions
    @expression(EP, eSoCBalStart_VRE_STOR[y in CONSTRAINTSET, t in START_SUBPERIODS],
        vS_VRE_STOR[y,
            t + hours_per_subperiod - 1]-self_discharge(gen[y]) *
                                         vS_VRE_STOR[y, t + hours_per_subperiod - 1])
    @expression(EP, eSoCBalInterior_VRE_STOR[y in STOR, t in INTERIOR_SUBPERIODS],
        vS_VRE_STOR[y, t - 1]-self_discharge(gen[y]) * vS_VRE_STOR[y, t - 1])
    # Expression for energy losses related to technologies (increase in effective demand)
    @expression(EP, eELOSS_VRE_STOR[y in STOR], JuMP.AffExpr())

    DC_DISCHARGE_CONSTRAINTSET = intersect(CONSTRAINTSET, DC_DISCHARGE)
    DC_CHARGE_CONSTRAINTSET = intersect(CONSTRAINTSET, DC_CHARGE)
    AC_DISCHARGE_CONSTRAINTSET = intersect(CONSTRAINTSET, AC_DISCHARGE)
    AC_CHARGE_CONSTRAINTSET = intersect(CONSTRAINTSET, AC_CHARGE)
    for t in START_SUBPERIODS
        for y in DC_DISCHARGE_CONSTRAINTSET
            eSoCBalStart_VRE_STOR[y, t] -= EP[:vP_DC_DISCHARGE][y, t] /
                                           by_rid(y, :eff_down_dc)
        end
        for y in DC_CHARGE_CONSTRAINTSET
            eSoCBalStart_VRE_STOR[y, t] += by_rid(y, :eff_up_dc) * EP[:vP_DC_CHARGE][y, t]
        end
        for y in AC_DISCHARGE_CONSTRAINTSET
            eSoCBalStart_VRE_STOR[y, t] -= EP[:vP_AC_DISCHARGE][y, t] /
                                           by_rid(y, :eff_down_ac)
        end
        for y in AC_CHARGE_CONSTRAINTSET
            eSoCBalStart_VRE_STOR[y, t] += by_rid(y, :eff_up_ac) * EP[:vP_AC_CHARGE][y, t]
        end
    end

    for y in DC_DISCHARGE
        EP[:eELOSS_VRE_STOR][y] -= sum(inputs["omega"][t] * vP_DC_DISCHARGE[y, t] *
                                       by_rid(y, :etainverter) for t in 1:T)
        for t in 1:T
            EP[:eInvACBalance][y, t] += by_rid(y, :etainverter) * vP_DC_DISCHARGE[y, t]
            EP[:eInverterExport][y, t] += by_rid(y, :etainverter) * vP_DC_DISCHARGE[y, t]
        end
        for t in INTERIOR_SUBPERIODS
            eSoCBalInterior_VRE_STOR[y, t] -= EP[:vP_DC_DISCHARGE][y, t] /
                                              by_rid(y, :eff_down_dc)
        end
    end

    for y in DC_CHARGE
        EP[:eELOSS_VRE_STOR][y] += sum(inputs["omega"][t] * vP_DC_CHARGE[y, t] /
                                       by_rid(y, :etainverter) for t in 1:T)
        for t in 1:T
            EP[:eInvACBalance][y, t] -= vP_DC_CHARGE[y, t] / by_rid(y, :etainverter)
            EP[:eCHARGE_VS_STOR][y, t] += vP_DC_CHARGE[y, t] / by_rid(y, :etainverter)
            EP[:eInverterExport][y, t] += vP_DC_CHARGE[y, t] / by_rid(y, :etainverter)
        end
        for t in INTERIOR_SUBPERIODS
            eSoCBalInterior_VRE_STOR[y, t] += by_rid(y, :eff_up_dc) *
                                              EP[:vP_DC_CHARGE][y, t]
        end
    end

    for y in AC_DISCHARGE
        EP[:eELOSS_VRE_STOR][y] -= sum(inputs["omega"][t] * vP_AC_DISCHARGE[y, t]
        for t in 1:T)
        for t in 1:T
            EP[:eInvACBalance][y, t] += vP_AC_DISCHARGE[y, t]
        end
        for t in INTERIOR_SUBPERIODS
            eSoCBalInterior_VRE_STOR[y, t] -= EP[:vP_AC_DISCHARGE][y, t] /
                                              by_rid(y, :eff_down_ac)
        end
    end

    for y in AC_CHARGE
        EP[:eELOSS_VRE_STOR][y] += sum(inputs["omega"][t] * vP_AC_CHARGE[y, t] for t in 1:T)
        for t in 1:T
            EP[:eInvACBalance][y, t] -= vP_AC_CHARGE[y, t]
            EP[:eCHARGE_VS_STOR][y, t] += vP_AC_CHARGE[y, t]
        end
        for t in INTERIOR_SUBPERIODS
            eSoCBalInterior_VRE_STOR[y, t] += by_rid(y, :eff_up_ac) *
                                              EP[:vP_AC_CHARGE][y, t]
        end
    end

    for y in STOR, t in 1:T
        EP[:eInvACBalance][y, t] += vCHARGE_VRE_STOR[y, t]
        EP[:eGridExport][y, t] += vCHARGE_VRE_STOR[y, t]
    end

    for z in 1:Z, t in 1:T
        if !isempty(resources_in_zone_by_rid(gen_VRE_STOR, z))
            EP[:ePowerBalance_VRE_STOR][t, z] -= sum(vCHARGE_VRE_STOR[y, t]
            for y in intersect(resources_in_zone_by_rid(gen_VRE_STOR,
                    z),
                STOR))
        end
    end

    # 4. Energy Share Requirement & CO2 Policy Module

    # From CO2 Policy module
    @expression(EP, eELOSSByZone_VRE_STOR[z = 1:Z],
        sum(EP[:eELOSS_VRE_STOR][y]
        for y in intersect(resources_in_zone_by_rid(gen_VRE_STOR, z), STOR)))
    add_similar_to_expression!(EP[:eELOSSByZone], eELOSSByZone_VRE_STOR)

    ### CONSTRAINTS ###

    # Constraint 0: Existing capacity variable is equal to existing capacity specified in the input file
    if MultiStage == 1
        @constraint(EP,
            cExistingCapEnergy_VS[y in STOR],
            EP[:vEXISTINGCAPENERGY_VS][y]==existing_cap_mwh(gen[y]))
    end

    # Constraints 1: Retirements and capacity additions
    # Cannot retire more capacity than existing capacity for VRE-STOR technologies
    @constraint(EP,
        cMaxRet_Stor[y = RET_CAP_STOR],
        vRETCAPENERGY_VS[y]<=eExistingCapEnergy_VS[y])
    # Constraint on maximum capacity (if applicable) [set input to -1 if no constraint on maximum capacity]
    # DEV NOTE: This constraint may be violated in some cases where Existing_Cap_MW is >= Max_Cap_MW and lead to infeasabilty
    @constraint(EP, cMaxCap_Stor[y in intersect(ids_with_nonneg(gen, max_cap_mwh), STOR)],
        eTotalCap_STOR[y]<=max_cap_mwh(gen[y]))
    # Constraint on minimum capacity (if applicable) [set input to -1 if no constraint on minimum capacity]
    # DEV NOTE: This constraint may be violated in some cases where Existing_Cap_MW is <= Min_Cap_MW and lead to infeasabilty
    @constraint(EP, cMinCap_Stor[y in intersect(ids_with_positive(gen, min_cap_mwh), STOR)],
        eTotalCap_STOR[y]>=min_cap_mwh(gen[y]))

    # Constraint 2: SOC Maximum
    @constraint(EP, cSOCMax[y in STOR, t = 1:T], vS_VRE_STOR[y, t]<=eTotalCap_STOR[y])

    # Constraint 3: State of Charge (energy stored for the next hour)
    @constraint(EP, cSoCBalStart_VRE_STOR[y in CONSTRAINTSET, t in START_SUBPERIODS],
        vS_VRE_STOR[y, t]==eSoCBalStart_VRE_STOR[y, t])
    @constraint(EP, cSoCBalInterior_VRE_STOR[y in STOR, t in INTERIOR_SUBPERIODS],
        vS_VRE_STOR[y, t]==eSoCBalInterior_VRE_STOR[y, t])

    ### SYMMETRIC RESOURCE CONSTRAINTS ###
    if !isempty(VS_SYM_DC)
        # Constraint 4: Charging + Discharging DC Maximum: see main module because capacity reserve margin/operating reserves may alter constraint
        @expression(EP, eChargeDischargeMaxDC[y in VS_SYM_DC, t = 1:T],
            EP[:vP_DC_DISCHARGE][y, t]+EP[:vP_DC_CHARGE][y, t])
    end
    if !isempty(VS_SYM_AC)
        # Constraint 4: Charging + Discharging AC Maximum: see main module because capacity reserve margin/operating reserves may alter constraint
        @expression(EP, eChargeDischargeMaxAC[y in VS_SYM_AC, t = 1:T],
            EP[:vP_AC_DISCHARGE][y, t]+EP[:vP_AC_CHARGE][y, t])
    end

    ### ASYMMETRIC RESOURCE MODULE ###
    if !isempty(inputs["VS_ASYM"])
        investment_charge_vre_stor!(EP, inputs, setup)
    end

    ### LONG DURATION ENERGY STORAGE RESOURCE MODULE ###
    if rep_periods > 1 && !isempty(VS_LDS)
        lds_vre_stor!(EP, inputs)
    end

    # Constraint 4: electricity charged from the grid cannot exceed the charging capacity of the storage component in VRE_STOR
    @constraint(EP, [y in STOR, t = 1:T], vCHARGE_VRE_STOR[y,t] <= eCHARGE_VS_STOR[y,t])
end

@doc raw"""
    elec_vre_stor!(EP::AbstractModel, inputs::Dict)

This function defines the decision variables, expressions, and constraints for the electrolyzer component of each co-located ELC, VRE, and storage generator.
    
The total electrolyzer capacity of each resource is defined as the sum of the existing 
    electrolyzer capacity plus the newly invested electrolyzer capacity minus any retired electrolyzer capacity:
```math
\begin{aligned}
    & \Delta^{total,elec}_{y,z} = (\overline{\Delta^{elec}_{y,z}}+\Omega^{elec}_{y,z}-\Delta^{elec}_{y,z}) \quad \forall y \in \mathcal{VS}^{elec}, z \in \mathcal{Z}
\end{aligned}
```

One cannot retire more energy capacity than existing elec capacity:
```math
\begin{aligned}
    &\Delta^{elec}_{y,z} \leq \overline{\Delta^{elec}_{y,z}}
            \hspace{4 cm}  \forall y \in \mathcal{VS}^{elec}, z \in \mathcal{Z}
\end{aligned}
```
        
For resources where $\overline{\Omega_{y,z}^{elec}}$ and $\underline{\Omega_{y,z}^{elec}}$ are defined, then we impose constraints on minimum and maximum energy capacity:
```math
\begin{aligned}
    & \Delta^{total,elec}_{y,z} \leq \overline{\Omega}^{elec}_{y,z}
        \hspace{4 cm}  \forall y \in \mathcal{VS}^{elec}, z \in \mathcal{Z} \\
    & \Delta^{total,elec}_{y,z}  \geq \underline{\Omega}^{elec}_{y,z}
        \hspace{4 cm}  \forall y \in \mathcal{VS}^{elec}, z \in \mathcal{Z}
\end{aligned}
```
Constraint 2 applies ramping constraints on electrolyzers where consumption of electricity by electrolyzer $y$ in time $t$ is denoted by $\Pi_{y,z}$ and the rampping constraints are denoated by $\kappa_{y}$.
```math
\begin{aligned}
	\Pi_{y,t-1} - \Pi_{y,t} \leq \kappa_{y}^{down} \Delta^{\text{total}}_{y}, \hspace{1cm} \forall y \in \mathcal{EL}, \forall t \in \mathcal{T}
\end{aligned}
```

```math
\begin{aligned}
	\Pi_{y,t} - \Pi_{y,t-1} \leq \kappa_{y}^{up} \Delta^{\text{total}}_{y} \hspace{1cm} \forall y \in \mathcal{EL}, \forall t \in \mathcal{T}
\end{aligned}
```

In constraint 3, electrolyzers are bound by the following limits on maximum and minimum power output. Maximum power output is 100% in this case.

```math
\begin{aligned}
	\Pi_{y,t} \geq \rho^{min}_{y} \times \Delta^{total}_{y}
	\hspace{1cm} \forall y \in \mathcal{EL}, \forall t \in \mathcal{T}
\end{aligned}
```

```math
\begin{aligned}
	\Theta_{y,t} \leq \Pi^{total}_{y}
	\hspace{1cm} \forall y \in \mathcal{EL}, \forall t \in \mathcal{T}
\end{aligned}
```
The regional demand requirement is included in electrolyzer.jl
"""
<<<<<<< HEAD
function elec_vre_stor!(EP::Model, inputs::Dict, setup::Dict)
    @debug "VRE-STOR Electrolyzer Module"
=======
function elec_vre_stor!(EP::AbstractModel, inputs::Dict, setup::Dict)
    println("VRE-STOR Electrolyzer Module")
>>>>>>> 2fedcee5

    ### LOAD DATA ###
    gen = inputs["RESOURCES"]
    gen_VRE_STOR = gen.VreStorage

    T = inputs["T"]
    ELEC = inputs["VS_ELEC"]
    NEW_CAP_ELEC = inputs["NEW_CAP_ELEC"]
    RET_CAP_ELEC = inputs["RET_CAP_ELEC"]

    MultiStage = setup["MultiStage"]

    by_rid(rid, sym) = by_rid_res(rid, sym, gen_VRE_STOR)

    ### ELEC VARIABLES ###

    @variables(EP, begin
        # Electrolyzer capacity 
        vRETELECCAP[y in RET_CAP_ELEC] >= 0                         # Retired electrolyzer capacity [MW AC]
        vELECCAP[y in NEW_CAP_ELEC] >= 0                            # New installed electrolyzer capacity [MW AC]

        # Electrolyzer-component generation [MWh]
        vP_ELEC[y in ELEC, t = 1:T] >= 0
    end)

    if MultiStage == 1
        @variable(EP, vEXISTINGELECCAP[y in ELEC]>=0)
    end

    ### EXPRESSIONS ###

    # 0. Multistage existing capacity definition
    if MultiStage == 1
        @expression(EP, eExistingCapElec[y in ELEC], vEXISTINGELECCAP[y])
    else
        @expression(EP, eExistingCapElec[y in ELEC], by_rid(y, :existing_cap_elec_mw))
    end

    # 1. Total electrolyzer capacity
    @expression(EP, eTotalCap_ELEC[y in ELEC],
        if (y in intersect(NEW_CAP_ELEC, RET_CAP_ELEC)) # Resources eligible for new capacity and retirements
            eExistingCapElec[y] + EP[:vELECCAP][y] - EP[:vRETELECCAP][y]
        elseif (y in setdiff(NEW_CAP_ELEC, RET_CAP_ELEC)) # Resources eligible for only new capacity
            eExistingCapElec[y] + EP[:vELECCAP][y]
        elseif (y in setdiff(RET_CAP_ELEC, NEW_CAP_ELEC)) # Resources eligible for only capacity retirements
            eExistingCapElec[y] - EP[:vRETELECCAP][y]
        else
            eExistingCapElec[y]
        end)

    # 2. Objective function additions

    # Fixed costs for electrolyzer resources (if resource is not eligible for new electrolyzer capacity, fixed costs are only O&M costs)
    @expression(EP, eCFixElec[y in ELEC],
        if y in NEW_CAP_ELEC # Resources eligible for new capacity
            by_rid(y, :inv_cost_elec_per_mwyr) * vELECCAP[y] +
            by_rid(y, :fixed_om_elec_cost_per_mwyr) * eTotalCap_ELEC[y]
        else
            by_rid(y, :fixed_om_elec_cost_per_mwyr) * eTotalCap_ELEC[y]
        end)
    @expression(EP, eTotalCFixElec, sum(eCFixElec[y] for y in ELEC))

    if MultiStage == 1
        EP[:eObj] += eTotalCFixElec / inputs["OPEXMULT"]
    else
        EP[:eObj] += eTotalCFixElec
    end

    # No variable costs of "generation" for electrolyzer resource

    # 3. Inverter Balance, Electrolyzer Generation Maximum
    @expression(EP, eElecGenMaxE[y in ELEC, t = 1:T], JuMP.AffExpr())
    for y in ELEC, t in 1:T
        EP[:eInvACBalance][y, t] -= EP[:vP_ELEC][y, t]
        eElecGenMaxE[y, t] += EP[:vP_ELEC][y, t]
    end

    ### CONSTRAINTS ###

    # Constraint 0: Existing capacity variable is equal to existing capacity specified in the input file
    if MultiStage == 1
        @constraint(EP, cExistingCapElec[y in ELEC],
            EP[:vEXISTINGELECCAP][y]==by_rid(y, :existing_cap_elec_mw))
    end

    # Constraints 1: Retirements and capacity additions
    # Cannot retire more capacity than existing capacity for VRE-STOR technologies
    @constraint(EP, cMaxRet_Elec[y = RET_CAP_ELEC], vRETELECCAP[y]<=eExistingCapElec[y])
    # Constraint on maximum capacity (if applicable) [set input to -1 if no constraint on maximum capacity]
    # DEV NOTE: This constraint may be violated in some cases where Existing_Cap_MW is >= Max_Cap_MW and lead to infeasabilty
    @constraint(EP, cMaxCap_Elec[y in ids_with_nonneg(gen_VRE_STOR, max_cap_elec_mw)],
        eTotalCap_ELEC[y]<=by_rid(y, :max_cap_elec_mw))
    # Constraint on Minimum capacity (if applicable) [set input to -1 if no constraint on minimum capacity]
    # DEV NOTE: This constraint may be violated in some cases where Existing_Cap_MW is <= Min_Cap_MW and lead to infeasabilty
    @constraint(EP, cMinCap_Elec[y in ids_with_positive(gen_VRE_STOR, min_cap_elec_mw)],
        eTotalCap_ELEC[y]>=by_rid(y, :min_cap_elec_mw))

    # Constraint 2: Maximum ramp up and down between consecutive hours
    p = inputs["hours_per_subperiod"] #total number of hours per subperiod
    @constraints(EP,
        begin
            ## Maximum ramp up between consecutive hours
            [y in ELEC, t in 1:T],
            EP[:vP_ELEC][y, t] - EP[:vP_ELEC][y, hoursbefore(p, t, 1)] <=
            by_rid(y, :ramp_up_percentage_elec) * eTotalCap_ELEC[y]

            ## Maximum ramp down between consecutive hours
            [y in ELEC, t in 1:T],
            EP[:vP_ELEC][y, hoursbefore(p, t, 1)] - EP[:vP_ELEC][y, t] <=
            by_rid(y, :ramp_dn_percentage_elec) * eTotalCap_ELEC[y]
        end)

    # Constraint 3: Minimum and maximum power output constraints (Constraints #3-4)
    # Electrolyzers currently do not contribute to operating reserves, so there is not
    # special case (for Reserves == 1) here.
    # Could allow them to contribute as a curtailable demand in future.
    @constraints(EP,
        begin
            # Minimum stable power generated per technology "y" at hour "t" Min_Power
            [y in ELEC, t in 1:T],
            EP[:vP_ELEC][y, t] >= by_rid(y, :min_power_elec) * eTotalCap_ELEC[y]

            # Maximum power generated per technology "y" at hour "t"
            [y in ELEC, t in 1:T], EP[:vP_ELEC][y, t] <= eTotalCap_ELEC[y]
        end)
end

@doc raw"""
    lds_vre_stor!(EP::AbstractModel, inputs::Dict)

This function defines the decision variables, expressions, and constraints for any 
    long duration energy storage component of each co-located VRE and storage generator (
    there is more than one representative period and ```LDS_VRE_STOR=1``` in the ```Vre_and_stor_data.csv```). 

These constraints follow the same formulation that is outlined by the function ```long_duration_storage!()``` 
    in the storage module. One constraint changes, which links the state of charge between the start of periods 
    for long duration energy storage resources because there are options to charge and discharge these resources 
    through AC and DC capabilities. The main linking constraint changes to:

```math
\begin{aligned}
    & \Gamma_{y,z,(m-1)\times \tau^{period}+1 } =\left(1-\eta_{y,z}^{loss}\right) \times \left(\Gamma_{y,z,m\times \tau^{period}} -\Delta Q_{y,z,m}\right) \\
    & - \frac{\Theta^{dc}_{y,z,(m-1) \times \tau^{period}+1}}{\eta_{y,z}^{discharge,dc}} - \frac{\Theta^{ac}_{y,z,(m-1)\times \tau^{period}+1}}{\eta_{y,z}^{discharge,ac}} \\
    & + \eta_{y,z}^{charge,dc} \times \Pi^{dc}_{y,z,(m-1)\times \tau^{period}+1} + \eta_{y,z}^{charge,ac} \times \Pi^{ac}_{y,z,(m-1)\times \tau^{period}+1} \quad \forall y \in \mathcal{VS}^{LDES}, z \in \mathcal{Z}, m \in \mathcal{M}
\end{aligned}
```
    
The rest of the long duration energy storage constraints are copied and applied to the co-located VRE and storage module for any 
    long duration energy storage resources $y \in \mathcal{VS}^{LDES}$ from the long-duration storage module. Capacity reserve margin constraints for 
    long duration energy storage resources are further elaborated upon in ```vre_stor_capres!()```.
"""
<<<<<<< HEAD
function lds_vre_stor!(EP::Model, inputs::Dict)
    @debug "VRE-STOR LDS Module"
=======
function lds_vre_stor!(EP::AbstractModel, inputs::Dict)
    println("VRE-STOR LDS Module")
>>>>>>> 2fedcee5

    ### LOAD DATA ###

    VS_LDS = inputs["VS_LDS"]
    gen = inputs["RESOURCES"]
    gen_VRE_STOR = gen.VreStorage

    REP_PERIOD = inputs["REP_PERIOD"]  # Number of representative periods
    dfPeriodMap = inputs["Period_Map"] # Dataframe that maps modeled periods to representative periods
    NPeriods = size(inputs["Period_Map"])[1] # Number of modeled periods
    hours_per_subperiod = inputs["hours_per_subperiod"] #total number of hours per subperiod
    MODELED_PERIODS_INDEX = 1:NPeriods
    REP_PERIODS_INDEX = MODELED_PERIODS_INDEX[dfPeriodMap[!, :Rep_Period] .== MODELED_PERIODS_INDEX]

    by_rid(rid, sym) = by_rid_res(rid, sym, gen_VRE_STOR)

    ### LDS VARIABLES ###

    @variables(EP, begin
        # State of charge of storage at beginning of each modeled period n
        vSOCw_VRE_STOR[y in VS_LDS, n in MODELED_PERIODS_INDEX] >= 0

        # Build up in storage inventory over each representative period w (can be pos or neg)
        vdSOC_VRE_STOR[y in VS_LDS, w = 1:REP_PERIOD]
    end)

    ### EXPRESSIONS ###

    # Note: tw_min = hours_per_subperiod*(w-1)+1; tw_max = hours_per_subperiod*w
    @expression(EP, eVreStorSoCBalLongDurationStorageStart[y in VS_LDS, w = 1:REP_PERIOD],
        (1 -
         self_discharge(gen[y]))*(EP[:vS_VRE_STOR][y, hours_per_subperiod * w] -
                                  EP[:vdSOC_VRE_STOR][y, w]))

    DC_DISCHARGE_CONSTRAINTSET = intersect(inputs["VS_STOR_DC_DISCHARGE"], VS_LDS)
    DC_CHARGE_CONSTRAINTSET = intersect(inputs["VS_STOR_DC_CHARGE"], VS_LDS)
    AC_DISCHARGE_CONSTRAINTSET = intersect(inputs["VS_STOR_AC_DISCHARGE"], VS_LDS)
    AC_CHARGE_CONSTRAINTSET = intersect(inputs["VS_STOR_AC_CHARGE"], VS_LDS)
    for w in 1:REP_PERIOD
        for y in DC_DISCHARGE_CONSTRAINTSET
            EP[:eVreStorSoCBalLongDurationStorageStart][y, w] -= EP[:vP_DC_DISCHARGE][y,
                hours_per_subperiod * (w - 1) + 1] / by_rid(y, :eff_down_dc)
        end

        for y in DC_CHARGE_CONSTRAINTSET
            EP[:eVreStorSoCBalLongDurationStorageStart][y, w] += by_rid(y, :eff_up_dc) *
                                                                 EP[:vP_DC_CHARGE][y,
                hours_per_subperiod * (w - 1) + 1]
        end

        for y in AC_DISCHARGE_CONSTRAINTSET
            EP[:eVreStorSoCBalLongDurationStorageStart][y, w] -= EP[:vP_AC_DISCHARGE][y,
                hours_per_subperiod * (w - 1) + 1] / by_rid(y, :eff_down_ac)
        end

        for y in AC_CHARGE_CONSTRAINTSET
            EP[:eVreStorSoCBalLongDurationStorageStart][y, w] += by_rid(y, :eff_up_ac) *
                                                                 EP[:vP_AC_CHARGE][y,
                hours_per_subperiod * (w - 1) + 1]
        end
    end

    ### CONSTRAINTS ### 

    # Constraint 1: Link the state of charge between the start of periods for LDS resources
    @constraint(EP, cVreStorSoCBalLongDurationStorageStart[y in VS_LDS, w = 1:REP_PERIOD],
        EP[:vS_VRE_STOR][y,
            hours_per_subperiod * (w - 1) + 1]==EP[:eVreStorSoCBalLongDurationStorageStart][y, w])

    # Constraint 2: Storage at beginning of period w = storage at beginning of period w-1 + storage built up in period w (after n representative periods)
    # Multiply storage build up term from prior period with corresponding weight
    @constraint(EP,
        cVreStorSoCBalLongDurationStorage[y in VS_LDS, r in MODELED_PERIODS_INDEX],
        EP[:vSOCw_VRE_STOR][y,
            mod1(r + 1, NPeriods)]==EP[:vSOCw_VRE_STOR][y, r] +
                                    EP[:vdSOC_VRE_STOR][
            y, dfPeriodMap[r, :Rep_Period_Index]])

    # Constraint 3: Storage at beginning of each modeled period cannot exceed installed energy capacity
    @constraint(EP,
        cVreStorSoCBalLongDurationStorageUpper[y in VS_LDS, r in MODELED_PERIODS_INDEX],
        EP[:vSOCw_VRE_STOR][y, r]<=EP[:eTotalCap_STOR][y])

    # Constraint 4: Initial storage level for representative periods must also adhere to sub-period storage inventory balance
    # Initial storage = Final storage - change in storage inventory across representative period
    @constraint(EP,
        cVreStorSoCBalLongDurationStorageSub[y in VS_LDS, r in REP_PERIODS_INDEX],
        EP[:vSOCw_VRE_STOR][y,r]==EP[:vS_VRE_STOR][
            y, hours_per_subperiod * dfPeriodMap[r, :Rep_Period_Index]]
                -
                EP[:vdSOC_VRE_STOR][y, dfPeriodMap[r, :Rep_Period_Index]])
end

@doc raw"""
    investment_charge_vre_stor!(EP::AbstractModel, inputs::Dict, setup::Dict)

This function activates the decision variables and constraints for asymmetric storage resources (independent charge
    and discharge power capacities (any STOR flag = 2)). For asymmetric storage resources, the function is enabled so charging 
    and discharging can occur either through DC or AC capabilities. For example, a storage resource can be asymmetrically charged 
    and discharged via DC capabilities or a storage resource could be charged via AC capabilities and discharged through DC capabilities. 
    This module is configured such that both AC and DC charging (or discharging) cannot simultaneously occur.

The total charge/discharge DC and AC capacities of each resource are defined as the sum of the existing charge/discharge DC and AC capacities plus 
    the newly invested charge/discharge DC and AC capacities minus any retired charge/discharge DC and AC capacities:

```math
\begin{aligned}
    & \Delta^{total,dc,dis}_{y,z} =(\overline{\Delta^{dc,dis}_{y,z}}+\Omega^{dc,dis}_{y,z}-\Delta^{dc,dis}_{y,z}) \quad \forall y \in \mathcal{VS}^{asym,dc,dis}, z \in \mathcal{Z} \\
    & \Delta^{total,dc,cha}_{y,z} =(\overline{\Delta^{dc,cha}_{y,z}}+\Omega^{dc,cha}_{y,z}-\Delta^{dc,cha}_{y,z}) \quad \forall y \in \mathcal{VS}^{asym,dc,cha}, z \in \mathcal{Z} \\
    & \Delta^{total,ac,dis}_{y,z} =(\overline{\Delta^{ac,dis}_{y,z}}+\Omega^{ac,dis}_{y,z}-\Delta^{ac,dis}_{y,z}) \quad \forall y \in \mathcal{VS}^{asym,ac,dis}, z \in \mathcal{Z} \\
    & \Delta^{total,ac,cha}_{y,z} =(\overline{\Delta^{ac,cha}_{y,z}}+\Omega^{ac,cha}_{y,z}-\Delta^{ac,cha}_{y,z}) \quad \forall y \in \mathcal{VS}^{asym,ac,cha}, z \in \mathcal{Z}
\end{aligned}
```

One cannot retire more capacity than existing capacity:
```math
\begin{aligned}
    &\Delta^{dc,dis}_{y,z} \leq \overline{\Delta^{dc,dis}_{y,z}}
        \hspace{4 cm}  \forall y \in \mathcal{VS}^{asym,dc,dis}, z \in \mathcal{Z} \\
    &\Delta^{dc,cha}_{y,z} \leq \overline{\Delta^{dc,cha}_{y,z}}
        \hspace{4 cm}  \forall y \in \mathcal{VS}^{asym,dc,cha}, z \in \mathcal{Z} \\
    &\Delta^{ac,dis}_{y,z} \leq \overline{\Delta^{ac,dis}_{y,z}}
        \hspace{4 cm}  \forall y \in \mathcal{VS}^{asym,ac,dis}, z \in \mathcal{Z} \\
    &\Delta^{ac,cha}_{y,z} \leq \overline{\Delta^{ac,cha}_{y,z}}
        \hspace{4 cm}  \forall y \in \mathcal{VS}^{asym,ac,cha}, z \in \mathcal{Z}
\end{aligned}
```

For resources where $\overline{\Omega_{y,z}^{dc,dis}}, \overline{\Omega_{y,z}^{dc,cha}}, \overline{\Omega_{y,z}^{ac,dis}}, \overline{\Omega_{y,z}^{ac,cha}}$ 
    and $\underline{\Omega_{y,z}^{dc,dis}}, \underline{\Omega_{y,z}^{dc,cha}}, \underline{\Omega_{y,z}^{ac,dis}}, \underline{\Omega_{y,z}^{ac, cha}}$ are defined, 
    then we impose constraints on minimum and maximum charge/discharge DC and AC power capacity:
```math
\begin{aligned}
    & \Delta^{total,dc,dis}_{y,z} \leq \overline{\Omega}^{dc,dis}_{y,z}
        \hspace{4 cm}  \forall y \in \mathcal{VS}^{asym,dc,dis}, z \in \mathcal{Z} \\
    & \Delta^{total,dc,dis}_{y,z}  \geq \underline{\Omega}^{dc,dis}_{y,z}
        \hspace{4 cm}  \forall y \in \mathcal{VS}^{asym,dc,dis}, z \in \mathcal{Z} \\
    & \Delta^{total,dc,cha}_{y,z} \leq \overline{\Omega}^{dc,cha}_{y,z}
        \hspace{4 cm}  \forall y \in \mathcal{VS}^{asym,dc,cha}, z \in \mathcal{Z} \\
    & \Delta^{total,dc,cha}_{y,z}  \geq \underline{\Omega}^{dc,cha}_{y,z}
        \hspace{4 cm}  \forall y \in \mathcal{VS}^{asym,dc,cha}, z \in \mathcal{Z} \\
    & \Delta^{total,ac,dis}_{y,z} \leq \overline{\Omega}^{ac,dis}_{y,z}
        \hspace{4 cm}  \forall y \in \mathcal{VS}^{asym,ac,dis}, z \in \mathcal{Z} \\
    & \Delta^{total,ac,dis}_{y,z}  \geq \underline{\Omega}^{ac,dis}_{y,z}
        \hspace{4 cm}  \forall y \in \mathcal{VS}^{asym,ac,dis}, z \in \mathcal{Z} \\
    & \Delta^{total,ac,cha}_{y,z} \leq \overline{\Omega}^{ac,cha}_{y,z}
        \hspace{4 cm}  \forall y \in \mathcal{VS}^{asym,ac,cha}, z \in \mathcal{Z} \\
    & \Delta^{total,ac,cha}_{y,z}  \geq \underline{\Omega}^{ac,cha}_{y,z}
        \hspace{4 cm}  \forall y \in \mathcal{VS}^{asym,ac,cha}, z \in \mathcal{Z} \\
\end{aligned}
```

Furthermore, for storage technologies with asymmetric charge and discharge capacities (all $y \in \mathcal{VS}^{asym,dc,dis}, 
    y \in \mathcal{VS}^{asym,dc,cha}, y \in \mathcal{VS}^{asym,ac,dis}, y \in \mathcal{VS}^{asym,ac,cha}$), the charge rate, 
    $\Pi^{dc}_{y,z,t}, \Pi^{ac}_{y,z,t}$, is constrained by the total installed charge capacity, $\Delta^{total,dc,cha}_{y,z}, 
    \Delta^{total,ac,cha}_{y,z}$. Similarly the discharge rate, $\Theta^{dc}_{y,z,t}, \Theta^{ac}_{y,z,t}$, is constrained by the 
    total installed discharge capacity, $\Delta^{total,dc,dis}_{y,z}, \Delta^{total,ac,dis}_{y,z}$. Without any activated 
    capacity reserve margin policies or operating reserves, the constraints are as follows:
```math
\begin{aligned}
    &  \Theta^{dc}_{y,z,t} \leq \Delta^{total,dc,dis}_{y,z} \quad \forall y \in \mathcal{VS}^{asym,dc,dis}, z \in \mathcal{Z}, t \in \mathcal{T} \\
	&  \Pi^{dc}_{y,z,t} \leq \Delta^{total,dc,cha}_{y,z} \quad \forall y \in \mathcal{VS}^{asym,dc,cha}, z \in \mathcal{Z}, t \in \mathcal{T} \\
    &  \Theta^{ac}_{y,z,t} \leq \Delta^{total,ac,dis}_{y,z} \quad \forall y \in \mathcal{VS}^{asym,ac,dis}, z \in \mathcal{Z}, t \in \mathcal{T} \\
	&  \Pi^{ac}_{y,z,t} \leq \Delta^{total,ac,cha}_{y,z} \quad \forall y \in \mathcal{VS}^{asym,ac,cha}, z \in \mathcal{Z}, t \in \mathcal{T} \\
\end{aligned}
```

Adding only the capacity reserve margin constraints, the asymmetric charge and discharge DC and AC rates plus the 'virtual' charge and discharge DC and AC rates are 
    constrained by the total installed charge and discharge DC and AC capacities:
```math
\begin{aligned}
    &  \Theta^{dc}_{y,z,t} + \Theta^{CRM,dc}_{y,z,t} \leq \Delta^{total,dc,dis}_{y,z} \quad \forall y \in \mathcal{VS}^{asym,dc,dis}, z \in \mathcal{Z}, t \in \mathcal{T} \\
	&  \Pi^{dc}_{y,z,t} + \Pi^{CRM,dc}_{y,z,t} \leq \Delta^{total,dc,cha}_{y,z} \quad \forall y \in \mathcal{VS}^{asym,dc,cha}, z \in \mathcal{Z}, t \in \mathcal{T} \\
    &  \Theta^{ac}_{y,z,t} + \Theta^{CRM,ac}_{y,z,t} \leq \Delta^{total,ac,dis}_{y,z} \quad \forall y \in \mathcal{VS}^{asym,ac,dis}, z \in \mathcal{Z}, t \in \mathcal{T} \\
	&  \Pi^{ac}_{y,z,t} + \Pi^{CRM,ac}_{y,z,t} \leq \Delta^{total,ac,cha}_{y,z} \quad \forall y \in \mathcal{VS}^{asym,ac,cha}, z \in \mathcal{Z}, t \in \mathcal{T} \\
\end{aligned}
```

Adding only the operating reserve constraints, the asymmetric charge and discharge DC and AC rates plus the contributions to frequency regulation and operating reserves (both DC and AC) are 
    constrained by the total installed charge and discharge DC and AC capacities:
```math
\begin{aligned}
    &  \Theta^{dc}_{y,z,t} + f^{dc,dis}_{y,z,t} + r^{dc,dis}_{y,z,t} \leq \Delta^{total,dc,dis}_{y,z} \quad \forall y \in \mathcal{VS}^{asym,dc,dis}, z \in \mathcal{Z}, t \in \mathcal{T} \\
	&  \Pi^{dc}_{y,z,t} + f^{dc,cha}_{y,z,t} \leq \Delta^{total,dc,cha}_{y,z} \quad \forall y \in \mathcal{VS}^{asym,dc,cha}, z \in \mathcal{Z}, t \in \mathcal{T} \\
    &  \Theta^{ac}_{y,z,t} + f^{ac,dis}_{y,z,t} + r^{ac,dis}_{y,z,t} \leq \Delta^{total,ac,dis}_{y,z} \quad \forall y \in \mathcal{VS}^{asym,ac,dis}, z \in \mathcal{Z}, t \in \mathcal{T} \\
	&  \Pi^{ac}_{y,z,t} + f^{ac,cha}_{y,z,t} \leq \Delta^{total,ac,cha}_{y,z} \quad \forall y \in \mathcal{VS}^{asym,ac,cha}, z \in \mathcal{Z}, t \in \mathcal{T} \\
\end{aligned}
```

With both capacity reserve margin and operating reserve constraints, the asymmetric charge and discharge DC and AC rate constraints follow: 
```math
\begin{aligned}
    &  \Theta^{dc}_{y,z,t} + \Theta^{CRM,dc}_{y,z,t} + f^{dc,dis}_{y,z,t} + r^{dc,dis}_{y,z,t} \leq \Delta^{total,dc,dis}_{y,z} \quad \forall y \in \mathcal{VS}^{asym,dc,dis}, z \in \mathcal{Z}, t \in \mathcal{T} \\
	&  \Pi^{dc}_{y,z,t} + \Pi^{CRM,dc}_{y,z,t} + f^{dc,cha}_{y,z,t} \leq \Delta^{total,dc,cha}_{y,z} \quad \forall y \in \mathcal{VS}^{asym,dc,cha}, z \in \mathcal{Z}, t \in \mathcal{T} \\
    &  \Theta^{ac}_{y,z,t} + \Theta^{CRM,ac}_{y,z,t} + f^{ac,dis}_{y,z,t} + r^{ac,dis}_{y,z,t} \leq \Delta^{total,ac,dis}_{y,z} \quad \forall y \in \mathcal{VS}^{asym,ac,dis}, z \in \mathcal{Z}, t \in \mathcal{T} \\
	&  \Pi^{ac}_{y,z,t} + \Pi^{CRM,ac}_{y,z,t} + f^{ac,cha}_{y,z,t} \leq \Delta^{total,ac,cha}_{y,z} \quad \forall y \in \mathcal{VS}^{asym,ac,cha}, z \in \mathcal{Z}, t \in \mathcal{T} \\
\end{aligned}
```

In addition, this function adds investment and fixed O&M costs related to charge/discharge AC and DC capacities to the objective function:
```math
\begin{aligned}
    & 	\sum_{y \in \mathcal{VS}^{asym,dc,dis} } \sum_{z \in \mathcal{Z}}
        \left( (\pi^{INVEST,dc,dis}_{y,z} \times \Omega^{dc,dis}_{y,z})
        + (\pi^{FOM,dc,dis}_{y,z} \times \Delta^{total,dc,dis}_{y,z})\right) \\
    & 	+ \sum_{y \in \mathcal{VS}^{asym,dc,cha} } \sum_{z \in \mathcal{Z}}
        \left( (\pi^{INVEST,dc,cha}_{y,z} \times \Omega^{dc,cha}_{y,z})
        + (\pi^{FOM,dc,cha}_{y,z} \times \Delta^{total,dc,cha}_{y,z})\right) \\
    & 	+ \sum_{y \in \mathcal{VS}^{asym,ac,dis} } \sum_{z \in \mathcal{Z}}
        \left( (\pi^{INVEST,ac,dis}_{y,z} \times \Omega^{ac,dis}_{y,z})
        + (\pi^{FOM,ac,dis}_{y,z} \times \Delta^{total,ac,dis}_{y,z})\right) \\
    & 	+ \sum_{y \in \mathcal{VS}^{asym,ac,cha} } \sum_{z \in \mathcal{Z}}
        \left( (\pi^{INVEST,ac,cha}_{y,z} \times \Omega^{ac,cha}_{y,z})
        + (\pi^{FOM,ac,cha}_{y,z} \times \Delta^{total,ac,cha}_{y,z})\right)
\end{aligned}
```
"""
<<<<<<< HEAD
function investment_charge_vre_stor!(EP::Model, inputs::Dict, setup::Dict)
    @debug "VRE-STOR Charge Investment Module"
=======
function investment_charge_vre_stor!(EP::AbstractModel, inputs::Dict, setup::Dict)
    println("VRE-STOR Charge Investment Module")
>>>>>>> 2fedcee5

    ### LOAD INPUTS ###
    gen = inputs["RESOURCES"]
    gen_VRE_STOR = gen.VreStorage

    T = inputs["T"]
    VS_ASYM_DC_CHARGE = inputs["VS_ASYM_DC_CHARGE"]
    VS_ASYM_AC_CHARGE = inputs["VS_ASYM_AC_CHARGE"]
    VS_ASYM_DC_DISCHARGE = inputs["VS_ASYM_DC_DISCHARGE"]
    VS_ASYM_AC_DISCHARGE = inputs["VS_ASYM_AC_DISCHARGE"]

    NEW_CAP_CHARGE_DC = inputs["NEW_CAP_CHARGE_DC"]
    RET_CAP_CHARGE_DC = inputs["RET_CAP_CHARGE_DC"]
    NEW_CAP_CHARGE_AC = inputs["NEW_CAP_CHARGE_AC"]
    RET_CAP_CHARGE_AC = inputs["RET_CAP_CHARGE_AC"]
    NEW_CAP_DISCHARGE_DC = inputs["NEW_CAP_DISCHARGE_DC"]
    RET_CAP_DISCHARGE_DC = inputs["RET_CAP_DISCHARGE_DC"]
    NEW_CAP_DISCHARGE_AC = inputs["NEW_CAP_DISCHARGE_AC"]
    RET_CAP_DISCHARGE_AC = inputs["RET_CAP_DISCHARGE_AC"]

    MultiStage = setup["MultiStage"]

    by_rid(rid, sym) = by_rid_res(rid, sym, gen_VRE_STOR)

    if !isempty(VS_ASYM_DC_DISCHARGE)
        MAX_DC_DISCHARGE = intersect(
            ids_with_nonneg(gen_VRE_STOR, max_cap_discharge_dc_mw),
            VS_ASYM_DC_DISCHARGE)
        MIN_DC_DISCHARGE = intersect(
            ids_with_positive(gen_VRE_STOR,
                min_cap_discharge_dc_mw),
            VS_ASYM_DC_DISCHARGE)

        ### VARIABLES ###
        @variables(EP, begin
            vCAPDISCHARGE_DC[y in NEW_CAP_DISCHARGE_DC] >= 0            # Discharge capacity DC component built for VRE storage [MW]
            vRETCAPDISCHARGE_DC[y in RET_CAP_DISCHARGE_DC] >= 0         # Discharge capacity DC component retired for VRE storage [MW]
        end)

        if MultiStage == 1
            @variable(EP, vEXISTINGCAPDISCHARGEDC[y in VS_ASYM_DC_DISCHARGE]>=0)
        end

        ### EXPRESSIONS ###

        # 0. Multistage existing capacity definition
        if MultiStage == 1
            @expression(EP,
                eExistingCapDischargeDC[y in VS_ASYM_DC_DISCHARGE],
                vEXISTINGCAPDISCHARGEDC[y])
        else
            @expression(EP,
                eExistingCapDischargeDC[y in VS_ASYM_DC_DISCHARGE],
                by_rid(y, :existing_cap_discharge_dc_mw))
        end

        # 1. Total storage discharge DC capacity
        @expression(EP, eTotalCapDischarge_DC[y in VS_ASYM_DC_DISCHARGE],
            if (y in intersect(NEW_CAP_DISCHARGE_DC, RET_CAP_DISCHARGE_DC))
                eExistingCapDischargeDC[y] + EP[:vCAPDISCHARGE_DC][y] -
                EP[:vRETCAPDISCHARGE_DC][y]
            elseif (y in setdiff(NEW_CAP_DISCHARGE_DC, RET_CAP_DISCHARGE_DC))
                eExistingCapDischargeDC[y] + EP[:vCAPDISCHARGE_DC][y]
            elseif (y in setdiff(RET_CAP_DISCHARGE_DC, NEW_CAP_DISCHARGE_DC))
                eExistingCapDischargeDC[y] - EP[:vRETCAPDISCHARGE_DC][y]
            else
                eExistingCapDischargeDC[y]
            end)

        # 2. Objective Function Additions

        # If resource is not eligible for new discharge DC capacity, fixed costs are only O&M costs
        @expression(EP, eCFixDischarge_DC[y in VS_ASYM_DC_DISCHARGE],
            if y in NEW_CAP_DISCHARGE_DC # Resources eligible for new discharge DC capacity
                by_rid(y, :inv_cost_discharge_dc_per_mwyr) * vCAPDISCHARGE_DC[y] +
                by_rid(y, :fixed_om_cost_discharge_dc_per_mwyr) * eTotalCapDischarge_DC[y]
            else
                by_rid(y, :fixed_om_cost_discharge_dc_per_mwyr) * eTotalCapDischarge_DC[y]
            end)

        # Sum individual resource contributions to fixed costs to get total fixed costs
        @expression(EP,
            eTotalCFixDischarge_DC,
            sum(EP[:eCFixDischarge_DC][y] for y in VS_ASYM_DC_DISCHARGE))

        if MultiStage == 1
            EP[:eObj] += eTotalCFixDischarge_DC / inputs["OPEXMULT"]
        else
            EP[:eObj] += eTotalCFixDischarge_DC
        end

        ### CONSTRAINTS ###

        # Constraint 0: Existing capacity variable is equal to existing capacity specified in the input file
        if MultiStage == 1
            @constraint(EP,
                cExistingCapDischargeDC[y in VS_ASYM_DC_DISCHARGE],
                EP[:vEXISTINGCAPDISCHARGEDC][y]==by_rid(y, :existing_cap_discharge_dc_mw))
        end

        # Constraints 1: Retirements and capacity additions
        # Cannot retire more discharge DC capacity than existing discharge capacity
        @constraint(EP,
            cVreStorMaxRetDischargeDC[y in RET_CAP_DISCHARGE_DC],
            vRETCAPDISCHARGE_DC[y]<=eExistingCapDischargeDC[y])
        # Constraint on maximum discharge DC capacity (if applicable) [set input to -1 if no constraint on maximum discharge capacity]
        # DEV NOTE: This constraint may be violated in some cases where Existing_Charge_Cap_MW is >= Max_Charge_Cap_MWh and lead to infeasabilty
        @constraint(EP,
            cVreStorMaxCapDischargeDC[y in MAX_DC_DISCHARGE],
            eTotalCapDischarge_DC[y]<=by_rid(y, :Max_Cap_Discharge_DC_MW))
        # Constraint on minimum discharge DC capacity (if applicable) [set input to -1 if no constraint on minimum discharge capacity]
        # DEV NOTE: This constraint may be violated in some cases where Existing_Charge_Cap_MW is <= Min_Charge_Cap_MWh and lead to infeasabilty
        @constraint(EP,
            cVreStorMinCapDischargeDC[y in MIN_DC_DISCHARGE],
            eTotalCapDischarge_DC[y]>=by_rid(y, :Min_Cap_Discharge_DC_MW))

        # Constraint 2: Maximum discharging must be less than discharge power rating
        @expression(EP,
            eVreStorMaxDischargingDC[y in VS_ASYM_DC_DISCHARGE, t = 1:T],
            JuMP.AffExpr())
        for y in VS_ASYM_DC_DISCHARGE, t in 1:T
            eVreStorMaxDischargingDC[y, t] += EP[:vP_DC_DISCHARGE][y, t]
        end
    end

    if !isempty(VS_ASYM_DC_CHARGE)
        MAX_DC_CHARGE = intersect(ids_with_nonneg(gen_VRE_STOR, max_cap_charge_dc_mw),
            VS_ASYM_DC_CHARGE)
        MIN_DC_CHARGE = intersect(ids_with_positive(gen_VRE_STOR, min_cap_charge_dc_mw),
            VS_ASYM_DC_CHARGE)

        ### VARIABLES ###
        @variables(EP, begin
            vCAPCHARGE_DC[y in NEW_CAP_CHARGE_DC] >= 0               # Charge capacity DC component built for VRE storage [MW]
            vRETCAPCHARGE_DC[y in RET_CAP_CHARGE_DC] >= 0            # Charge capacity DC component retired for VRE storage [MW]
        end)

        if MultiStage == 1
            @variable(EP, vEXISTINGCAPCHARGEDC[y in VS_ASYM_DC_CHARGE]>=0)
        end

        ### EXPRESSIONS ###

        # 0. Multistage existing capacity definition
        if MultiStage == 1
            @expression(EP,
                eExistingCapChargeDC[y in VS_ASYM_DC_CHARGE],
                vEXISTINGCAPCHARGEDC[y])
        else
            @expression(EP,
                eExistingCapChargeDC[y in VS_ASYM_DC_CHARGE],
                by_rid(y, :existing_cap_charge_dc_mw))
        end

        # 1. Total storage charge DC capacity
        @expression(EP, eTotalCapCharge_DC[y in VS_ASYM_DC_CHARGE],
            if (y in intersect(NEW_CAP_CHARGE_DC, RET_CAP_CHARGE_DC))
                eExistingCapChargeDC[y] + EP[:vCAPCHARGE_DC][y] - EP[:vRETCAPCHARGE_DC][y]
            elseif (y in setdiff(NEW_CAP_CHARGE_DC, RET_CAP_CHARGE_DC))
                eExistingCapChargeDC[y] + EP[:vCAPCHARGE_DC][y]
            elseif (y in setdiff(RET_CAP_CHARGE_DC, NEW_CAP_CHARGE_DC))
                eExistingCapChargeDC[y] - EP[:vRETCAPCHARGE_DC][y]
            else
                eExistingCapChargeDC[y]
            end)

        # 2. Objective Function Additions

        # If resource is not eligible for new charge DC capacity, fixed costs are only O&M costs
        @expression(EP, eCFixCharge_DC[y in VS_ASYM_DC_CHARGE],
            if y in NEW_CAP_CHARGE_DC # Resources eligible for new charge DC capacity
                by_rid(y, :inv_cost_charge_dc_per_mwyr) * vCAPCHARGE_DC[y] +
                by_rid(y, :fixed_om_cost_charge_dc_per_mwyr) * eTotalCapCharge_DC[y]
            else
                by_rid(y, :fixed_om_cost_charge_dc_per_mwyr) * eTotalCapCharge_DC[y]
            end)

        # Sum individual resource contributions to fixed costs to get total fixed costs
        @expression(EP,
            eTotalCFixCharge_DC,
            sum(EP[:eCFixCharge_DC][y] for y in VS_ASYM_DC_CHARGE))

        if MultiStage == 1
            EP[:eObj] += eTotalCFixCharge_DC / inputs["OPEXMULT"]
        else
            EP[:eObj] += eTotalCFixCharge_DC
        end

        ### CONSTRAINTS ###

        # Constraint 0: Existing capacity variable is equal to existing capacity specified in the input file
        if MultiStage == 1
            @constraint(EP,
                cExistingCapChargeDC[y in VS_ASYM_DC_CHARGE],
                EP[:vEXISTINGCAPCHARGEDC][y]==by_rid(y, :Existing_Cap_Charge_DC_MW))
        end

        # Constraints 1: Retirements and capacity additions
        # Cannot retire more charge DC capacity than existing charge capacity
        @constraint(EP,
            cVreStorMaxRetChargeDC[y in RET_CAP_CHARGE_DC],
            vRETCAPCHARGE_DC[y]<=eExistingCapChargeDC[y])
        # Constraint on maximum charge DC capacity (if applicable) [set input to -1 if no constraint on maximum charge capacity]
        # DEV NOTE: This constraint may be violated in some cases where Existing_Charge_Cap_MW is >= Max_Charge_Cap_MWh and lead to infeasabilty
        @constraint(EP,
            cVreStorMaxCapChargeDC[y in MAX_DC_CHARGE],
            eTotalCapCharge_DC[y]<=by_rid(y, :max_cap_charge_dc_mw))
        # Constraint on minimum charge DC capacity (if applicable) [set input to -1 if no constraint on minimum charge capacity]
        # DEV NOTE: This constraint may be violated in some cases where Existing_Charge_Cap_MW is <= Min_Charge_Cap_MWh and lead to infeasabilty
        @constraint(EP,
            cVreStorMinCapChargeDC[y in MIN_DC_CHARGE],
            eTotalCapCharge_DC[y]>=by_rid(y, :min_cap_charge_dc_mw))

        # Constraint 2: Maximum charging must be less than charge power rating
        @expression(EP,
            eVreStorMaxChargingDC[y in VS_ASYM_DC_CHARGE, t = 1:T],
            JuMP.AffExpr())
        for y in VS_ASYM_DC_CHARGE, t in 1:T
            eVreStorMaxChargingDC[y, t] += EP[:vP_DC_CHARGE][y, t]
        end
    end

    if !isempty(VS_ASYM_AC_DISCHARGE)
        MAX_AC_DISCHARGE = intersect(
            ids_with_nonneg(gen_VRE_STOR, max_cap_discharge_ac_mw),
            VS_ASYM_AC_DISCHARGE)
        MIN_AC_DISCHARGE = intersect(
            ids_with_positive(gen_VRE_STOR,
                min_cap_discharge_ac_mw),
            VS_ASYM_AC_DISCHARGE)

        ### VARIABLES ###
        @variables(EP, begin
            vCAPDISCHARGE_AC[y in NEW_CAP_DISCHARGE_AC] >= 0            # Discharge capacity AC component built for VRE storage [MW]
            vRETCAPDISCHARGE_AC[y in RET_CAP_DISCHARGE_AC] >= 0         # Discharge capacity AC component retired for VRE storage [MW]
        end)

        if MultiStage == 1
            @variable(EP, vEXISTINGCAPDISCHARGEAC[y in VS_ASYM_AC_DISCHARGE]>=0)
        end

        ### EXPRESSIONS ###

        # 0. Multistage existing capacity definition
        if MultiStage == 1
            @expression(EP,
                eExistingCapDischargeAC[y in VS_ASYM_AC_DISCHARGE],
                vEXISTINGCAPDISCHARGEAC[y])
        else
            @expression(EP,
                eExistingCapDischargeAC[y in VS_ASYM_AC_DISCHARGE],
                by_rid(y, :existing_cap_discharge_ac_mw))
        end

        # 1. Total storage discharge AC capacity
        @expression(EP, eTotalCapDischarge_AC[y in VS_ASYM_AC_DISCHARGE],
            if (y in intersect(NEW_CAP_DISCHARGE_AC, RET_CAP_DISCHARGE_AC))
                eExistingCapDischargeAC[y] + EP[:vCAPDISCHARGE_AC][y] -
                EP[:vRETCAPDISCHARGE_AC][y]
            elseif (y in setdiff(NEW_CAP_DISCHARGE_AC, RET_CAP_DISCHARGE_AC))
                eExistingCapDischargeAC[y] + EP[:vCAPDISCHARGE_AC][y]
            elseif (y in setdiff(RET_CAP_DISCHARGE_AC, NEW_CAP_DISCHARGE_AC))
                eExistingCapDischargeAC[y] - EP[:vRETCAPDISCHARGE_AC][y]
            else
                eExistingCapDischargeAC[y]
            end)

        # 2. Objective Function Additions

        # If resource is not eligible for new discharge AC capacity, fixed costs are only O&M costs
        @expression(EP, eCFixDischarge_AC[y in VS_ASYM_AC_DISCHARGE],
            if y in NEW_CAP_DISCHARGE_AC # Resources eligible for new discharge AC capacity
                by_rid(y, :inv_cost_discharge_ac_per_mwyr) * vCAPDISCHARGE_AC[y] +
                by_rid(y, :fixed_om_cost_discharge_ac_per_mwyr) * eTotalCapDischarge_AC[y]
            else
                by_rid(y, :fixed_om_cost_discharge_ac_per_mwyr) * eTotalCapDischarge_AC[y]
            end)

        # Sum individual resource contributions to fixed costs to get total fixed costs
        @expression(EP,
            eTotalCFixDischarge_AC,
            sum(EP[:eCFixDischarge_AC][y] for y in VS_ASYM_AC_DISCHARGE))

        if MultiStage == 1
            EP[:eObj] += eTotalCFixDischarge_AC / inputs["OPEXMULT"]
        else
            EP[:eObj] += eTotalCFixDischarge_AC
        end

        ### CONSTRAINTS ###

        # Constraint 0: Existing capacity variable is equal to existing capacity specified in the input file
        if MultiStage == 1
            @constraint(EP,
                cExistingCapDischargeAC[y in VS_ASYM_AC_DISCHARGE],
                EP[:vEXISTINGCAPDISCHARGEAC][y]==by_rid(y, :existing_cap_discharge_ac_mw))
        end

        # Constraints 1: Retirements and capacity additions
        # Cannot retire more discharge AC capacity than existing charge capacity
        @constraint(EP,
            cVreStorMaxRetDischargeAC[y in RET_CAP_DISCHARGE_AC],
            vRETCAPDISCHARGE_AC[y]<=eExistingCapDischargeAC[y])
        # Constraint on maximum discharge AC capacity (if applicable) [set input to -1 if no constraint on maximum charge capacity]
        # DEV NOTE: This constraint may be violated in some cases where Existing_Charge_Cap_MW is >= Max_Charge_Cap_MWh and lead to infeasabilty
        @constraint(EP,
            cVreStorMaxCapDischargeAC[y in MAX_AC_DISCHARGE],
            eTotalCapDischarge_AC[y]<=by_rid(y, :max_cap_discharge_ac_mw))
        # Constraint on minimum discharge AC capacity (if applicable) [set input to -1 if no constraint on minimum charge capacity]
        # DEV NOTE: This constraint may be violated in some cases where Existing_Charge_Cap_MW is <= Min_Charge_Cap_MWh and lead to infeasabilty
        @constraint(EP,
            cVreStorMinCapDischargeAC[y in MIN_AC_DISCHARGE],
            eTotalCapDischarge_AC[y]>=by_rid(y, :min_cap_discharge_ac_mw))

        # Constraint 2: Maximum discharging rate must be less than discharge power rating
        @expression(EP,
            eVreStorMaxDischargingAC[y in VS_ASYM_AC_DISCHARGE, t = 1:T],
            JuMP.AffExpr())
        for y in VS_ASYM_AC_DISCHARGE, t in 1:T
            eVreStorMaxDischargingAC[y, t] += EP[:vP_AC_DISCHARGE][y, t]
        end
    end

    if !isempty(VS_ASYM_AC_CHARGE)
        MAX_AC_CHARGE = intersect(ids_with_nonneg(gen_VRE_STOR, max_cap_charge_ac_mw),
            VS_ASYM_AC_CHARGE)
        MIN_AC_CHARGE = intersect(ids_with_positive(gen_VRE_STOR, min_cap_charge_ac_mw),
            VS_ASYM_AC_CHARGE)

        ### VARIABLES ###
        @variables(EP, begin
            vCAPCHARGE_AC[y in NEW_CAP_CHARGE_AC] >= 0               # Charge capacity AC component built for VRE storage [MW]
            vRETCAPCHARGE_AC[y in RET_CAP_CHARGE_AC] >= 0            # Charge capacity AC component retired for VRE storage [MW]
        end)

        if MultiStage == 1
            @variable(EP, vEXISTINGCAPCHARGEAC[y in VS_ASYM_AC_CHARGE]>=0)
        end

        ### EXPRESSIONS ###

        # 0. Multistage existing capacity definition
        if MultiStage == 1
            @expression(EP,
                eExistingCapChargeAC[y in VS_ASYM_AC_CHARGE],
                vEXISTINGCAPCHARGEAC[y])
        else
            @expression(EP,
                eExistingCapChargeAC[y in VS_ASYM_AC_CHARGE],
                by_rid(y, :existing_cap_charge_ac_mw))
        end

        # 1. Total storage charge AC capacity
        @expression(EP, eTotalCapCharge_AC[y in VS_ASYM_AC_CHARGE],
            if (y in intersect(NEW_CAP_CHARGE_AC, RET_CAP_CHARGE_AC))
                eExistingCapChargeAC[y] + EP[:vCAPCHARGE_AC][y] - EP[:vRETCAPCHARGE_AC][y]
            elseif (y in setdiff(NEW_CAP_CHARGE_AC, RET_CAP_CHARGE_AC))
                eExistingCapChargeAC[y] + EP[:vCAPCHARGE_AC][y]
            elseif (y in setdiff(RET_CAP_CHARGE_AC, NEW_CAP_CHARGE_AC))
                eExistingCapChargeAC[y] - EP[:vRETCAPCHARGE_AC][y]
            else
                eExistingCapChargeAC[y]
            end)

        # 2. Objective Function Additions

        # If resource is not eligible for new charge AC capacity, fixed costs are only O&M costs
        @expression(EP, eCFixCharge_AC[y in VS_ASYM_AC_CHARGE],
            if y in NEW_CAP_CHARGE_AC # Resources eligible for new charge AC capacity
                by_rid(y, :inv_cost_charge_ac_per_mwyr) * vCAPCHARGE_AC[y] +
                by_rid(y, :fixed_om_cost_charge_ac_per_mwyr) * eTotalCapCharge_AC[y]
            else
                by_rid(y, :fixed_om_cost_charge_ac_per_mwyr) * eTotalCapCharge_AC[y]
            end)

        # Sum individual resource contributions to fixed costs to get total fixed costs
        @expression(EP,
            eTotalCFixCharge_AC,
            sum(EP[:eCFixCharge_AC][y] for y in VS_ASYM_AC_CHARGE))

        if MultiStage == 1
            EP[:eObj] += eTotalCFixCharge_AC / inputs["OPEXMULT"]
        else
            EP[:eObj] += eTotalCFixCharge_AC
        end

        ### CONSTRAINTS ###

        # Constraint 0: Existing capacity variable is equal to existing capacity specified in the input file
        if MultiStage == 1
            @constraint(EP,
                cExistingCapChargeAC[y in VS_ASYM_AC_CHARGE],
                EP[:vEXISTINGCAPCHARGEAC][y]==by_rid(y, :existing_cap_charge_ac_mw))
        end

        # Constraints 1: Retirements and capacity additions
        # Cannot retire more charge AC capacity than existing charge capacity
        @constraint(EP,
            cVreStorMaxRetChargeAC[y in RET_CAP_CHARGE_AC],
            vRETCAPCHARGE_AC[y]<=eExistingCapChargeAC[y])
        # Constraint on maximum charge AC capacity (if applicable) [set input to -1 if no constraint on maximum charge capacity]
        # DEV NOTE: This constraint may be violated in some cases where Existing_Charge_Cap_MW is >= Max_Charge_Cap_MWh and lead to infeasabilty
        @constraint(EP,
            cVreStorMaxCapChargeAC[y in MAX_AC_CHARGE],
            eTotalCapCharge_AC[y]<=by_rid(y, :max_cap_charge_ac_mw))
        # Constraint on minimum charge AC capacity (if applicable) [set input to -1 if no constraint on minimum charge capacity]
        # DEV NOTE: This constraint may be violated in some cases where Existing_Charge_Cap_MW is <= Min_Charge_Cap_MWh and lead to infeasabilty
        @constraint(EP,
            cVreStorMinCapChargeAC[y in MIN_AC_CHARGE],
            eTotalCapCharge_AC[y]>=by_rid(y, :min_cap_charge_ac_mw))

        # Constraint 2: Maximum charging rate must be less than charge power rating
        @expression(EP,
            eVreStorMaxChargingAC[y in VS_ASYM_AC_CHARGE, t = 1:T],
            JuMP.AffExpr())
        for y in VS_ASYM_AC_CHARGE, t in 1:T
            eVreStorMaxChargingAC[y, t] += EP[:vP_AC_CHARGE][y, t]
        end
    end
end

@doc raw"""
    vre_stor_capres!(EP::AbstractModel, inputs::Dict, setup::Dict)

This function activates capacity reserve margin constraints for co-located VRE and storage resources. The capacity reserve margin 
    formulation for GenX is further elaborated upon in ```cap_reserve_margin!()```. For co-located resources ($y \in \mathcal{VS}$), 
    the available capacity to contribute to the capacity reserve margin is the net injection into the transmission network (which 
    can come from the solar PV, wind, and/or storage component) plus the net virtual injection corresponding to charge held in reserve 
    (which can only come from the storage component), derated by the derating factor. If a capacity reserve margin is modeled, variables 
    for virtual charge DC, $\Pi^{CRM, dc}_{y,z,t}$, virtual charge AC, $\Pi^{CRM, ac}_{y,z,t}$, virtual discharge DC, $\Theta^{CRM, dc}_{y,z,t}$, 
    virtual discharge AC, $\Theta^{CRM, ac}_{o,z,t}$, and virtual state of charge, $\Gamma^{CRM}_{y,z,t}$, are created to represent contributions that a storage device makes to 
    the capacity reserve margin without actually generating power. These represent power that the storage device could have discharged 
    or consumed if called upon to do so, based on its available state of charge. Importantly, a dedicated set of variables 
    and constraints are created to ensure that any virtual contributions to the capacity reserve margin could be made as 
    actual charge/discharge if necessary without affecting system operations in any other timesteps (similar to the standalone 
    storage capacity reserve margin constraints). 

If a capacity reserve margin is modeled, then the following constraints track the relationship between the virtual charge variables, 
    $\Pi^{CRM,dc}_{y,z,t}, \Pi^{CRM,ac}_{y,z,t}$, virtual discharge variables, $\Theta^{CRM, dc}_{y,z,t}, \Theta^{CRM, ac}_{y,z,t}$, 
    and the virtual state of charge, $\Gamma^{CRM}_{y,z,t}$, representing the amount of state of charge that must be held in reserve 
    to enable these virtual capacity reserve margin contributions and ensuring that the storage device could deliver its pledged 
    capacity if called upon to do so without affecting its operations in other timesteps. $\Gamma^{CRM}_{y,z,t}$ is tracked similarly 
    to the devices' overall state of charge based on its value in the previous timestep and the virtual charge and discharge in the 
    current timestep. Unlike the regular state of charge, virtual discharge $\Theta^{CRM,dc}_{y,z,t}, \Theta^{CRM,ac}_{y,z,t}$ increases 
    $\Gamma^{CRM}_{y,z,t}$ (as more charge must be held in reserve to support more virtual discharge), and the virtual charge 
    $\Pi^{CRM,dc}_{y,z,t}, \Pi^{CRM,ac}_{y,z,t}$ reduces $\Gamma^{CRM}_{y,z,t}$. Similar to the state of charge constraints in the 
    ```stor_vre_stor!()``` function, the first of these two constraints enforces storage inventory balance for interior time 
    steps $(t \in \mathcal{T}^{interior})$, while the second enforces storage balance constraint for the initial time step $(t \in \mathcal{T}^{start})$:
```math
\begin{aligned}
	& \Gamma^{CRM}_{y,z,t} = \Gamma^{CRM}_{y,z,t-1} + \frac{\Theta^{CRM, dc}_{y,z,t}}{\eta_{y,z}^{discharge,dc}} + \frac{\Theta^{CRM,ac}_{y,z,t}}{\eta_{y,z}^{discharge,ac}} - \eta_{y,z}^{charge,dc} \times \Pi^{CRM,dc}_{y,z,t} - \eta_{y,z}^{charge,ac} \times \Pi^{CRM, ac}_{y,z,t} \\
    & - \eta_{y,z}^{loss} \times \Gamma^{CRM}_{y,z,t-1}  \quad \forall y \in \mathcal{VS}^{stor}, z \in \mathcal{Z}, t \in \mathcal{T}^{interior}\\
    &  \Gamma^{CRM}_{y,z,t} = \Gamma^{CRM}_{y,z,t+\tau^{period}-1} + \frac{\Theta^{CRM,dc}_{y,z,t}}{\eta_{y,z}^{discharge,dc}} + \frac{\Theta^{CRM,ac}_{y,z,t}}{\eta_{y,z}^{discharge,ac}} - \eta_{y,z}^{charge,dc} \times \Pi^{CRM,dc}_{y,z,t} - \eta_{y,z}^{charge,ac} \times \Pi^{CRM,ac}_{y,z,t} \\
    & - \eta_{y,z}^{loss} \times \Gamma^{CRM}_{y,z,t+\tau^{period}-1}  \quad \forall y \in \mathcal{VS}^{stor}, z \in \mathcal{Z}, t \in \mathcal{T}^{start}
\end{aligned}
```
The energy held in reserve, $\Gamma^{CRM}_{y,z,t}$, also acts as a lower bound on the overall state of charge $\Gamma_{y,z,t}$. This ensures 
    that the storage device cannot use state of charge that would not have been available had it been called on to actually contribute its 
    pledged virtual discharge at some earlier timestep. This relationship is described by the following constraint (as also outlined in 
    the storage module):
```math
\begin{aligned}
	&  \Gamma_{y,z,t} \geq \Gamma^{CRM}_{y,z,t} \quad \forall y \in \mathcal{VS}^{stor}, z \in \mathcal{Z}, t \in \mathcal{T} \\
\end{aligned}
```
The overall contribution of the co-located VRE and storage resources to the system's capacity reserve margin in timestep $t$ is equal to 
    (including both actual and virtual DC and AC charge and discharge):
```math
\begin{aligned}
	& \sum_{y \in \mathcal{VS}^{pv}} (\epsilon_{y,z,p}^{CRM} \times \eta^{inverter}_{y,z} \times \rho^{max,pv}_{y,z,t} \times \Delta^{total,pv}_{y,z}) \\
    & + \sum_{y \in \mathcal{VS}^{wind}} (\epsilon_{y,z,p}^{CRM} \times \rho^{max,wind}_{y,z,t} \times \Delta^{total,wind}_{y,z}) \\
    & + \sum_{y \in \mathcal{VS}^{sym,dc} \cup \mathcal{VS}^{asym,dc,dis}} (\epsilon_{y,z,p}^{CRM} \times \eta^{inverter}_{y,z} \times (\Theta^{dc}_{y,z,t} + \Theta^{CRM,dc}_{y,z,t})) \\
    & + \sum_{y \in \mathcal{VS}^{sym,ac} \cup \mathcal{VS}^{asym,ac,dis}} (\epsilon_{y,z,p}^{CRM} \times (\Theta^{ac}_{y,z,t} + \Theta^{CRM,ac}_{y,z,t})) \\
    & - \sum_{y \in \mathcal{VS}^{sym,dc} \cup \mathcal{VS}^{asym,dc,cha}} (\epsilon_{y,z,p}^{CRM} \times \frac{\Pi^{dc}_{y,z,t} + \Pi^{CRM,dc}_{y,z,t}}{\eta^{inverter}_{y,z}}) \\
    & - \sum_{y \in \mathcal{VS}^{sym,dc} \cup \mathcal{VS}^{asym,dc,cha}} (\epsilon_{y,z,p}^{CRM} \times (\Pi^{ac}_{y,z,t} + \Pi^{CRM,ac}_{y,z,t}))
\end{aligned}
```

If long duration energy storage resources exist, a separate but similar set of variables and constraints is used to track the evolution of energy held 
    in reserves across representative periods, which is elaborated upon in the ```long_duration_storage!()``` function. 
    The main linking constraint follows (due to the capabilities of virtual DC and AC discharging and charging):

```math
\begin{aligned}
    & \Gamma^{CRM}_{y,z,(m-1)\times \tau^{period}+1} = \left(1-\eta_{y,z}^{loss}\right)\times \left(\Gamma^{CRM}_{y,z,m\times \tau^{period}} -\Delta Q_{y,z,m}\right)  \\
    & + \frac{\Theta^{CRM,dc}_{y,z,(m-1)\times \tau^{period}+1}}{\eta_{y,z}^{discharge,dc}} + \frac{\Theta^{CRM,ac}_{y,z,(m-1)\times \tau^{period}+1}}{\eta_{y,z}^{discharge,ac}} \\
    & - \eta_{y,z}^{charge,dc} \times \Pi^{CRM,dc}_{y,z,(m-1)\times \tau^{period}+1} - \eta_{y,z}^{charge,ac} \times \Pi^{CRM,ac}_{y,z,(m-1)\times \tau^{period}+1} \\
    & \forall y \in \mathcal{VS}^{LDES}, z \in \mathcal{Z}, m \in \mathcal{M}
\end{aligned}
```

All other constraints are identical to those used to track the actual state of charge, except with the new variables for the representation of 'virtual' 
    state of charge, build up storage inventory and state of charge at the beginning of each period. 
"""
<<<<<<< HEAD
function vre_stor_capres!(EP::Model, inputs::Dict, setup::Dict)
    @debug "VRE-STOR Capacity Reserve Margin Module"
=======
function vre_stor_capres!(EP::AbstractModel, inputs::Dict, setup::Dict)
    println("VRE-STOR Capacity Reserve Margin Module")
>>>>>>> 2fedcee5

    ### LOAD DATA ###

    T = inputs["T"]
    gen = inputs["RESOURCES"]
    gen_VRE_STOR = gen.VreStorage
    STOR = inputs["VS_STOR"]
    DC_DISCHARGE = inputs["VS_STOR_DC_DISCHARGE"]
    DC_CHARGE = inputs["VS_STOR_DC_CHARGE"]
    AC_DISCHARGE = inputs["VS_STOR_AC_DISCHARGE"]
    AC_CHARGE = inputs["VS_STOR_AC_CHARGE"]
    VS_ASYM_DC_CHARGE = inputs["VS_ASYM_DC_CHARGE"]
    VS_ASYM_AC_CHARGE = inputs["VS_ASYM_AC_CHARGE"]
    VS_ASYM_DC_DISCHARGE = inputs["VS_ASYM_DC_DISCHARGE"]
    VS_ASYM_AC_DISCHARGE = inputs["VS_ASYM_AC_DISCHARGE"]
    VS_SYM_DC = inputs["VS_SYM_DC"]
    VS_SYM_AC = inputs["VS_SYM_AC"]
    VS_LDS = inputs["VS_LDS"]

    START_SUBPERIODS = inputs["START_SUBPERIODS"]
    INTERIOR_SUBPERIODS = inputs["INTERIOR_SUBPERIODS"]
    hours_per_subperiod = inputs["hours_per_subperiod"]     # total number of hours per subperiod
    rep_periods = inputs["REP_PERIOD"]

    virtual_discharge_cost = inputs["VirtualChargeDischargeCost"]
    StorageVirtualDischarge = setup["StorageVirtualDischarge"]

    by_rid(rid, sym) = by_rid_res(rid, sym, gen_VRE_STOR)

    ### VARIABLES ###

    @variables(EP, begin
        # Virtual DC discharge contributing to capacity reserves at timestep t for VRE-storage cluster y
        vCAPRES_DC_DISCHARGE[y in DC_DISCHARGE, t = 1:T] >= 0

        # Virtual AC discharge contributing to capacity reserves at timestep t for VRE-storage cluster y
        vCAPRES_AC_DISCHARGE[y in AC_DISCHARGE, t = 1:T] >= 0

        # Virtual DC charge contributing to capacity reserves at timestep t for VRE-storage cluster y
        vCAPRES_DC_CHARGE[y in DC_CHARGE, t = 1:T] >= 0

        # Virtual AC charge contributing to capacity reserves at timestep t for VRE-storage cluster y
        vCAPRES_AC_CHARGE[y in AC_CHARGE, t = 1:T] >= 0

        # Total state of charge being held in reserve at timestep t for VRE-storage cluster y
        vCAPRES_VS_VRE_STOR[y in STOR, t = 1:T] >= 0
    end)

    ### EXPRESSIONS ###

    # 1. Inverter & Power Balance, SoC Expressions

    # Check for rep_periods > 1 & LDS=1
    if rep_periods > 1 && !isempty(VS_LDS)
        CONSTRAINTSET = inputs["VS_nonLDS"]
    else
        CONSTRAINTSET = STOR
    end

    # Virtual State of Charge Expressions
    @expression(EP, eVreStorVSoCBalStart[y in CONSTRAINTSET, t in START_SUBPERIODS],
        EP[:vCAPRES_VS_VRE_STOR][y,
            t + hours_per_subperiod - 1]
        -self_discharge(gen[y]) * EP[:vCAPRES_VS_VRE_STOR][y, t + hours_per_subperiod - 1])
    @expression(EP, eVreStorVSoCBalInterior[y in STOR, t in INTERIOR_SUBPERIODS],
        EP[:vCAPRES_VS_VRE_STOR][y,
            t - 1]
        -self_discharge(gen[y]) * EP[:vCAPRES_VS_VRE_STOR][y, t - 1])

    DC_DISCHARGE_CONSTRAINTSET = intersect(CONSTRAINTSET, DC_DISCHARGE)
    DC_CHARGE_CONSTRAINTSET = intersect(CONSTRAINTSET, DC_CHARGE)
    AC_DISCHARGE_CONSTRAINTSET = intersect(CONSTRAINTSET, AC_DISCHARGE)
    AC_CHARGE_CONSTRAINTSET = intersect(CONSTRAINTSET, AC_CHARGE)
    for t in START_SUBPERIODS
        for y in DC_DISCHARGE_CONSTRAINTSET
            eVreStorVSoCBalStart[y, t] += EP[:vCAPRES_DC_DISCHARGE][y, t] /
                                          by_rid(y, :eff_down_dc)
        end
        for y in DC_CHARGE_CONSTRAINTSET
            eVreStorVSoCBalStart[y, t] -= by_rid(y, :eff_up_dc) *
                                          EP[:vCAPRES_DC_CHARGE][y, t]
        end
        for y in AC_DISCHARGE_CONSTRAINTSET
            eVreStorVSoCBalStart[y, t] += EP[:vCAPRES_AC_DISCHARGE][y, t] /
                                          by_rid(y, :eff_down_ac)
        end
        for y in AC_CHARGE_CONSTRAINTSET
            eVreStorVSoCBalStart[y, t] -= by_rid(y, :eff_up_ac) *
                                          EP[:vCAPRES_AC_CHARGE][y, t]
        end
    end

    for t in INTERIOR_SUBPERIODS
        for y in DC_DISCHARGE
            eVreStorVSoCBalInterior[y, t] += EP[:vCAPRES_DC_DISCHARGE][y, t] /
                                             by_rid(y, :eff_down_dc)
        end
        for y in DC_CHARGE
            eVreStorVSoCBalInterior[y, t] -= by_rid(y, :eff_up_dc) *
                                             EP[:vCAPRES_DC_CHARGE][y, t]
        end
        for y in AC_DISCHARGE
            eVreStorVSoCBalInterior[y, t] += EP[:vCAPRES_AC_DISCHARGE][y, t] /
                                             by_rid(y, :eff_down_ac)
        end
        for y in AC_CHARGE
            eVreStorVSoCBalInterior[y, t] -= by_rid(y, :eff_up_ac) *
                                             EP[:vCAPRES_AC_CHARGE][y, t]
        end
    end

    # Inverter & grid connection export additions
    for t in 1:T
        for y in DC_DISCHARGE
            EP[:eInverterExport][y, t] += by_rid(y, :etainverter) *
                                          vCAPRES_DC_DISCHARGE[y, t]
            EP[:eGridExport][y, t] += by_rid(y, :etainverter) * vCAPRES_DC_DISCHARGE[y, t]
        end
        for y in DC_CHARGE
            EP[:eInverterExport][y, t] += vCAPRES_DC_CHARGE[y, t] / by_rid(y, :etainverter)
            EP[:eGridExport][y, t] += vCAPRES_DC_CHARGE[y, t] / by_rid(y, :etainverter)
        end
        for y in AC_DISCHARGE
            EP[:eGridExport][y, t] += vCAPRES_AC_DISCHARGE[y, t]
        end
        for y in AC_CHARGE
            EP[:eGridExport][y, t] += vCAPRES_AC_CHARGE[y, t]
        end

        # Asymmetric and symmetric storage contributions
        for y in VS_ASYM_DC_DISCHARGE
            EP[:eVreStorMaxDischargingDC][y, t] += vCAPRES_DC_DISCHARGE[y, t]
        end
        for y in VS_ASYM_AC_DISCHARGE
            EP[:eVreStorMaxDischargingAC][y, t] += vCAPRES_AC_DISCHARGE[y, t]
        end
        for y in VS_ASYM_DC_CHARGE
            EP[:eVreStorMaxChargingDC][y, t] += vCAPRES_DC_CHARGE[y, t]
        end
        for y in VS_ASYM_AC_CHARGE
            EP[:eVreStorMaxChargingAC][y, t] += vCAPRES_AC_CHARGE[y, t]
        end
        for y in VS_SYM_DC
            EP[:eChargeDischargeMaxDC][y, t] += (vCAPRES_DC_DISCHARGE[y, t]
                                                 +
                                                 vCAPRES_DC_CHARGE[y, t])
        end
        for y in VS_SYM_AC
            EP[:eChargeDischargeMaxAC][y, t] += (vCAPRES_AC_DISCHARGE[y, t]
                                                 +
                                                 vCAPRES_AC_CHARGE[y, t])
        end
    end

    ### CONSTRAINTS ###
    # Constraint 1: Links energy held in reserve in first time step with decisions in last time step of each subperiod
    # We use a modified formulation of this constraint (cVSoCBalLongDurationStorageStart) when modeling multiple representative periods and long duration storage
    @constraint(EP, cVreStorVSoCBalStart[y in CONSTRAINTSET, t in START_SUBPERIODS],
        vCAPRES_VS_VRE_STOR[y, t]==eVreStorVSoCBalStart[y, t])
    # Energy held in reserve for the next hour
    @constraint(EP, cVreStorVSoCBalInterior[y in STOR, t in INTERIOR_SUBPERIODS],
        vCAPRES_VS_VRE_STOR[y, t]==eVreStorVSoCBalInterior[y, t])

    # Constraint 2: Energy held in reserve acts as a lower bound on the total energy held in storage
    @constraint(EP,
        cVreStorSOCMinCapRes[y in STOR, t = 1:T],
        EP[:vS_VRE_STOR][y, t]>=vCAPRES_VS_VRE_STOR[y, t])

    # Constraint 3: Add capacity reserve margin contributions from VRE-STOR resources to capacity reserve margin constraint
    @expression(EP,
        eCapResMarBalanceStor_VRE_STOR[res = 1:inputs["NCapacityReserveMargin"], t = 1:T],
        (sum(derating_factor(gen[y], tag = res) * by_rid(y, :etainverter) *
             inputs["pP_Max_Solar"][y, t] * EP[:eTotalCap_SOLAR][y]
         for y in inputs["VS_SOLAR"])
         +
         sum(derating_factor(gen[y], tag = res) * inputs["pP_Max_Wind"][y, t] *
             EP[:eTotalCap_WIND][y] for y in inputs["VS_WIND"])
         +
         sum(derating_factor(gen[y], tag = res) * by_rid(y, :etainverter) *
             (EP[:vP_DC_DISCHARGE][y, t]) for y in DC_DISCHARGE)
         +
         sum(derating_factor(gen[y], tag = res) * (EP[:vP_AC_DISCHARGE][y, t])
         for y in AC_DISCHARGE)
         -
         sum(derating_factor(gen[y], tag = res) * (EP[:vP_DC_CHARGE][y, t]) /
             by_rid(y, :etainverter)
        for y in DC_CHARGE)
        -sum(derating_factor(gen[y], tag = res) * (EP[:vP_AC_CHARGE][y, t])
        for y in AC_CHARGE)))
    if StorageVirtualDischarge > 0
        @expression(EP,
            eCapResMarBalanceStor_VRE_STOR_Virtual[
                res = 1:inputs["NCapacityReserveMargin"],
                t = 1:T],
            (sum(derating_factor(gen[y], tag = res) * by_rid(y, :etainverter) *
                 (vCAPRES_DC_DISCHARGE[y, t]) for y in DC_DISCHARGE)
             +
             sum(derating_factor(gen[y], tag = res) * (vCAPRES_AC_DISCHARGE[y, t])
            for y in AC_DISCHARGE)
             -
             sum(derating_factor(gen[y], tag = res) * (vCAPRES_DC_CHARGE[y, t]) /
                 by_rid(y, :etainverter)
            for y in DC_CHARGE)
            -sum(derating_factor(gen[y], tag = res) * (vCAPRES_AC_CHARGE[y, t])
            for y in AC_CHARGE)))
        add_similar_to_expression!(eCapResMarBalanceStor_VRE_STOR,
            eCapResMarBalanceStor_VRE_STOR_Virtual)
    end
    EP[:eCapResMarBalance] += EP[:eCapResMarBalanceStor_VRE_STOR]

    ### OBJECTIVE FUNCTION ADDITIONS ###

    #Variable costs of DC "virtual charging" for technologies "y" during hour "t" in zone "z"
    @expression(EP, eCVar_Charge_DC_virtual[y in DC_CHARGE, t = 1:T],
        inputs["omega"][t] * virtual_discharge_cost *
        vCAPRES_DC_CHARGE[y, t]/by_rid(y, :etainverter))
    @expression(EP,
        eTotalCVar_Charge_DC_T_virtual[t = 1:T],
        sum(eCVar_Charge_DC_virtual[y, t] for y in DC_CHARGE))
    @expression(EP,
        eTotalCVar_Charge_DC_virtual,
        sum(eTotalCVar_Charge_DC_T_virtual[t] for t in 1:T))
    EP[:eObj] += eTotalCVar_Charge_DC_virtual

    #Variable costs of DC "virtual discharging" for technologies "y" during hour "t" in zone "z"
    @expression(EP, eCVar_Discharge_DC_virtual[y in DC_DISCHARGE, t = 1:T],
        inputs["omega"][t]*virtual_discharge_cost*by_rid(y, :etainverter)*
        vCAPRES_DC_DISCHARGE[y, t])
    @expression(EP,
        eTotalCVar_Discharge_DC_T_virtual[t = 1:T],
        sum(eCVar_Discharge_DC_virtual[y, t] for y in DC_DISCHARGE))
    @expression(EP,
        eTotalCVar_Discharge_DC_virtual,
        sum(eTotalCVar_Discharge_DC_T_virtual[t] for t in 1:T))
    EP[:eObj] += eTotalCVar_Discharge_DC_virtual

    #Variable costs of AC "virtual charging" for technologies "y" during hour "t" in zone "z"
    @expression(EP, eCVar_Charge_AC_virtual[y in AC_CHARGE, t = 1:T],
        inputs["omega"][t]*virtual_discharge_cost*vCAPRES_AC_CHARGE[y, t])
    @expression(EP,
        eTotalCVar_Charge_AC_T_virtual[t = 1:T],
        sum(eCVar_Charge_AC_virtual[y, t] for y in AC_CHARGE))
    @expression(EP,
        eTotalCVar_Charge_AC_virtual,
        sum(eTotalCVar_Charge_AC_T_virtual[t] for t in 1:T))
    EP[:eObj] += eTotalCVar_Charge_AC_virtual

    #Variable costs of AC "virtual discharging" for technologies "y" during hour "t" in zone "z"
    @expression(EP, eCVar_Discharge_AC_virtual[y in AC_DISCHARGE, t = 1:T],
        inputs["omega"][t]*virtual_discharge_cost*vCAPRES_AC_DISCHARGE[y, t])
    @expression(EP,
        eTotalCVar_Discharge_AC_T_virtual[t = 1:T],
        sum(eCVar_Discharge_AC_virtual[y, t] for y in AC_DISCHARGE))
    @expression(EP,
        eTotalCVar_Discharge_AC_virtual,
        sum(eTotalCVar_Discharge_AC_T_virtual[t] for t in 1:T))
    EP[:eObj] += eTotalCVar_Discharge_AC_virtual

    ### LONG DURATION ENERGY STORAGE CAPACITY RESERVE MARGIN MODULE ###
    if rep_periods > 1 && !isempty(VS_LDS)

        ### LOAD DATA ###

        REP_PERIOD = inputs["REP_PERIOD"]  # Number of representative periods
        dfPeriodMap = inputs["Period_Map"] # Dataframe that maps modeled periods to representative periods
        NPeriods = size(inputs["Period_Map"])[1] # Number of modeled periods
        MODELED_PERIODS_INDEX = 1:NPeriods
        REP_PERIODS_INDEX = MODELED_PERIODS_INDEX[dfPeriodMap[!, :Rep_Period] .== MODELED_PERIODS_INDEX]

        ### VARIABLES ###

        @variables(EP,
            begin
                # State of charge held in reserve for storage at beginning of each modeled period n
                vCAPCONTRSTOR_VSOCw_VRE_STOR[y in VS_LDS, n in MODELED_PERIODS_INDEX] >= 0

                # Build up in storage inventory held in reserve over each representative period w (can be pos or neg)
                vCAPCONTRSTOR_VdSOC_VRE_STOR[y in VS_LDS, w = 1:REP_PERIOD]
            end)

        ### EXPRESSIONS ###

        @expression(EP,
            eVreStorVSoCBalLongDurationStorageStart[y in VS_LDS, w = 1:REP_PERIOD],
            (1 -
             self_discharge(gen[y]))*(EP[:vCAPRES_VS_VRE_STOR][y, hours_per_subperiod * w] -
                                      vCAPCONTRSTOR_VdSOC_VRE_STOR[y, w]))

        DC_DISCHARGE_CONSTRAINTSET = intersect(DC_DISCHARGE, VS_LDS)
        DC_CHARGE_CONSTRAINTSET = intersect(DC_CHARGE, VS_LDS)
        AC_DISCHARGE_CONSTRAINTSET = intersect(AC_DISCHARGE, VS_LDS)
        AC_CHARGE_CONSTRAINTSET = intersect(AC_CHARGE, VS_LDS)
        for w in 1:REP_PERIOD
            for y in DC_DISCHARGE_CONSTRAINTSET
                eVreStorVSoCBalLongDurationStorageStart[y, w] += EP[:vCAPRES_DC_DISCHARGE][
                    y,
                    hours_per_subperiod * (w - 1) + 1] / by_rid(y, :eff_down_dc)
            end
            for y in DC_CHARGE_CONSTRAINTSET
                eVreStorVSoCBalLongDurationStorageStart[y, w] -= by_rid(y, :eff_up_dc) *
                                                                 EP[:vCAPRES_DC_CHARGE][y,
                    hours_per_subperiod * (w - 1) + 1]
            end
            for y in AC_DISCHARGE_CONSTRAINTSET
                eVreStorVSoCBalLongDurationStorageStart[y, w] += EP[:vCAPRES_AC_DISCHARGE][
                    y,
                    hours_per_subperiod * (w - 1) + 1] / by_rid(y, :eff_down_ac)
            end
            for y in AC_CHARGE_CONSTRAINTSET
                eVreStorVSoCBalLongDurationStorageStart[y, w] -= by_rid(y, :eff_up_ac) *
                                                                 EP[:vCAPRES_AC_CHARGE][y,
                    hours_per_subperiod * (w - 1) + 1]
            end
        end

        ### CONSTRAINTS ###

        # Constraint 1: Links last time step with first time step, ensuring position in hour 1 is within eligible change from final hour position
        # Modified initial virtual state of storage for long duration storage - initialize wth value carried over from last period
        # Alternative to cVSoCBalStart constraint which is included when modeling multiple representative periods and long duration storage
        # Note: tw_min = hours_per_subperiod*(w-1)+1; tw_max = hours_per_subperiod*w
        @constraint(EP,
            cVreStorVSoCBalLongDurationStorageStart[y in VS_LDS, w = 1:REP_PERIOD],
            EP[:vCAPRES_VS_VRE_STOR][y,
                hours_per_subperiod * (w - 1) + 1]==eVreStorVSoCBalLongDurationStorageStart[y, w])

        # Constraint 2: Storage held in reserve at beginning of period w = storage at beginning of period w-1 + storage built up in period w (after n representative periods)
        # Multiply storage build up term from prior period with corresponding weight
        @constraint(EP,
            cVreStorVSoCBalLongDurationStorage[y in VS_LDS, r in MODELED_PERIODS_INDEX],
            vCAPCONTRSTOR_VSOCw_VRE_STOR[y,
                mod1(r + 1, NPeriods)]==vCAPCONTRSTOR_VSOCw_VRE_STOR[y, r] +
                                        vCAPCONTRSTOR_VdSOC_VRE_STOR[
                y, dfPeriodMap[r, :Rep_Period_Index]])

        # Constraint 3: Initial reserve storage level for representative periods must also adhere to sub-period storage inventory balance
        # Initial storage = Final storage - change in storage inventory across representative period
        @constraint(EP,
            cVreStorVSoCBalLongDurationStorageSub[y in VS_LDS, r in REP_PERIODS_INDEX],
            vCAPCONTRSTOR_VSOCw_VRE_STOR[y,r]==EP[:vCAPRES_VS_VRE_STOR][y,
                hours_per_subperiod * dfPeriodMap[r, :Rep_Period_Index]] -
                    vCAPCONTRSTOR_VdSOC_VRE_STOR[y, dfPeriodMap[r, :Rep_Period_Index]])

        # Constraint 4: Energy held in reserve at the beginning of each modeled period acts as a lower bound on the total energy held in storage
        @constraint(EP,
            cSOCMinCapResLongDurationStorage[y in VS_LDS, r in MODELED_PERIODS_INDEX],
            EP[:vSOCw_VRE_STOR][y, r]>=vCAPCONTRSTOR_VSOCw_VRE_STOR[y, r])
    end
end

@doc raw"""
    vre_stor_operational_reserves!(EP::AbstractModel, inputs::Dict, setup::Dict)

This function activates either or both frequency regulation and operating reserve options for co-located 
    VRE-storage resources. Co-located VRE and storage resources ($y \in \mathcal{VS}$) have six pairs of 
    auxilary variables to reflect contributions to regulation and reserves when generating electricity from 
    solar PV or wind resources, DC charging and discharging from storage resources, and AC charging and 
    discharging from storage resources. The primary variables ($f_{y,z,t}$ & $r_{y,z,t}$) becomes equal to the sum
    of these auxilary variables as follows:
```math
\begin{aligned}
    &  f_{y,z,t} = f^{pv}_{y,z,t} + f^{wind}_{y,z,t} + f^{dc,dis}_{y,z,t} + f^{dc,cha}_{y,z,t} + f^{ac,dis}_{y,z,t} + f^{ac,cha}_{y,z,t} & \quad \forall y \in \mathcal{VS}, z \in \mathcal{Z}, t \in \mathcal{T}\\
    &  r_{y,z,t} = r^{pv}_{y,z,t} + r^{wind}_{y,z,t} + r^{dc,dis}_{y,z,t} + r^{dc,cha}_{y,z,t} + r^{ac,dis}_{y,z,t} + r^{ac,cha}_{y,z,t} & \quad \forall y \in \mathcal{VS}, z \in \mathcal{Z}, t \in \mathcal{T}\\
\end{aligned}
```

Furthermore, the frequency regulation and operating reserves require the maximum contribution from the entire resource
    to be a specified fraction of the installed grid connection capacity:
```math
\begin{aligned}
    f_{y,z,t} \leq \upsilon^{reg}_{y,z} \times \Delta^{total}_{y,z}
    \hspace{4 cm}  \forall y \in \mathcal{VS}, z \in \mathcal{Z}, t \in \mathcal{T} \\
    r_{y,z,t} \leq \upsilon^{rsv}_{y,z}\times \Delta^{total}_{y,z}
    \hspace{4 cm}  \forall y \in \mathcal{VS}, z \in \mathcal{Z}, t \in \mathcal{T}
    \end{aligned}
```

The following constraints follow if the configurable co-located resource has any type of storage component. 
    When charging, reducing the DC and AC charge rate is contributing to upwards reserve and frequency regulation as 
    it drops net demand. As such, the sum of the DC and AC charge rate plus contribution to regulation and reserves 
    up must be greater than zero. Additionally, the DC and AC discharge rate plus the contribution to regulation must 
    be greater than zero:
```math
\begin{aligned}
    &  \Pi^{dc}_{y,z,t} - f^{dc,cha}_{y,z,t} - r^{dc,cha}_{y,z,t} \geq 0 & \quad \forall y \in \mathcal{VS}^{sym,dc} \cup \mathcal{VS}^{asym,dc,cha}, z \in \mathcal{Z}, t \in \mathcal{T}\\
    &  \Pi^{ac}_{y,z,t} - f^{ac,cha}_{y,z,t} - r^{ac,cha}_{y,z,t} \geq 0 & \quad \forall y \in \mathcal{VS}^{sym,ac} \cup \mathcal{VS}^{asym,ac,cha}, z \in \mathcal{Z}, t \in \mathcal{T}\\
    &  \Theta^{dc}_{y,z,t} - f^{dc,dis}_{y,z,t} \geq 0 & \quad \forall y \in \mathcal{VS}^{sym,dc} \cup \mathcal{VS}^{asym,dc,dis}, z \in \mathcal{Z}, t \in \mathcal{T} \\
    &  \Theta^{ac}_{y,z,t} - f^{ac,dis}_{y,z,t} \geq 0 & \quad \forall y \in \mathcal{VS}^{sym,ac} \cup \mathcal{VS}^{asym,ac,dis}, z \in \mathcal{Z}, t \in \mathcal{T}
\end{aligned}
```

Additionally, when reserves are modeled, the maximum DC and AC charge rate and contribution to regulation while charging can be 
    no greater than the available energy storage capacity, or the difference between the total energy storage capacity, 
    $\Delta^{total, energy}_{y,z}$, and the state of charge at the end of the previous time period, $\Gamma_{y,z,t-1}$, 
    while accounting for charging losses $\eta_{y,z}^{charge,dc}, \eta_{y,z}^{charge,ac}$. Note that for storage to contribute 
    to reserves down while charging, the storage device must be capable of increasing the charge rate (which increases net load):
```math
\begin{aligned}
    &  \eta_{y,z}^{charge,dc} \times (\Pi^{dc}_{y,z,t} + f^{dc,cha}_{o,z,t}) + \eta_{y,z}^{charge,ac} \times (\Pi^{ac}_{y,z,t} + f^{ac,cha}_{o,z,t}) \\
    & \leq \Delta^{energy, total}_{y,z} - \Gamma_{y,z,t-1} \quad \forall y \in \mathcal{VS}^{stor}, z \in \mathcal{Z}, t \in \mathcal{T}
\end{aligned}
```

Finally, the maximum DC and AC discharge rate and contributions to the frequency regulation and operating reserves must be 
    less than the state of charge in the previous time period, $\Gamma_{y,z,t-1}$. Without any capacity reserve margin policies activated, 
    the constraint is as follows:
```math
\begin{aligned}
    &  \frac{\Theta^{dc}_{y,z,t}+f^{dc,dis}_{y,z,t}+r^{dc,dis}_{y,z,t}}{\eta_{y,z}^{discharge,dc}} + \frac{\Theta^{ac}_{y,z,t}+f^{ac,dis}_{y,z,t}+r^{ac,dis}_{y,z,t}}{\eta_{y,z}^{discharge,ac}} \\
    & \leq \Gamma_{y,z,t-1} \quad \forall y \in \mathcal{VS}^{stor}, z \in \mathcal{Z}, t \in \mathcal{T}
\end{aligned}
```

With the capacity reserve margin policies, the maximum DC and AC discharge rate accounts for both contributions to the capacity reserve 
    margin and operating reserves as follows:
```math
\begin{aligned}
    &  \frac{\Theta^{dc}_{y,z,t}+\Theta^{CRM,dc}_{y,z,t}+f^{dc,dis}_{y,z,t}+r^{dc,dis}_{y,z,t}}{\eta_{y,z}^{discharge,dc}} + \frac{\Theta^{ac}_{y,z,t}+\Theta^{CRM,ac}_{y,z,t}+f^{ac,dis}_{y,z,t}+r^{ac,dis}_{y,z,t}}{\eta_{y,z}^{discharge,ac}} \\
    & \leq \Gamma_{y,z,t-1} \quad \forall y \in \mathcal{VS}^{stor}, z \in \mathcal{Z}, t \in \mathcal{T}
\end{aligned}
```

Lastly, if the co-located resource has a variable renewable energy component, the solar PV and wind resource can also contribute to frequency regulation reserves  
    and must be greater than zero:
```math
\begin{aligned}
    &  \Theta^{pv}_{y,z,t} - f^{pv}_{y,z,t} \geq 0 & \quad \forall y \in \mathcal{VS}^{pv}, z \in \mathcal{Z}, t \in \mathcal{T} \\
    &  \Theta^{wind}_{y,z,t} - f^{wind}_{y,z,t} \geq 0 & \quad \forall y \in \mathcal{VS}^{wind}, z \in \mathcal{Z}, t \in \mathcal{T}
\end{aligned}
```
"""
<<<<<<< HEAD
function vre_stor_operational_reserves!(EP::Model, inputs::Dict, setup::Dict)
    @debug "VRE-STOR Operational Reserves Module"
=======
function vre_stor_operational_reserves!(EP::AbstractModel, inputs::Dict, setup::Dict)
    println("VRE-STOR Operational Reserves Module")
>>>>>>> 2fedcee5

    ### LOAD DATA & CREATE SETS ###

    gen = inputs["RESOURCES"]
    gen_VRE_STOR = gen.VreStorage

    T = inputs["T"]
    VRE_STOR = inputs["VRE_STOR"]
    STOR = inputs["VS_STOR"]
    DC_DISCHARGE = inputs["VS_STOR_DC_DISCHARGE"]
    DC_CHARGE = inputs["VS_STOR_DC_CHARGE"]
    AC_DISCHARGE = inputs["VS_STOR_AC_DISCHARGE"]
    AC_CHARGE = inputs["VS_STOR_AC_CHARGE"]
    SOLAR = inputs["VS_SOLAR"]
    WIND = inputs["VS_WIND"]
    VS_ASYM_DC_CHARGE = inputs["VS_ASYM_DC_CHARGE"]
    VS_ASYM_AC_CHARGE = inputs["VS_ASYM_AC_CHARGE"]
    VS_ASYM_DC_DISCHARGE = inputs["VS_ASYM_DC_DISCHARGE"]
    VS_ASYM_AC_DISCHARGE = inputs["VS_ASYM_AC_DISCHARGE"]
    VS_SYM_DC = inputs["VS_SYM_DC"]
    VS_SYM_AC = inputs["VS_SYM_AC"]

    p = inputs["hours_per_subperiod"]

    CapacityReserveMargin = setup["CapacityReserveMargin"]

    VRE_STOR_REG_RSV = intersect(VRE_STOR, inputs["REG"], inputs["RSV"])                    # Set of VRE-STOR resources with both REG and RSV reserves
    VRE_STOR_REG = intersect(VRE_STOR, inputs["REG"])                                       # Set of VRE-STOR resources with REG reserves
    VRE_STOR_RSV = intersect(VRE_STOR, inputs["RSV"])                                       # Set of VRE-STOR resources with RSV reserves
    VRE_STOR_REG_ONLY = setdiff(VRE_STOR_REG, VRE_STOR_RSV)                                 # Set of VRE-STOR resources only with REG reserves
    VRE_STOR_RSV_ONLY = setdiff(VRE_STOR_RSV, VRE_STOR_REG)                                 # Set of VRE-STOR resources only with RSV reserves

    SOLAR_REG = intersect(SOLAR, inputs["REG"])                                             # Set of solar resources with REG reserves
    SOLAR_RSV = intersect(SOLAR, inputs["RSV"])                                             # Set of solar resources with RSV reserves
    WIND_REG = intersect(WIND, inputs["REG"])                                               # Set of wind resources with REG reserves
    WIND_RSV = intersect(WIND, inputs["RSV"])                                               # Set of wind resources with RSV reserves

    STOR_REG = intersect(STOR, inputs["REG"])                                               # Set of storage resources with REG reserves
    STOR_RSV = intersect(STOR, inputs["RSV"])                                               # Set of storage resources with RSV reserves
    STOR_REG_RSV_UNION = union(STOR_REG, STOR_RSV)                                          # Set of storage resources with either or both REG and RSV reserves
    DC_DISCHARGE_REG = intersect(DC_DISCHARGE, STOR_REG)                                    # Set of DC discharge resources with REG reserves
    DC_DISCHARGE_RSV = intersect(DC_DISCHARGE, STOR_RSV)                                    # Set of DC discharge resources with RSV reserves
    AC_DISCHARGE_REG = intersect(AC_DISCHARGE, STOR_REG)                                    # Set of AC discharge resources with REG reserves
    AC_DISCHARGE_RSV = intersect(AC_DISCHARGE, STOR_RSV)                                    # Set of AC discharge resources with RSV reserves
    DC_CHARGE_REG = intersect(DC_CHARGE, STOR_REG)                                          # Set of DC charge resources with REG reserves
    DC_CHARGE_RSV = intersect(DC_CHARGE, STOR_RSV)                                          # Set of DC charge resources with RSV reserves
    AC_CHARGE_REG = intersect(AC_CHARGE, STOR_REG)                                          # Set of AC charge resources with REG reserves
    AC_CHARGE_RSV = intersect(AC_CHARGE, STOR_RSV)                                          # Set of AC charge resources with RSV reserves
    VS_ASYM_DC_DISCHARGE_REG = intersect(VS_ASYM_DC_DISCHARGE, STOR_REG)                    # Set of asymmetric DC discharge resources with REG reserves
    VS_ASYM_DC_DISCHARGE_RSV = intersect(VS_ASYM_DC_DISCHARGE, STOR_RSV)                    # Set of asymmetric DC discharge resources with RSV reserves
    VS_ASYM_DC_CHARGE_REG = intersect(VS_ASYM_DC_CHARGE, STOR_REG)                          # Set of asymmetric DC charge resources with REG reserves
    VS_ASYM_AC_DISCHARGE_REG = intersect(VS_ASYM_AC_DISCHARGE, STOR_REG)                    # Set of asymmetric AC discharge resources with REG reserves
    VS_ASYM_AC_DISCHARGE_RSV = intersect(VS_ASYM_AC_DISCHARGE, STOR_RSV)                    # Set of asymmetric AC discharge resources with RSV reserves
    VS_ASYM_AC_CHARGE_REG = intersect(VS_ASYM_AC_CHARGE, STOR_REG)                          # Set of asymmetric AC charge resources with REG reserves
    VS_SYM_DC_REG = intersect(VS_SYM_DC, STOR_REG)                                          # Set of symmetric DC resources with REG reserves
    VS_SYM_DC_RSV = intersect(VS_SYM_DC, STOR_RSV)                                          # Set of symmetric DC resources with RSV reserves
    VS_SYM_AC_REG = intersect(VS_SYM_AC, STOR_REG)                                          # Set of symmetric AC resources with REG reserves
    VS_SYM_AC_RSV = intersect(VS_SYM_AC, STOR_RSV)                                          # Set of symmetric AC resources with RSV reserves

    by_rid(rid, sym) = by_rid_res(rid, sym, gen_VRE_STOR)

    ### VARIABLES ###

    @variables(EP, begin
        # Contribution to regulation (primary reserves), assumed to be symmetric (up & down directions equal)
        vREG_SOLAR[y in SOLAR_REG, t = 1:T] >= 0
        vREG_WIND[y in WIND_REG, t = 1:T] >= 0
        vREG_DC_Discharge[y in DC_DISCHARGE_REG, t = 1:T] >= 0
        vREG_DC_Charge[y in DC_CHARGE_REG, t = 1:T] >= 0
        vREG_AC_Discharge[y in AC_DISCHARGE_REG, t = 1:T] >= 0
        vREG_AC_Charge[y in AC_CHARGE_REG, t = 1:T] >= 0

        # Contribution to operating reserves (secondary reserves or contingency reserves); only model upward reserve requirements
        vRSV_SOLAR[y in SOLAR_RSV, t = 1:T] >= 0
        vRSV_WIND[y in WIND_RSV, t = 1:T] >= 0
        vRSV_DC_Discharge[y in DC_DISCHARGE_RSV, t = 1:T] >= 0
        vRSV_DC_Charge[y in DC_CHARGE_RSV, t = 1:T] >= 0
        vRSV_AC_Discharge[y in AC_DISCHARGE_RSV, t = 1:T] >= 0
        vRSV_AC_Charge[y in AC_CHARGE_RSV, t = 1:T] >= 0
    end)

    ### EXPRESSIONS ###

    @expression(EP, eVreStorRegOnlyBalance[y in VRE_STOR_REG, t = 1:T], JuMP.AffExpr())
    @expression(EP, eVreStorRsvOnlyBalance[y in VRE_STOR_RSV, t = 1:T], JuMP.AffExpr())
    @expression(EP, eDischargeDCMin[y in DC_DISCHARGE, t = 1:T], JuMP.AffExpr())
    @expression(EP, eChargeDCMin[y in DC_CHARGE, t = 1:T], JuMP.AffExpr())
    @expression(EP, eDischargeACMin[y in AC_DISCHARGE, t = 1:T], JuMP.AffExpr())
    @expression(EP, eChargeACMin[y in AC_CHARGE, t = 1:T], JuMP.AffExpr())
    @expression(EP, eChargeMax[y in STOR_REG_RSV_UNION, t = 1:T], JuMP.AffExpr())
    @expression(EP, eDischargeMax[y in STOR_REG_RSV_UNION, t = 1:T], JuMP.AffExpr())

    for t in 1:T
        for y in DC_DISCHARGE
            eDischargeDCMin[y, t] += EP[:vP_DC_DISCHARGE][y, t]
            eDischargeMax[y, t] += EP[:vP_DC_DISCHARGE][y, t] / by_rid(y, :eff_down_dc)
        end

        for y in DC_CHARGE
            eChargeDCMin[y, t] += EP[:vP_DC_CHARGE][y, t]
            eChargeMax[y, t] += by_rid(y, :eff_up_dc) * EP[:vP_DC_CHARGE][y, t]
        end

        for y in AC_DISCHARGE
            eDischargeACMin[y, t] += EP[:vP_AC_DISCHARGE][y, t]
            eDischargeMax[y, t] += EP[:vP_AC_DISCHARGE][y, t] / by_rid(y, :eff_down_ac)
        end

        for y in AC_CHARGE
            eChargeACMin[y, t] += EP[:vP_AC_CHARGE][y, t]
            eChargeMax[y, t] += by_rid(y, :eff_up_ac) * EP[:vP_AC_CHARGE][y, t]
        end

        for y in SOLAR_REG
            eVreStorRegOnlyBalance[y, t] += by_rid(y, :etainverter) * vREG_SOLAR[y, t]
            EP[:eGridExport][y, t] += by_rid(y, :etainverter) * vREG_SOLAR[y, t]
            EP[:eInverterExport][y, t] += by_rid(y, :etainverter) * vREG_SOLAR[y, t]
            EP[:eSolarGenMaxS][y, t] += vREG_SOLAR[y, t]
        end
        for y in SOLAR_RSV
            eVreStorRsvOnlyBalance[y, t] += by_rid(y, :etainverter) * vRSV_SOLAR[y, t]
            EP[:eGridExport][y, t] += by_rid(y, :etainverter) * vRSV_SOLAR[y, t]
            EP[:eInverterExport][y, t] += by_rid(y, :etainverter) * vRSV_SOLAR[y, t]
            EP[:eSolarGenMaxS][y, t] += vRSV_SOLAR[y, t]
        end

        for y in WIND_REG
            eVreStorRegOnlyBalance[y, t] += vREG_WIND[y, t]
            EP[:eGridExport][y, t] += vREG_WIND[y, t]
            EP[:eWindGenMaxW][y, t] += vREG_WIND[y, t]
        end
        for y in WIND_RSV
            eVreStorRsvOnlyBalance[y, t] += vRSV_WIND[y, t]
            EP[:eGridExport][y, t] += vRSV_WIND[y, t]
            EP[:eWindGenMaxW][y, t] += vRSV_WIND[y, t]
        end

        for y in DC_DISCHARGE_REG
            eVreStorRegOnlyBalance[y, t] += by_rid(y, :etainverter) *
                                            vREG_DC_Discharge[y, t]
            eDischargeDCMin[y, t] -= vREG_DC_Discharge[y, t]
            eDischargeMax[y, t] += EP[:vREG_DC_Discharge][y, t] / by_rid(y, :eff_down_dc)
            EP[:eGridExport][y, t] += by_rid(y, :etainverter) * vREG_DC_Discharge[y, t]
            EP[:eInverterExport][y, t] += by_rid(y, :etainverter) * vREG_DC_Discharge[y, t]
        end
        for y in DC_DISCHARGE_RSV
            eVreStorRsvOnlyBalance[y, t] += by_rid(y, :etainverter) *
                                            vRSV_DC_Discharge[y, t]
            eDischargeMax[y, t] += EP[:vRSV_DC_Discharge][y, t] / by_rid(y, :eff_down_dc)
            EP[:eGridExport][y, t] += by_rid(y, :etainverter) * vRSV_DC_Discharge[y, t]
            EP[:eInverterExport][y, t] += by_rid(y, :etainverter) * vRSV_DC_Discharge[y, t]
        end

        for y in DC_CHARGE_REG
            eVreStorRegOnlyBalance[y, t] += vREG_DC_Charge[y, t] / by_rid(y, :etainverter)
            eChargeDCMin[y, t] -= vREG_DC_Charge[y, t]
            eChargeMax[y, t] += by_rid(y, :eff_up_dc) * EP[:vREG_DC_Charge][y, t]
            EP[:eGridExport][y, t] += vREG_DC_Charge[y, t] / by_rid(y, :etainverter)
            EP[:eInverterExport][y, t] += vREG_DC_Charge[y, t] / by_rid(y, :etainverter)
        end
        for y in DC_CHARGE_RSV
            eVreStorRsvOnlyBalance[y, t] += vRSV_DC_Charge[y, t] / by_rid(y, :etainverter)
            eChargeDCMin[y, t] -= vRSV_DC_Charge[y, t]
        end

        for y in AC_DISCHARGE_REG
            eVreStorRegOnlyBalance[y, t] += vREG_AC_Discharge[y, t]
            eDischargeACMin[y, t] -= vREG_AC_Discharge[y, t]
            eDischargeMax[y, t] += EP[:vREG_AC_Discharge][y, t] / by_rid(y, :eff_down_ac)
            EP[:eGridExport][y, t] += vREG_AC_Discharge[y, t]
        end
        for y in AC_DISCHARGE_RSV
            eVreStorRsvOnlyBalance[y, t] += vRSV_AC_Discharge[y, t]
            eDischargeMax[y, t] += EP[:vRSV_AC_Discharge][y, t] / by_rid(y, :eff_down_ac)
            EP[:eGridExport][y, t] += vRSV_AC_Discharge[y, t]
        end

        for y in AC_CHARGE_REG
            eVreStorRegOnlyBalance[y, t] += vREG_AC_Charge[y, t]
            eChargeACMin[y, t] -= vREG_AC_Charge[y, t]
            eChargeMax[y, t] += by_rid(y, :eff_down_ac) * EP[:vREG_AC_Charge][y, t]
            EP[:eGridExport][y, t] += vREG_AC_Charge[y, t]
        end
        for y in AC_CHARGE_RSV
            eVreStorRsvOnlyBalance[y, t] += vRSV_AC_Charge[y, t]
            eChargeACMin[y, t] -= vRSV_AC_Charge[y, t]
        end

        for y in VS_SYM_DC_REG
            EP[:eChargeDischargeMaxDC][y, t] += (vREG_DC_Discharge[y, t]
                                                 +
                                                 vREG_DC_Charge[y, t])
        end
        for y in VS_SYM_DC_RSV
            EP[:eChargeDischargeMaxDC][y, t] += vRSV_DC_Discharge[y, t]
        end

        for y in VS_SYM_AC_REG
            EP[:eChargeDischargeMaxAC][y, t] += (vREG_AC_Discharge[y, t]
                                                 +
                                                 vREG_AC_Charge[y, t])
        end
        for y in VS_SYM_AC_RSV
            EP[:eChargeDischargeMaxAC][y, t] += vRSV_AC_Discharge[y, t]
        end

        for y in VS_ASYM_DC_DISCHARGE_REG
            EP[:eVreStorMaxDischargingDC][y, t] += vREG_DC_Discharge[y, t]
        end
        for y in VS_ASYM_DC_DISCHARGE_RSV
            EP[:eVreStorMaxDischargingDC][y, t] += vRSV_DC_Discharge[y, t]
        end

        for y in VS_ASYM_DC_CHARGE_REG
            EP[:eVreStorMaxChargingDC][y, t] += vREG_DC_Charge[y, t]
        end

        for y in VS_ASYM_AC_DISCHARGE_REG
            EP[:eVreStorMaxDischargingAC][y, t] += vREG_AC_Discharge[y, t]
        end
        for y in VS_ASYM_AC_DISCHARGE_RSV
            EP[:eVreStorMaxDischargingAC][y, t] += vRSV_AC_Discharge[y, t]
        end

        for y in VS_ASYM_AC_CHARGE_REG
            EP[:eVreStorMaxChargingAC][y, t] += vREG_AC_Charge[y, t]
        end
    end

    if CapacityReserveMargin > 0
        for t in 1:T
            for y in DC_DISCHARGE
                eDischargeMax[y, t] += EP[:vCAPRES_DC_DISCHARGE][y, t] /
                                       by_rid(y, :eff_down_dc)
            end
            for y in AC_DISCHARGE
                eDischargeMax[y, t] += EP[:vCAPRES_AC_DISCHARGE][y, t] /
                                       by_rid(y, :eff_down_ac)
            end
        end
    end

    ### CONSTRAINTS ### 

    # Frequency regulation and operating reserves for all co-located VRE-STOR resources
    if !isempty(VRE_STOR_REG_RSV)
        @constraints(EP,
            begin
                # Maximum VRE-STOR contribution to reserves is a specified fraction of installed grid connection capacity
                [y in VRE_STOR_REG_RSV, t = 1:T],
                EP[:vREG][y, t] <= reg_max(gen[y]) * EP[:eTotalCap][y]
                [y in VRE_STOR_REG_RSV, t = 1:T],
                EP[:vRSV][y, t] <= rsv_max(gen[y]) * EP[:eTotalCap][y]

                # Actual contribution to regulation and reserves is sum of auxilary variables
                [y in VRE_STOR_REG_RSV, t = 1:T],
                EP[:vREG][y, t] == eVreStorRegOnlyBalance[y, t]
                [y in VRE_STOR_REG_RSV, t = 1:T],
                EP[:vRSV][y, t] == eVreStorRsvOnlyBalance[y, t]
            end)
    end
    if !isempty(VRE_STOR_REG_ONLY)
        @constraints(EP,
            begin
                # Maximum VRE-STOR contribution to reserves is a specified fraction of installed grid connection capacity
                [y in VRE_STOR_REG_ONLY, t = 1:T],
                EP[:vREG][y, t] <= reg_max(gen[y]) * EP[:eTotalCap][y]

                # Actual contribution to regulation is sum of auxilary variables
                [y in VRE_STOR_REG_ONLY, t = 1:T],
                EP[:vREG][y, t] == eVreStorRegOnlyBalance[y, t]
            end)
    end
    if !isempty(VRE_STOR_RSV_ONLY)
        @constraints(EP,
            begin
                # Maximum VRE-STOR contribution to reserves is a specified fraction of installed grid connection capacity
                [y in VRE_STOR_RSV_ONLY, t = 1:T],
                EP[:vRSV][y, t] <= rsv_max(gen[y]) * EP[:eTotalCap][y]

                # Actual contribution to reserves is sum of auxilary variables
                [y in VRE_STOR_RSV_ONLY, t = 1:T],
                EP[:vRSV][y, t] == eVreStorRsvOnlyBalance[y, t]
            end)
    end

    # Frequency regulation and operating reserves for VRE-STOR resources with a VRE component
    if !isempty(SOLAR_REG)
        @constraints(EP,
            begin
                # Maximum generation and contribution to reserves up must be greater than zero
                [y in SOLAR_REG, t = 1:T], EP[:vP_SOLAR][y, t] - EP[:vREG_SOLAR][y, t] >= 0
            end)
    end

    if !isempty(WIND_REG)
        @constraints(EP,
            begin
                # Maximum generation and contribution to reserves up must be greater than zero
                [y in WIND_REG, t = 1:T], EP[:vP_WIND][y, t] - EP[:vREG_WIND][y, t] >= 0
            end)
    end

    # Frequency regulation and operating reserves for VRE-STOR resources with a storage component
    if !isempty(STOR_REG_RSV_UNION)
        @constraints(EP,
            begin
                # Maximum DC charging rate plus contribution to reserves up must be greater than zero
                # Note: when charging, reducing charge rate is contributing to upwards reserve & regulation as it drops net demand
                [y in DC_CHARGE, t = 1:T], eChargeDCMin[y, t] >= 0

                # Maximum AC charging rate plus contribution to reserves up must be greater than zero
                # Note: when charging, reducing charge rate is contributing to upwards reserve & regulation as it drops net demand
                [y in AC_CHARGE, t = 1:T], eChargeACMin[y, t] >= 0

                # Maximum DC discharging rate and contribution to reserves down must be greater than zero
                # Note: when discharging, reducing discharge rate is contributing to downwards regulation as it drops net supply
                [y in DC_DISCHARGE, t = 1:T], eDischargeDCMin[y, t] >= 0

                # Maximum AC discharging rate and contribution to reserves down must be greater than zero
                # Note: when discharging, reducing discharge rate is contributing to downwards regulation as it drops net supply
                [y in AC_DISCHARGE, t = 1:T], eDischargeACMin[y, t] >= 0

                # Maximum charging rate plus contributions must be less than available storage capacity
                [y in STOR_REG_RSV_UNION, t = 1:T],
                eChargeMax[y, t] <=
                EP[:eTotalCap_STOR][y] - EP[:vS_VRE_STOR][y, hoursbefore(p, t, 1)]

                # Maximum discharging rate and contributions must be less than the available stored energy in prior period
                # wrapping from end of sample period to start of sample period for energy capacity constraint
                [y in STOR_REG_RSV_UNION, t = 1:T],
                eDischargeMax[y, t] <= EP[:vS_VRE_STOR][y, hoursbefore(p, t, 1)]
            end)
    end

    # Total system reserve constraints
    @expression(EP,
        eRegReqVreStor[t = 1:T],
        inputs["pReg_Req_VRE"] *
        sum(inputs["pP_Max_Solar"][y, t] * EP[:eTotalCap_SOLAR][y] *
            by_rid(y, :etainverter)
        for y in SOLAR_REG)
        +inputs["pReg_Req_VRE"] *
         sum(inputs["pP_Max_Wind"][y, t] * EP[:eTotalCap_WIND][y] for y in WIND_REG))
    @expression(EP,
        eRsvReqVreStor[t = 1:T],
        inputs["pRsv_Req_VRE"] *
        sum(inputs["pP_Max_Solar"][y, t] * EP[:eTotalCap_SOLAR][y] *
            by_rid(y, :etainverter)
        for y in SOLAR_RSV)
        +inputs["pRsv_Req_VRE"] *
         sum(inputs["pP_Max_Wind"][y, t] * EP[:eTotalCap_WIND][y] for y in WIND_RSV))

    if !isempty(VRE_STOR_REG)
        @constraint(EP,
            cRegVreStor[t = 1:T],
            sum(EP[:vREG][y, t]
            for y in inputs["REG"])>=EP[:eRegReq][t] +
                                     eRegReqVreStor[t])
    end
    if !isempty(VRE_STOR_RSV)
        @constraint(EP,
            cRsvReqVreStor[t = 1:T],
            sum(EP[:vRSV][y, t] for y in inputs["RSV"]) +
            EP[:vUNMET_RSV][t]>=EP[:eRsvReq][t] + eRsvReqVreStor[t])
    end
end<|MERGE_RESOLUTION|>--- conflicted
+++ resolved
@@ -78,13 +78,8 @@
 
 The rest of the constraints are dependent upon specific configurable components within the module and are listed below.
 """
-<<<<<<< HEAD
-function vre_stor!(EP::Model, inputs::Dict, setup::Dict)
+function vre_stor!(EP::AbstractModel, inputs::Dict, setup::Dict)
     @debug "VRE-Storage Module"
-=======
-function vre_stor!(EP::AbstractModel, inputs::Dict, setup::Dict)
-    println("VRE-Storage Module")
->>>>>>> 2fedcee5
 
     ### LOAD DATA ###
 
@@ -426,13 +421,8 @@
 \end{aligned}
 ```
 """
-<<<<<<< HEAD
-function inverter_vre_stor!(EP::Model, inputs::Dict, setup::Dict)
+function inverter_vre_stor!(EP::AbstractModel, inputs::Dict, setup::Dict)
     @debug "VRE-STOR Inverter Module"
-=======
-function inverter_vre_stor!(EP::AbstractModel, inputs::Dict, setup::Dict)
-    println("VRE-STOR Inverter Module")
->>>>>>> 2fedcee5
 
     ### LOAD DATA ###
 
@@ -590,13 +580,8 @@
 \end{aligned}
 ```
 """
-<<<<<<< HEAD
-function solar_vre_stor!(EP::Model, inputs::Dict, setup::Dict)
+function solar_vre_stor!(EP::AbstractModel, inputs::Dict, setup::Dict)
     @debug "VRE-STOR Solar Module"
-=======
-function solar_vre_stor!(EP::AbstractModel, inputs::Dict, setup::Dict)
-    println("VRE-STOR Solar Module")
->>>>>>> 2fedcee5
 
     ### LOAD DATA ###
     gen = inputs["RESOURCES"]
@@ -772,13 +757,8 @@
 \end{aligned}
 ```
 """
-<<<<<<< HEAD
-function wind_vre_stor!(EP::Model, inputs::Dict, setup::Dict)
+function wind_vre_stor!(EP::AbstractModel, inputs::Dict, setup::Dict)
     @debug "VRE-STOR Wind Module"
-=======
-function wind_vre_stor!(EP::AbstractModel, inputs::Dict, setup::Dict)
-    println("VRE-STOR Wind Module")
->>>>>>> 2fedcee5
 
     ### LOAD DATA ###
     gen = inputs["RESOURCES"]
@@ -1024,13 +1004,8 @@
 \end{aligned}
 ```
 """
-<<<<<<< HEAD
-function stor_vre_stor!(EP::Model, inputs::Dict, setup::Dict)
+function stor_vre_stor!(EP::AbstractModel, inputs::Dict, setup::Dict)
     @debug "VRE-STOR Storage Module"
-=======
-function stor_vre_stor!(EP::AbstractModel, inputs::Dict, setup::Dict)
-    println("VRE-STOR Storage Module")
->>>>>>> 2fedcee5
 
     ### LOAD DATA ###
 
@@ -1389,13 +1364,8 @@
 ```
 The regional demand requirement is included in electrolyzer.jl
 """
-<<<<<<< HEAD
-function elec_vre_stor!(EP::Model, inputs::Dict, setup::Dict)
+function elec_vre_stor!(EP::AbstractModel, inputs::Dict, setup::Dict)
     @debug "VRE-STOR Electrolyzer Module"
-=======
-function elec_vre_stor!(EP::AbstractModel, inputs::Dict, setup::Dict)
-    println("VRE-STOR Electrolyzer Module")
->>>>>>> 2fedcee5
 
     ### LOAD DATA ###
     gen = inputs["RESOURCES"]
@@ -1547,13 +1517,8 @@
     long duration energy storage resources $y \in \mathcal{VS}^{LDES}$ from the long-duration storage module. Capacity reserve margin constraints for 
     long duration energy storage resources are further elaborated upon in ```vre_stor_capres!()```.
 """
-<<<<<<< HEAD
-function lds_vre_stor!(EP::Model, inputs::Dict)
+function lds_vre_stor!(EP::AbstractModel, inputs::Dict)
     @debug "VRE-STOR LDS Module"
-=======
-function lds_vre_stor!(EP::AbstractModel, inputs::Dict)
-    println("VRE-STOR LDS Module")
->>>>>>> 2fedcee5
 
     ### LOAD DATA ###
 
@@ -1771,13 +1736,8 @@
 \end{aligned}
 ```
 """
-<<<<<<< HEAD
-function investment_charge_vre_stor!(EP::Model, inputs::Dict, setup::Dict)
+function investment_charge_vre_stor!(EP::AbstractModel, inputs::Dict, setup::Dict)
     @debug "VRE-STOR Charge Investment Module"
-=======
-function investment_charge_vre_stor!(EP::AbstractModel, inputs::Dict, setup::Dict)
-    println("VRE-STOR Charge Investment Module")
->>>>>>> 2fedcee5
 
     ### LOAD INPUTS ###
     gen = inputs["RESOURCES"]
@@ -2272,13 +2232,8 @@
 All other constraints are identical to those used to track the actual state of charge, except with the new variables for the representation of 'virtual' 
     state of charge, build up storage inventory and state of charge at the beginning of each period. 
 """
-<<<<<<< HEAD
-function vre_stor_capres!(EP::Model, inputs::Dict, setup::Dict)
+function vre_stor_capres!(EP::AbstractModel, inputs::Dict, setup::Dict)
     @debug "VRE-STOR Capacity Reserve Margin Module"
-=======
-function vre_stor_capres!(EP::AbstractModel, inputs::Dict, setup::Dict)
-    println("VRE-STOR Capacity Reserve Margin Module")
->>>>>>> 2fedcee5
 
     ### LOAD DATA ###
 
@@ -2710,13 +2665,8 @@
 \end{aligned}
 ```
 """
-<<<<<<< HEAD
-function vre_stor_operational_reserves!(EP::Model, inputs::Dict, setup::Dict)
+function vre_stor_operational_reserves!(EP::AbstractModel, inputs::Dict, setup::Dict)
     @debug "VRE-STOR Operational Reserves Module"
-=======
-function vre_stor_operational_reserves!(EP::AbstractModel, inputs::Dict, setup::Dict)
-    println("VRE-STOR Operational Reserves Module")
->>>>>>> 2fedcee5
 
     ### LOAD DATA & CREATE SETS ###
 
