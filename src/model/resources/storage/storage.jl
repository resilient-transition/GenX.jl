--- conflicted
+++ resolved
@@ -128,13 +128,8 @@
 ```
 The above reserve related constraints are established by ```storage_all_operational_reserves!()``` in ```storage_all.jl```
 """
-<<<<<<< HEAD
-function storage!(EP::Model, inputs::Dict, setup::Dict)
+function storage!(EP::AbstractModel, inputs::Dict, setup::Dict)
     @debug "Storage Resources Module"
-=======
-function storage!(EP::AbstractModel, inputs::Dict, setup::Dict)
-    println("Storage Resources Module")
->>>>>>> 2fedcee5
     gen = inputs["RESOURCES"]
     T = inputs["T"]
     STOR_ALL = inputs["STOR_ALL"]
