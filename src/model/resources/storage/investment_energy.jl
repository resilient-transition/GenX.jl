--- conflicted
+++ resolved
@@ -41,13 +41,8 @@
 \end{aligned}
 ```
 """
-<<<<<<< HEAD
-function investment_energy!(EP::Model, inputs::Dict, setup::Dict)
+function investment_energy!(EP::AbstractModel, inputs::Dict, setup::Dict)
     @debug "Storage Investment Module"
-=======
-function investment_energy!(EP::AbstractModel, inputs::Dict, setup::Dict)
-    println("Storage Investment Module")
->>>>>>> 2fedcee5
 
     gen = inputs["RESOURCES"]
 
