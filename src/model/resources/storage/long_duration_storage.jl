@doc raw"""
	long_duration_storage!(EP::AbstractModel, inputs::Dict, setup::Dict)
This function creates variables and constraints enabling modeling of long duration storage resources when modeling representative time periods.\

**Storage inventory balance at beginning of each representative period**
The constraints in this section are used to approximate the behavior of long-duration energy storage technologies when approximating annual grid operations by modeling operations over representative periods. Previously, the state of charge balance for storage (as defined in ```storage_all()```) assumed that state of charge at the beginning and end of each representative period has to be the same. In other words, the amount of energy built up or consumed by storage technology $o$ in zone $z$ over the representative period $m$, $\Delta Q_{o,z,m} = 0$. This assumption implicitly excludes the possibility of transferring energy from one representative period to the other which could be cost-optimal when the capital cost of energy storage capacity is relatively small. To model long-duration energy storage using representative periods, we replace the state of charge equation, such that the first term on the right hand side accounts for change in storage inventory associated with representative period $m$ ($\Delta Q_{o,z,m}$), which could be positive (net accumulation) or negative (net reduction).

```math
\begin{aligned}
& \Gamma_{o,z,(m-1)\times \tau^{period}+1 } =\left(1-\eta_{o,z}^{loss}\right)\times \left(\Gamma_{o,z,m\times \tau^{period}} -\Delta Q_{o,z,m}\right) -  \\
& \frac{1}{\eta_{o,z}^{discharge}}\Theta_{o,z,(m-1)\times \tau^{period}+1} + \eta_{o,z}^{charge}\Pi_{o,z,(m-1)\times \tau^{period}+1} \quad \forall o \in \mathcal{O}^{LDES}, z \in \mathcal{Z}, m \in \mathcal{M}
\end{aligned}
```
By definition $\mathcal{T}^{start}=\{\left(m-1\right) \times \tau^{period}+1 | m \in \mathcal{M}\}$, which implies that this constraint is defined for all values of $t \in T^{start}$. \
**Storage inventory change input periods**
We need additional variables and constraints to approximate energy exchange between representative periods, while accounting for their chronological occurence in the original input time series data and the possibility that two representative periods may not be adjacent to each other (see Figure below). To implement this, we introduce a new variable $Q_{o,z, n}$ that models inventory of storage technology $o \in O$ in zone $z$ in each input period $n \in \mathcal{N}$. Additionally we define a function mapping, $f: n \rightarrow m$, that uniquely maps each input period $n$ to its corresponding representative period $m$. This mapping is available as an output of the process used to identify representative periods (E.g. k-means clustering [Mallapragada et al., 2018](https://www.sciencedirect.com/science/article/pii/S0360544218315238?casa_token=I-6GVNMtAVIAAAAA:G8LFXFqXxRGrXHtrzmiIGm02BusIUmm83zKh8xf1BXY81-dTnA9p2YI1NnGuzlYBXsxK12by)).

![Modeling inter-period energy exchange via long-duration storage when using representative period temporal resolution to approximate annual grid operations](../../assets/LDES_approach.png)
*Figure. Modeling inter-period energy exchange via long-duration storage when using representative period temporal resolution to approximate annual grid operations*

The following two equations define the storage inventory at the beginning of each input period $n+1$ as
the sum of storage inventory at begining of previous input period $n$ plus change in storage inventory for that period.
The latter is approximated by the change in storage inventory in the corresponding representative period,
identified per the mapping $f(n)$.
If the input period is also a representative period,
then a second constraint enforces that initial storage level estimated by the intra-period storage balance constraint should equal the initial storage level estimated from the inter-period storage balance constraints.

```math
\begin{aligned}
& Q_{o,z,n+1} = Q_{o,z,n} + \Delta Q_{o,z,f(n)}
\quad \forall  o \in \mathcal{O}^{LDES}, z \in \mathcal{Z}, n \in \mathcal{N}
\end{aligned}
```

```math
\begin{aligned}
& Q_{o,z,n} =\Gamma_{o,z,f(n)\times \tau^{period}} - \Delta Q_{o,z,m}
\quad \forall  o \in \mathcal{O}^{LDES}, z \in \mathcal{Z}, n \in   \mathcal{N}^{rep},
\end{aligned}
```

Finally, the next constraint enforces that the initial storage level for each input period $n$ must be less than the installed energy capacity limit. This constraint ensures that installed energy storage capacity is consistent with the state of charge during both the operational time periods $t$ during each sample period $m$ as well as at the start of each chronologically ordered input period $n$ in the full annual time series.

```math
\begin{aligned}
    Q_{o,z,n} \leq \Delta^{total, energy}_{o,z}
\quad \forall n \in \mathcal{N}, o \in \mathcal{O}^{LDES}
\end{aligned}
```

If the capacity reserve margin constraint is enabled, a similar set of constraints is used to track the evolution of the energy held in reserve across representative periods. The main linking constraint is as follows:
```math
\begin{aligned}
& \Gamma^{CRM}_{o,z,(m-1)\times \tau^{period}+1 } =\left(1-\eta_{o,z}^{loss}\right)\times \left(\Gamma^{CRM}_{o,z,m\times \tau^{period}} -\Delta Q_{o,z,m}\right) +  \\
& \frac{1}{\eta_{o,z}^{discharge}}\Theta^{CRM}_{o,z,(m-1)\times \tau^{period}+1} - \eta_{o,z}^{charge}\Pi^{CRM}_{o,z,(m-1)\times \tau^{period}+1} \quad \forall o \in \mathcal{O}^{LDES}, z \in \mathcal{Z}, m \in \mathcal{M}
\end{aligned}
```
All other constraints are identical to those used to track the actual state of charge, except with the new variables $Q^{CRM}_{o,z,n}$ and $\Delta Q^{CRM}_{o,z,n}$ used in place of $Q_{o,z,n}$ and $\Delta Q_{o,z,n}$, respectively. \

**Bound storage inventory in non-representative periods**
We need additional variables and constraints to ensure that the storage content is within zero and the installed energy capacity in non-representative periods. We introduce
the variables $\Delta Q^{max,pos}_{o,z,m}$ and $\Delta Q^{max,neg}_{o,z,m}$ that represent the maximum positive and negative storage content variations within the representative
period $m$, respectively, extracted as:

```math
\begin{aligned}
& \Delta Q^{max,pos}_{o,z,m} \geq \Gamma_{o,z,(m-1)\times \tau^{period}+t } - \Gamma_{o,z,(m-1)\times \tau^{period}+1 } \quad \forall o \in \mathcal{O}^{LDES}, z \in \mathcal{Z}, m \in \mathcal{M}, t \in \mathcal{T}
& \end{aligned}
```

```math
\begin{aligned}
& \Delta Q^{max,neg}_{o,z,m} \leq \Gamma_{o,z,(m-1)\times \tau^{period}+t } - \Gamma_{o,z,(m-1)\times \tau^{period}+1 } \quad \forall o \in \mathcal{O}^{LDES}, z \in \mathcal{Z}, m \in \mathcal{M}, t \in \mathcal{T}
& \end{aligned}
```

For every input period $n \in \mathcal{N}$, the maximum storage is computed and constrained to be less than or equal to the installed energy capacity as:

```math
\begin{aligned}
&  Q_{o,z,n} \times \left(1-\eta_{o,z}^{loss}\right) - \frac{1}{\eta_{o,z}^{discharge}}\Theta_{o,z,(m-1)\times \tau^{period}+1} + \eta_{o,z}^{charge}\Pi_{o,z,(m-1)\times \tau^{period}+1} + \Delta Q^{max,pos}_{o,z,f(n)} \leq \Delta^{total, energy}_{o,z} \\
& \forall o \in \mathcal{O}^{LDES}, z \in \mathcal{Z}, n \in \mathcal{N}
& \end{aligned}
```

Similarly, the minimum storage content is imposed to be positive in every period of the time horizon:

```math
\begin{aligned}
&  Q_{o,z,n} \times \left(1-\eta_{o,z}^{loss}\right) - \frac{1}{\eta_{o,z}^{discharge}}\Theta_{o,z,(m-1)\times \tau^{period}+1} + \eta_{o,z}^{charge}\Pi_{o,z,(m-1)\times \tau^{period}+1} + \Delta Q^{max,neg}_{o,z,f(n)} \geq 0 \\
& \forall o \in \mathcal{O}^{LDES}, z \in \mathcal{Z}, n \in \mathcal{N}
& \end{aligned}
```

Additional details on this approach are available in [Parolin et al., 2024](https://doi.org/10.48550/arXiv.2409.19079).
"""
<<<<<<< HEAD
function long_duration_storage!(EP::Model, inputs::Dict, setup::Dict)
    @debug "Long Duration Storage Module"
=======
function long_duration_storage!(EP::AbstractModel, inputs::Dict, setup::Dict)
    println("Long Duration Storage Module")
>>>>>>> 2fedcee5

    gen = inputs["RESOURCES"]

    CapacityReserveMargin = setup["CapacityReserveMargin"]

    REP_PERIOD = inputs["REP_PERIOD"]     # Number of representative periods

    STOR_LONG_DURATION = inputs["STOR_LONG_DURATION"]

    hours_per_subperiod = inputs["hours_per_subperiod"] #total number of hours per subperiod

    dfPeriodMap = inputs["Period_Map"] # Dataframe that maps modeled periods to representative periods
    NPeriods = size(inputs["Period_Map"])[1] # Number of modeled periods

    MODELED_PERIODS_INDEX = 1:NPeriods
    REP_PERIODS_INDEX = MODELED_PERIODS_INDEX[dfPeriodMap[!, :Rep_Period] .== MODELED_PERIODS_INDEX]
    NON_REP_PERIODS_INDEX = setdiff(MODELED_PERIODS_INDEX, REP_PERIODS_INDEX)

    ### Variables ###

    # Variables to define inter-period energy transferred between modeled periods

    # State of charge of storage at beginning of each modeled period n
    @variable(EP, vSOCw[y in STOR_LONG_DURATION, n in MODELED_PERIODS_INDEX]>=0)

    # Build up in storage inventory over each representative period w
    # Build up inventory can be positive or negative
    @variable(EP, vdSOC[y in STOR_LONG_DURATION, w = 1:REP_PERIOD])

    if CapacityReserveMargin > 0
        # State of charge held in reserve for storage at beginning of each modeled period n
        @variable(EP, vCAPRES_socw[y in STOR_LONG_DURATION, n in MODELED_PERIODS_INDEX]>=0)

        # Build up in storage inventory held in reserve over each representative period w
        # Build up inventory can be positive or negative
        @variable(EP, vCAPRES_dsoc[y in STOR_LONG_DURATION, w = 1:REP_PERIOD])
    end

    # Additional constraints to prevent violation of SoC limits in non-representative periods
    if setup["LDSAdditionalConstraints"] == 1 && !isempty(NON_REP_PERIODS_INDEX)
        # Maximum positive storage inventory change within subperiod
        @variable(EP, vdSOC_maxPos[y in STOR_LONG_DURATION, w=1:REP_PERIOD] >= 0)

        # Maximum negative storage inventory change within subperiod
        @variable(EP, vdSOC_maxNeg[y in STOR_LONG_DURATION, w=1:REP_PERIOD] <= 0)
    end

    ### Constraints ###

    # Links last time step with first time step, ensuring position in hour 1 is within eligible change from final hour position
    # Modified initial state of storage for long-duration storage - initialize wth value carried over from last period
    # Alternative to cSoCBalStart constraint which is included when not modeling operations wrapping and long duration storage
    # Note: tw_min = hours_per_subperiod*(w-1)+1; tw_max = hours_per_subperiod*w
    @constraint(EP,
        cSoCBalLongDurationStorageStart[w = 1:REP_PERIOD, y in STOR_LONG_DURATION],
        EP[:vS][y,
            hours_per_subperiod * (w - 1) + 1]==(1 - self_discharge(gen[y])) *
                                                (EP[:vS][y, hours_per_subperiod * w] -
                                                 vdSOC[y, w])
                                                -
                                                (1 / efficiency_down(gen[y]) * EP[:vP][
            y, hours_per_subperiod * (w - 1) + 1]) +
                                                (efficiency_up(gen[y]) * EP[:vCHARGE][
            y, hours_per_subperiod * (w - 1) + 1]))

    # Storage at beginning of period w = storage at beginning of period w-1 + storage built up in period w (after n representative periods)
    ## Multiply storage build up term from prior period with corresponding weight
    @constraint(EP,
        cSoCBalLongDurationStorage[y in STOR_LONG_DURATION, r in MODELED_PERIODS_INDEX],
        vSOCw[y,
            mod1(r + 1, NPeriods)]==vSOCw[y, r] +
                                    vdSOC[y, dfPeriodMap[r, :Rep_Period_Index]])

    # Storage at beginning of each modeled period cannot exceed installed energy capacity
    @constraint(EP,
        cSoCBalLongDurationStorageUpper[y in STOR_LONG_DURATION,
            r in MODELED_PERIODS_INDEX],
        vSOCw[y, r]<=EP[:eTotalCapEnergy][y])

    # Initial storage level for representative periods must also adhere to sub-period storage inventory balance
    # Initial storage = Final storage - change in storage inventory across representative period
    @constraint(EP,
        cSoCBalLongDurationStorageSub[y in STOR_LONG_DURATION, r in REP_PERIODS_INDEX],
        vSOCw[y,
            r]==EP[:vS][y, hours_per_subperiod * dfPeriodMap[r, :Rep_Period_Index]] -
                vdSOC[y, dfPeriodMap[r, :Rep_Period_Index]])

    # Capacity Reserve Margin policy
    if CapacityReserveMargin > 0
        # LDES Constraints for storage held in reserve

        # Links last time step with first time step, ensuring position in hour 1 is within eligible change from final hour position
        # Modified initial virtual state of storage for long-duration storage - initialize wth value carried over from last period
        # Alternative to cVSoCBalStart constraint which is included when not modeling operations wrapping and long duration storage
        # Note: tw_min = hours_per_subperiod*(w-1)+1; tw_max = hours_per_subperiod*w
        @constraint(EP,
            cVSoCBalLongDurationStorageStart[w = 1:REP_PERIOD, y in STOR_LONG_DURATION],
            EP[:vCAPRES_socinreserve][y,
                hours_per_subperiod * (w - 1) + 1]==(1 - self_discharge(gen[y])) *
                                                    (EP[:vCAPRES_socinreserve][
                y, hours_per_subperiod * w] - vCAPRES_dsoc[y, w])
                                                    +
                                                    (1 / efficiency_down(gen[y]) *
                                                     EP[:vCAPRES_discharge][
                y, hours_per_subperiod * (w - 1) + 1]) -
                                                    (efficiency_up(gen[y]) *
                                                     EP[:vCAPRES_charge][
                y, hours_per_subperiod * (w - 1) + 1]))

        # Storage held in reserve at beginning of period w = storage at beginning of period w-1 + storage built up in period w (after n representative periods)
        ## Multiply storage build up term from prior period with corresponding weight
        @constraint(EP,
            cVSoCBalLongDurationStorage[y in STOR_LONG_DURATION,
                r in MODELED_PERIODS_INDEX],
            vCAPRES_socw[y,
                mod1(r + 1, NPeriods)]==vCAPRES_socw[y, r] +
                                        vCAPRES_dsoc[y, dfPeriodMap[r, :Rep_Period_Index]])

        # Initial reserve storage level for representative periods must also adhere to sub-period storage inventory balance
        # Initial storage = Final storage - change in storage inventory across representative period
        @constraint(EP,
            cVSoCBalLongDurationStorageSub[y in STOR_LONG_DURATION, r in REP_PERIODS_INDEX],
            vCAPRES_socw[y,r]==EP[:vCAPRES_socinreserve][y,
                hours_per_subperiod * dfPeriodMap[r, :Rep_Period_Index]] -
                    vCAPRES_dsoc[y, dfPeriodMap[r, :Rep_Period_Index]])

        # energy held in reserve at the beginning of each modeled period acts as a lower bound on the total energy held in storage
        @constraint(EP,
            cSOCMinCapResLongDurationStorage[y in STOR_LONG_DURATION,
                r in MODELED_PERIODS_INDEX],
            vSOCw[y, r]>=vCAPRES_socw[y, r])
    end

    if setup["LDSAdditionalConstraints"] == 1 && !isempty(NON_REP_PERIODS_INDEX)
        # Extract maximum storage level variation (positive) within subperiod
        @constraint(EP, cMaxSoCVarPos[y in STOR_LONG_DURATION, w=1:REP_PERIOD, t=2:hours_per_subperiod],
                    vdSOC_maxPos[y,w] >= EP[:vS][y,hours_per_subperiod*(w-1)+t] - EP[:vS][y,hours_per_subperiod*(w-1)+1])

        # Extract maximum storage level variation (negative) within subperiod
        @constraint(EP, cMaxSoCVarNeg[y in STOR_LONG_DURATION, w=1:REP_PERIOD, t=2:hours_per_subperiod],
                    vdSOC_maxNeg[y,w] <= EP[:vS][y,hours_per_subperiod*(w-1)+t] - EP[:vS][y,hours_per_subperiod*(w-1)+1])

        # Max storage content within each modeled period cannot exceed installed energy capacity
        @constraint(EP, cSoCLongDurationStorageMaxInt[y in STOR_LONG_DURATION, r in NON_REP_PERIODS_INDEX],
                (1-self_discharge(gen[y]))*vSOCw[y,r]-(1/efficiency_down(gen[y])*EP[:vP][y,hours_per_subperiod*(dfPeriodMap[r,:Rep_Period_Index]-1)+1])
                +(efficiency_up(gen[y])*EP[:vCHARGE][y,hours_per_subperiod*(dfPeriodMap[r,:Rep_Period_Index]-1)+1])
                +vdSOC_maxPos[y,dfPeriodMap[r,:Rep_Period_Index]] <= EP[:eTotalCapEnergy][y])

        # Min storage content within each modeled period cannot be negative
        @constraint(EP, cSoCLongDurationStorageMinInt[y in STOR_LONG_DURATION, r in NON_REP_PERIODS_INDEX],
                (1-self_discharge(gen[y]))*vSOCw[y,r]-(1/efficiency_down(gen[y])*EP[:vP][y,hours_per_subperiod*(dfPeriodMap[r,:Rep_Period_Index]-1)+1])
                +(efficiency_up(gen[y])*EP[:vCHARGE][y,hours_per_subperiod*(dfPeriodMap[r,:Rep_Period_Index]-1)+1])
                +vdSOC_maxNeg[y,dfPeriodMap[r,:Rep_Period_Index]] >= 0)
    end
end
<|MERGE_RESOLUTION|>--- conflicted
+++ resolved
@@ -94,13 +94,8 @@
 
 Additional details on this approach are available in [Parolin et al., 2024](https://doi.org/10.48550/arXiv.2409.19079).
 """
-<<<<<<< HEAD
-function long_duration_storage!(EP::Model, inputs::Dict, setup::Dict)
+function long_duration_storage!(EP::AbstractModel, inputs::Dict, setup::Dict)
     @debug "Long Duration Storage Module"
-=======
-function long_duration_storage!(EP::AbstractModel, inputs::Dict, setup::Dict)
-    println("Long Duration Storage Module")
->>>>>>> 2fedcee5
 
     gen = inputs["RESOURCES"]
 
