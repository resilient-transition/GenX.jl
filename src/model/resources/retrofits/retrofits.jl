@doc raw"""
	retrofit(EP::AbstractModel, inputs::Dict)

This function defines the constraints for operation of retrofit technologies, including
		but not limited to carbon capture and thermal energy storage.
	
For retrofittable source technologies $y$ and retrofit technologies $r$ in the same region $z$ and retrofit cluster $id$,
(i.e. $y \in RS(id)$ and $r \in RO(id)$), the total retrofit capacity $\Omega_{r}$ that may be installed 
is constrained by the available retrofittable capacity $P_{y}$ as well as the efficiency ${ef}_{r}$ of the retrofit technology.

```math
\begin{aligned}
    \sum_{y \in RS(id)}P_{y} = \sum_{r \in RO(id)}\frac{\Omega_{r}}{{ef}_{r}} \quad \quad \quad \quad \forall id \in {RETROFIT},
\end{aligned}
```
where ${RETROFIT}$ represents the set of all retrofit IDs (clusters) in the model and efficiency $ef_r$ is a scalar multiplier that 
denotes an 'exchange rate' between capacity of the original resource and any retrofit technologies (e.g. how many MW of resource 
B can be sited per MW of resource A retired).

"""
<<<<<<< HEAD
function retrofit(EP::Model, inputs::Dict)
    @debug "Retrofit Resources Module"
=======
function retrofit(EP::AbstractModel, inputs::Dict)
    println("Retrofit Resources Module")
>>>>>>> 2fedcee5

    gen = inputs["RESOURCES"]

    COMMIT = inputs["COMMIT"]   # Set of all resources subject to unit commitment
    RETROFIT_CAP = inputs["RETROFIT_CAP"]  # Set of all resources being retrofitted
    RETROFIT_OPTIONS = inputs["RETROFIT_OPTIONS"] # Set of all resources being created
    RETROFIT_IDS = inputs["RETROFIT_IDS"] # Set of unique IDs for retrofit resources

    @expression(EP, eRetrofittedCapByRetroId[id in RETROFIT_IDS],
        sum(
            cap_size(gen[y]) * EP[:vRETROFITCAP][y]
            for y in intersect(RETROFIT_CAP,
                COMMIT,
                resources_in_retrofit_cluster_by_rid(gen, id));
            init = 0)
        +sum(
            EP[:vRETROFITCAP][y]
            for y in setdiff(
                intersect(RETROFIT_CAP,
                    resources_in_retrofit_cluster_by_rid(gen, id)),
                COMMIT);
            init = 0))

    @expression(EP, eRetrofitCapByRetroId[id in RETROFIT_IDS],
        sum(
            cap_size(gen[y]) * EP[:vCAP][y] * (1 / retrofit_efficiency(gen[y]))
            for y in intersect(RETROFIT_OPTIONS,
                COMMIT,
                resources_in_retrofit_cluster_by_rid(gen, id));
            init = 0)
        +sum(
            EP[:vCAP][y] * (1 / retrofit_efficiency(gen[y]))
            for y in setdiff(
                intersect(RETROFIT_OPTIONS,
                    resources_in_retrofit_cluster_by_rid(gen, id)),
                COMMIT);
            init = 0))

    @constraint(EP,
        cRetrofitCapacity[id in RETROFIT_IDS],
        eRetrofittedCapByRetroId[id]==eRetrofitCapByRetroId[id])

    return EP
end<|MERGE_RESOLUTION|>--- conflicted
+++ resolved
@@ -18,13 +18,8 @@
 B can be sited per MW of resource A retired).
 
 """
-<<<<<<< HEAD
-function retrofit(EP::Model, inputs::Dict)
+function retrofit(EP::AbstractModel, inputs::Dict)
     @debug "Retrofit Resources Module"
-=======
-function retrofit(EP::AbstractModel, inputs::Dict)
-    println("Retrofit Resources Module")
->>>>>>> 2fedcee5
 
     gen = inputs["RESOURCES"]
 
