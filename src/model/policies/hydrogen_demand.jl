@doc raw"""
	hydrogen_demand!(EP::AbstractModel, inputs::Dict, setup::Dict)

This policy constraints add hydrogen prodcution demand requirement for electrolyzers.

The hydrogen demand requirement can be defined as a zonal limit defined in terms of annual hydrogen production (in 1,000 tonnes of hydrogen).

**Minimum annual hydrogen production**

**Zonal limit**
The sum of annual hydrogen production by each electrolyzer $y \in \mathcal{EL}$ must exceed a minimum quantity specified in inputs in "Hydrogen_demand.csv":

```math
\begin{aligned}
	\sum_{t \in T} (\omega_{t} \times \Pi_{y,t} / \eta^{electrolyzer}_y) \geq \mathcal{Min\_kt}_z \times 10^3
	\hspace{1cm} \forall y \in \mathcal{EL}
\end{aligned}
```

where $\eta^{electrolyzer}_y$ is the efficiency of the electrolyzer $y$ in megawatt-hours (MWh) of electricity per metric tonne of hydrogen produced and $\mathcal{Min\_kt}_z$ is the minimum annual quantity of hydrogen that must be produced in region $z$ in kilotonnes.

"""
<<<<<<< HEAD
function hydrogen_demand!(EP::Model, inputs::Dict, setup::Dict)
    @debug "Hydrogen Demand Module"
=======
function hydrogen_demand!(EP::AbstractModel, inputs::Dict, setup::Dict)
    println("Hydrogen Demand Module")
>>>>>>> 2fedcee5
    kt_to_t = 10^3
    NumberOfH2DemandReqs = inputs["NumberOfH2DemandReqs"]

    ## Zonal level limit constraint
    if haskey(inputs, "H2DemandPriceCap")
        @variable(EP, vH2Demand_slack[h2demand = 1:NumberOfH2DemandReqs]>=0)
        add_similar_to_expression!(EP[:eH2DemandRes], vH2Demand_slack)

        @expression(EP,
            eCH2Demand_slack[h2demand = 1:NumberOfH2DemandReqs],
            inputs["H2DemandPriceCap"][h2demand]*EP[:vH2Demand_slack][h2demand])
        @expression(EP,
            eTotalCH2DemandSlack,
            sum(EP[:eCH2Demand_slack][h2demand] for h2demand in 1:NumberOfH2DemandReqs))

        add_to_expression!(EP[:eObj], eTotalCH2DemandSlack)
    end

    @constraint(EP,
        cZoneH2DemandReq[h2demand = 1:NumberOfH2DemandReqs],
        EP[:eH2DemandRes][h2demand]>=inputs["H2DemandReq"][h2demand] * kt_to_t)
end<|MERGE_RESOLUTION|>--- conflicted
+++ resolved
@@ -20,13 +20,8 @@
 where $\eta^{electrolyzer}_y$ is the efficiency of the electrolyzer $y$ in megawatt-hours (MWh) of electricity per metric tonne of hydrogen produced and $\mathcal{Min\_kt}_z$ is the minimum annual quantity of hydrogen that must be produced in region $z$ in kilotonnes.
 
 """
-<<<<<<< HEAD
-function hydrogen_demand!(EP::Model, inputs::Dict, setup::Dict)
+function hydrogen_demand!(EP::AbstractModel, inputs::Dict, setup::Dict)
     @debug "Hydrogen Demand Module"
-=======
-function hydrogen_demand!(EP::AbstractModel, inputs::Dict, setup::Dict)
-    println("Hydrogen Demand Module")
->>>>>>> 2fedcee5
     kt_to_t = 10^3
     NumberOfH2DemandReqs = inputs["NumberOfH2DemandReqs"]
 
