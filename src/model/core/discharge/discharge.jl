@doc raw"""
	discharge!(EP::AbstractModel, inputs::Dict, setup::Dict)

This module defines the power decision variable $\Theta_{y,t} \forall y \in \mathcal{G}, t \in \mathcal{T}$, representing energy injected into the grid by resource $y$ by at time period $t$.
This module additionally defines contributions to the objective function from variable costs of generation (variable O&M) from all resources $y \in \mathcal{G}$ over all time periods $t \in \mathcal{T}$:
```math
\begin{aligned}
	Obj_{Var\_gen} =
	\sum_{y \in \mathcal{G} } \sum_{t \in \mathcal{T}}\omega_{t}\times(\pi^{VOM}_{y})\times \Theta_{y,t}
\end{aligned}
```
"""
<<<<<<< HEAD
function discharge!(EP::Model, inputs::Dict, setup::Dict)
    @debug "Discharge Module"
=======
function discharge!(EP::AbstractModel, inputs::Dict, setup::Dict)
    println("Discharge Module")
>>>>>>> 2fedcee5

    gen = inputs["RESOURCES"]

    G = inputs["G"]     # Number of resources (generators, storage, DR, and DERs)
    T = inputs["T"]     # Number of time steps
    Z = inputs["Z"]     # Number of zones

    ### Variables ###

    # Energy injected into the grid by resource "y" at hour "t"
    @variable(EP, vP[y = 1:G, t = 1:T]>=0)

    ### Expressions ###

    ## Objective Function Expressions ##

    # Variable costs of "generation" for resource "y" during hour "t" = variable O&M
    @expression(EP,
        eCVar_out[y = 1:G, t = 1:T],
        (inputs["omega"][t]*(var_om_cost_per_mwh(gen[y]) * vP[y, t])))
    # Sum individual resource contributions to variable discharging costs to get total variable discharging costs
    @expression(EP, eTotalCVarOutT[t = 1:T], sum(eCVar_out[y, t] for y in 1:G))
    @expression(EP, eTotalCVarOut, sum(eTotalCVarOutT[t] for t in 1:T))

    # Add total variable discharging cost contribution to the objective function
    add_to_expression!(EP[:eObj], eTotalCVarOut)

    # ESR Policy
    if setup["EnergyShareRequirement"] >= 1
        @expression(EP, eESRDischarge[ESR = 1:inputs["nESR"]],
            +sum(inputs["omega"][t] * esr(gen[y], tag = ESR) * EP[:vP][y, t]
            for y in ids_with_policy(gen, esr, tag = ESR), t in 1:T)
            -sum(inputs["dfESR"][z, ESR] * inputs["omega"][t] * inputs["pD"][t, z]
            for t in 1:T, z in findall(x -> x > 0, inputs["dfESR"][:, ESR])))
        add_similar_to_expression!(EP[:eESR], eESRDischarge)
    end

    # Hourly Matching Policy
    if setup["HourlyMatching"] == 1
        QUALIFIED_SUPPLY = inputs["QUALIFIED_SUPPLY"]   # Resources that are qualified to contribute to hourly matching constraint
        @expression(EP, eHMDischarge[t = 1:T, z = 1:Z],
            sum(EP[:vP][y, t]
            for y in intersect(resources_in_zone_by_rid(gen, z), QUALIFIED_SUPPLY)))
        add_similar_to_expression!(EP[:eHM], eHMDischarge)
    end
end<|MERGE_RESOLUTION|>--- conflicted
+++ resolved
@@ -10,13 +10,8 @@
 \end{aligned}
 ```
 """
-<<<<<<< HEAD
-function discharge!(EP::Model, inputs::Dict, setup::Dict)
+function discharge!(EP::AbstractModel, inputs::Dict, setup::Dict)
     @debug "Discharge Module"
-=======
-function discharge!(EP::AbstractModel, inputs::Dict, setup::Dict)
-    println("Discharge Module")
->>>>>>> 2fedcee5
 
     gen = inputs["RESOURCES"]
 
