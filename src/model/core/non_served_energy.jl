@doc raw"""
    non_served_energy!(EP::AbstractModel, inputs::Dict, setup::Dict)
This function defines the non-served energy/curtailed demand decision variable
$\Lambda_{s,t,z} \forall s \in \mathcal{S}, \forall t \in \mathcal{T}, z \in \mathcal{Z}$,
representing the total amount of demand curtailed in demand segment $s$ at
time period $t$ in zone $z$.
The first segment of non-served energy, $s=1$, is used to denote the cost of
involuntary demand curtailment (e.g. emergency load shedding or rolling blackouts),
specified as the value of $n_{1}^{slope}$.
Additional segments, $s \geq 2$ can be used to specify a segment-wise approximation of a
price elastic demand curve, or segments of price-responsive curtailable demands
(aka demand response).
Each segment denotes a price/cost at which the segment of demand is willing to curtail
consumption, $n_{s}^{slope}$, representing the marginal willingness to pay for electricity
of this segment of demand (or opportunity cost incurred when demand is not served) and a
maximum quantity of demand in this segment, $n_{s}^{size}$, specified as a share of demand
in each zone in each time step, $D_{t,z}.$ Note that the current implementation assumes
demand segments are an equal share of hourly demand in all zones.
This function defines contributions to the objective function from the cost of non-served
energy/curtailed demand from all demand curtailment segments $s \in \mathcal{S}$ over all
time periods $t \in \mathcal{T}$ and all zones $z \in \mathcal{Z}$:
```math
\begin{aligned}
	Obj_{NSE} =
	\sum_{s \in \mathcal{S} } \sum_{t \in \mathcal{T}} \sum_{z \in \mathcal{Z}}\omega_{t} \times n_{s}^{slope} \times \Lambda_{s,t,z}
\end{aligned}
```
Contributions to the power balance expression from non-served energy/curtailed demand
from each demand segment $s \in \mathcal{S}$ are also defined as:
```math
\begin{aligned}
	PowerBal_{NSE} =
	\sum_{s \in \mathcal{S} } \Lambda_{s,t,z}
		\hspace{4 cm}  \forall s \in \mathcal{S}, t \in \mathcal{T}
\end{aligned}
```
**Bounds on curtailable demand**
Demand curtailed in each segment of curtailable demands $s \in \mathcal{S}$ cannot exceed
a maximum allowable share of demand:
```math
\begin{aligned}
	\Lambda_{s,t,z} \leq (n_{s}^{size} \times D_{t,z})
	\hspace{4 cm}  \forall s \in \mathcal{S}, t \in \mathcal{T}, z\in \mathcal{Z}
\end{aligned}
```
Additionally, total demand curtailed in each time step cannot exceed total demand:
```math
\begin{aligned}
	\sum_{s \in \mathcal{S} } \Lambda_{s,t,z} \leq D_{t,z}
	\hspace{4 cm}  \forall t \in \mathcal{T}, z\in \mathcal{Z}
\end{aligned}
```
"""
<<<<<<< HEAD
function non_served_energy!(EP::Model, inputs::Dict, setup::Dict)
    @debug "Non-served Energy Module"
=======
function non_served_energy!(EP::AbstractModel, inputs::Dict, setup::Dict)
    println("Non-served Energy Module")
>>>>>>> 2fedcee5

    T = inputs["T"]     # Number of time steps
    Z = inputs["Z"]     # Number of zones
    SEG = inputs["SEG"] # Number of demand curtailment segments

    ### Variables ###

    # Non-served energy/curtailed demand in the segment "s" at hour "t" in zone "z"
    @variable(EP, vNSE[s = 1:SEG, t = 1:T, z = 1:Z]>=0)

    ### Expressions ###

    ## Objective Function Expressions ##

    # Cost of non-served energy/curtailed demand at hour "t" in zone "z"
    @expression(EP,
        eCNSE[s = 1:SEG, t = 1:T, z = 1:Z],
        (inputs["omega"][t]*inputs["pC_D_Curtail"][s]*vNSE[s, t, z]))

    # Sum individual demand segment contributions to non-served energy costs to get total non-served energy costs
    # Julia is fastest when summing over one row one column at a time
    @expression(EP, eTotalCNSETS[t = 1:T, z = 1:Z], sum(eCNSE[s, t, z] for s in 1:SEG))
    @expression(EP, eTotalCNSET[t = 1:T], sum(eTotalCNSETS[t, z] for z in 1:Z))
    @expression(EP, eTotalCNSE, sum(eTotalCNSET[t] for t in 1:T))

    # Add total cost contribution of non-served energy/curtailed demand to the objective function
    add_to_expression!(EP[:eObj], eTotalCNSE)

    ## Power Balance Expressions ##
    @expression(EP, ePowerBalanceNse[t = 1:T, z = 1:Z], sum(vNSE[s, t, z] for s in 1:SEG))

    # Add non-served energy/curtailed demand contribution to power balance expression
    add_similar_to_expression!(EP[:ePowerBalance], ePowerBalanceNse)

    # Capacity Reserves Margin policy
    if setup["CapacityReserveMargin"] > 0
        if SEG >= 2
            @expression(EP,
                eCapResMarBalanceNSE[res = 1:inputs["NCapacityReserveMargin"], t = 1:T],
                sum(EP[:vNSE][s, t, z]
                for s in 2:SEG, z in findall(x -> x != 0, inputs["dfCapRes"][:, res])))
            add_similar_to_expression!(EP[:eCapResMarBalance], eCapResMarBalanceNSE)
        end
    end

    ### Constratints ###

    # Demand curtailed in each segment of curtailable demands cannot exceed maximum allowable share of demand
    @constraint(EP,
        cNSEPerSeg[s = 1:SEG, t = 1:T, z = 1:Z],
        vNSE[s, t, z]<=inputs["pMax_D_Curtail"][s] * inputs["pD"][t, z])

    # Total demand curtailed in each time step (hourly) cannot exceed total demand
    @constraint(EP,
        cMaxNSE[t = 1:T, z = 1:Z],
        sum(vNSE[s, t, z] for s in 1:SEG)<=inputs["pD"][t, z])
end<|MERGE_RESOLUTION|>--- conflicted
+++ resolved
@@ -51,13 +51,8 @@
 \end{aligned}
 ```
 """
-<<<<<<< HEAD
-function non_served_energy!(EP::Model, inputs::Dict, setup::Dict)
+function non_served_energy!(EP::AbstractModel, inputs::Dict, setup::Dict)
     @debug "Non-served Energy Module"
-=======
-function non_served_energy!(EP::AbstractModel, inputs::Dict, setup::Dict)
-    println("Non-served Energy Module")
->>>>>>> 2fedcee5
 
     T = inputs["T"]     # Number of time steps
     Z = inputs["Z"]     # Number of zones
