##########################################################################################################################################
# The operational_reserves.jl module contains functions to creates decision variables related to frequency regulation and reserves provision
# and constraints setting overall system requirements for regulation and operating reserves.
##########################################################################################################################################

@doc raw"""
	operational_reserves!(EP::AbstractModel, inputs::Dict, setup::Dict)

This function sets up reserve decisions and constraints, using the operational_reserves_core()` and operational_reserves_contingency()` functions.
"""
function operational_reserves!(EP::AbstractModel, inputs::Dict, setup::Dict)
    UCommit = setup["UCommit"]

    if inputs["pStatic_Contingency"] > 0 ||
       (UCommit >= 1 && inputs["pDynamic_Contingency"] >= 1)
        operational_reserves_contingency!(EP, inputs, setup)
    end

    operational_reserves_core!(EP, inputs, setup)
end

@doc raw"""
	operational_reserves_contingency!(EP::AbstractModel, inputs::Dict, setup::Dict)

This function establishes several different versions of contingency reserve requirement expression, $CONTINGENCY$ used in the operational_reserves_core() function below.

Contingency operational reserves represent requirements for upward ramping capability within a specified time frame to compensated for forced outages or unplanned failures of generators or transmission lines (e.g. N-1 contingencies).

There are three options for the $Contingency$ expression, depending on user settings:
	1. a static contingency, in which the contingency requirement is set based on a fixed value (in MW) specified in the '''Operational_reserves.csv''' input file;
	2. a dynamic contingency based on installed capacity decisions, in which the largest 'installed' generator is used to determine the contingency requirement for all time periods; and
	3. dynamic unit commitment based contingency, in which the largest 'committed' generator in any time period is used to determine the contingency requirement in that time period.

Note that the two dynamic contigencies are only available if unit commitment is being modeled.

**Static contingency**
Option 1 (static contingency) is expressed by the following constraint:
```math
\begin{aligned}
	Contingency = \epsilon^{contingency}
\end{aligned}
```
where $\epsilon^{contingency}$ is static contingency requirement in MWs.

**Dynamic capacity-based contingency**
Option 2 (dynamic capacity-based contingency) is expressed by the following constraints:
```math
\begin{aligned}
	& Contingency \geq \Omega^{size}_{y,z} \times \alpha^{Contingency,Aux}_{y,z} & \forall y \in \mathcal{UC}, z \in \mathcal{Z}\\
	& \alpha^{Contingency,Aux}_{y,z} \leq \Delta^{\text{total}}_{y,z} & \forall y \in \mathcal{UC}, z \in \mathcal{Z}\\
	& \Delta^{\text{total}}_{y,z} \leq M_y \times \alpha^{Contingency,Aux}_{y,z} & \forall y \in \mathcal{UC}, z \in \mathcal{Z}\\
\end{aligned}
```

where $M_y$ is a `big M' constant equal to the largest possible capacity that can be installed for generation cluster $y$, and $\alpha^{Contingency,Aux}_{y,z} \in [0,1]$ is a binary auxiliary variable that is forced by the second and third equations above to be 1 if the total installed capacity $\Delta^{\text{total}}_{y,z} > 0$ for any generator $y \in \mathcal{UC}$ and zone $z$, and can be 0 otherwise. Note that if the user specifies contingency option 2, and is also using the linear relaxation of unit commitment constraints, the capacity size parameter for units in the set $\mathcal{UC}$ must still be set to a discrete unit size for this contingency to work as intended.

**Dynamic commitment-based contingency**
Option 3 (dynamic commitment-based contingency) is expressed by the following set of constraints:
```math
\begin{aligned}
	& Contingency \geq \Omega^{size}_{y,z} \times Contingency\_Aux_{y,z,t} & \forall y \in \mathcal{UC}, z \in \mathcal{Z}\\
	& Contingency\_Aux_{y,z,t} \leq \nu_{y,z,t} & \forall y \in \mathcal{UC}, z \in \mathcal{Z}\\
    & \nu_{y,z,t} \leq M_y \times Contingency\_Aux_{y,z,t} & \forall y \in \mathcal{UC}, z \in \mathcal{Z}\\
\end{aligned}
```

where $M_y$ is a `big M' constant equal to the largest possible capacity that can be installed for generation cluster $y$, and $Contingency\_Aux_{y,z,t} \in [0,1]$ is a binary auxiliary variable that is forced by the second and third equations above to be 1 if the commitment state for that generation cluster $\nu_{y,z,t} > 0$ for any generator $y \in \mathcal{UC}$ and zone $z$ and time period $t$, and can be 0 otherwise. Note that this dynamic commitment-based contingency can only be specified if discrete unit commitment decisions are used (e.g. it will not work if relaxed unit commitment is used).
"""
<<<<<<< HEAD
function operational_reserves_contingency!(EP::Model, inputs::Dict, setup::Dict)
    @debug "Operational Reserves Contingency Module"
=======
function operational_reserves_contingency!(EP::AbstractModel, inputs::Dict, setup::Dict)
    println("Operational Reserves Contingency Module")
>>>>>>> 2fedcee5

    gen = inputs["RESOURCES"]

    T = inputs["T"]     # Number of time steps (hours)
    UCommit = setup["UCommit"]
    COMMIT = inputs["COMMIT"]

    if UCommit >= 1
        pDynamic_Contingency = inputs["pDynamic_Contingency"]
    end

    ### Variables ###

    # NOTE: If Dynamic_Contingency == 0, then contingency is a fixed parameter equal the value specified in Operational_reserves.csv via pStatic_Contingency.
    if UCommit == 1 && pDynamic_Contingency == 1
        # Contingency = largest installed thermal unit
        @variable(EP, vLARGEST_CONTINGENCY>=0)
        # Auxiliary variable that is 0 if vCAP = 0, 1 otherwise
        @variable(EP, vCONTINGENCY_AUX[y in COMMIT], Bin)
    elseif UCommit == 1 && pDynamic_Contingency == 2
        # Contingency = largest committed thermal unit in each time period
        @variable(EP, vLARGEST_CONTINGENCY[t = 1:T]>=0)
        # Auxiliary variable that is 0 if vCOMMIT = 0, 1 otherwise
        @variable(EP, vCONTINGENCY_AUX[y in COMMIT, t = 1:T], Bin)
    end

    ### Expressions ###
    if UCommit == 1 && pDynamic_Contingency == 1
        # Largest contingency defined as largest installed generator
        @debug "Dynamic Contingency Type 1: Modeling the largest contingency as the largest installed generator"
        @expression(EP, eContingencyReq[t = 1:T], vLARGEST_CONTINGENCY)
    elseif UCommit == 1 && pDynamic_Contingency == 2
        # Largest contingency defined for each hour as largest committed generator
        @debug "Dynamic Contingency Type 2: Modeling the largest contingency as the largest largest committed generator"
        @expression(EP, eContingencyReq[t = 1:T], vLARGEST_CONTINGENCY[t])
    else
        # Largest contingency defined fixed as user-specifed static contingency in MW
        @debug "Static Contingency: Modeling the largest contingency as user-specifed static contingency"
        @expression(EP, eContingencyReq[t = 1:T], inputs["pStatic_Contingency"])
    end

    ### Constraints ###

    # Dynamic contingency related constraints
    # option 1: ensures vLARGEST_CONTINGENCY is greater than the capacity of the largest installed generator
    if UCommit == 1 && pDynamic_Contingency == 1
        @constraint(EP,
            cContingency[y in COMMIT],
            vLARGEST_CONTINGENCY>=cap_size(gen[y]) * vCONTINGENCY_AUX[y])
        # Ensure vCONTINGENCY_AUX = 0 if total capacity = 0
        @constraint(EP, cContAux1[y in COMMIT], vCONTINGENCY_AUX[y]<=EP[:eTotalCap][y])
        # Ensure vCONTINGENCY_AUX = 1 if total capacity > 0
        @constraint(EP,
            cContAux2[y in COMMIT],
            EP[:eTotalCap][y]<=inputs["pContingency_BigM"][y] * vCONTINGENCY_AUX[y])

        # option 2: ensures vLARGEST_CONTINGENCY is greater than the capacity of the largest commited generator in each hour
    elseif UCommit == 1 && pDynamic_Contingency == 2
        @constraint(EP,
            cContingency[y in COMMIT, t = 1:T],
            vLARGEST_CONTINGENCY[t]>=cap_size(gen[y]) * vCONTINGENCY_AUX[y, t])
        # Ensure vCONTINGENCY_AUX = 0 if vCOMMIT = 0
        @constraint(EP,
            cContAux[y in COMMIT, t = 1:T],
            vCONTINGENCY_AUX[y, t]<=EP[:vCOMMIT][y, t])
        # Ensure vCONTINGENCY_AUX = 1 if vCOMMIT > 0
        @constraint(EP,
            cContAux2[y in COMMIT, t = 1:T],
            EP[:vCOMMIT][y, t]<=inputs["pContingency_BigM"][y] * vCONTINGENCY_AUX[y, t])
    end
end

@doc raw"""
	operational_reserves_core!(EP::AbstractModel, inputs::Dict, setup::Dict)

This function creates decision variables related to frequency regulation and reserves provision and constraints setting overall system requirements for regulation and operating reserves.

**Regulation and reserves decisions**
$f_{y,t,z} \geq 0$ is the contribution of generation or storage resource $y \in Y$ in time $t \in T$ and zone $z \in Z$ to frequency regulation

$r_{y,t,z} \geq 0$ is the contribution of generation or storage resource $y \in Y$ in time $t \in T$ and zone $z \in Z$ to operating reserves up

We assume frequency regulation is symmetric (provided in equal quantity towards both upwards and downwards regulation). To reduce computational complexity, operating reserves are only modeled in the upwards direction, as downwards reserves requirements are rarely binding in practice.

Storage resources ($y \in \mathcal{O}$) have two pairs of auxilary variables to reflect contributions to regulation and reserves when charging and discharging, where the primary variables ($f_{y,z,t}$ and $r_{y,z,t}$) becomes equal to sum of these auxilary variables.

Co-located VRE-STOR resources are described further in the reserves function for colocated VRE and storage resources (```vre_stor_operational_reserves!()```).

**Unmet operating reserves**

$unmet\_rsv_{t} \geq 0$ denotes any shortfall in provision of operating reserves during each time period $t \in T$

There is a penalty $C^{rsv}$ added to the objective function to penalize reserve shortfalls, equal to:

```math
\begin{aligned}
	C^{rvs} = \sum_{t \in T} \omega_t \times unmet\_rsv_{t}
\end{aligned}
```

**Frequency regulation requirements**

Total requirements for frequency regulation (aka primary reserves) in each time step $t$ are specified as fractions of hourly demand (to reflect demand forecast errors) and variable renewable avaialblity in the time step (to reflect wind and solar forecast errors).

```math
\begin{aligned}
& \sum_{y \in Y, z \in Z} f_{y,t,z} \geq \epsilon^{demand}_{reg} \times \sum_{z \in Z} \mathcal{D}_{z,t} + \epsilon^{vre}_{reg} \times (\sum_{z \in Z} \rho^{max}_{y,z,t} \times \Delta^{\text{total}}_{y,z} \\
& + \sum_{z \in Z} \rho^{max,pv}_{y,z,t} \times \Delta^{\text{total,pv}}_{y,z} + \sum_{z \in Z} \rho^{max,wind}_{y,z,t} \times \Delta^{\text{total,wind}}_{y,z}) \quad \forall t \in T
\end{aligned}
```
where $\mathcal{D}_{z,t}$ is the forecasted electricity demand in zone $z$ at time $t$ (before any demand flexibility);
$\rho^{max}_{y,z,t}$ is the forecasted capacity factor for standalone variable renewable resources $y \in VRE$ and zone $z$ in time step $t$;
$\rho^{max,pv}_{y,z,t}$ is the forecasted capacity factor for co-located solar PV resources $y \in \mathcal{VS}^{pv}$ and zone $z$ in time step $t$;
$\rho^{max,wind}_{y,z,t}$ is the forecasted capacity factor for co-located wind resources $y \in \mathcal{VS}^{pv}$ and zone $z$ in time step $t$;
$\Delta^{\text{total,pv}}_{y,z}$ is the total installed capacity of co-located solar PV resources $y \in \mathcal{VS}^{pv}$ and zone $z$;
$\Delta^{\text{total,wind}}_{y,z}$ is the total installed capacity of co-located wind resources $y \in \mathcal{VS}^{wind}$ and zone $z$;
and $\epsilon^{demand}_{reg}$ and $\epsilon^{vre}_{reg}$ are parameters specifying the required frequency regulation as a fraction of forecasted demand and variable renewable generation.

**Operating reserve requirements**

Total requirements for operating reserves in the upward direction (aka spinning reserves or contingency reserces or secondary reserves) in each time step $t$ are specified as fractions of time step's demand (to reflect demand forecast errors) and variable renewable avaialblity in the time step (to reflect wind and solar forecast errors) plus the largest planning contingency (e.g. potential forced generation outage).

```math
\begin{aligned}
	& \sum_{y \in Y, z \in Z} r_{y,z,t} + r^{unmet}_{t} \geq \epsilon^{demand}_{rsv} \times \sum_{z \in Z} \mathcal{D}_{z,t} + \epsilon^{vre}_{rsv} \times (\sum_{z \in Z} \rho^{max}_{y,z,t} \times \Delta^{\text{total}}_{y,z} \\
	& + \sum_{z \in Z} \rho^{max,pv}_{y,z,t} \times \Delta^{\text{total,pv}}_{y,z} + \sum_{z \in Z} \rho^{max,wind}_{y,z,t} \times \Delta^{\text{total,wind}}_{y,z}) + Contingency \quad \forall t \in T
\end{aligned}
```

where $\mathcal{D}_{z,t}$ is the forecasted electricity demand in zone $z$ at time $t$ (before any demand flexibility);
$\rho^{max}_{y,z,t}$ is the forecasted capacity factor for standalone variable renewable resources $y \in VRE$ and zone $z$ in time step $t$;
$\rho^{max,pv}_{y,z,t}$ is the forecasted capacity factor for co-located solar PV resources $y \in \mathcal{VS}^{pv}$ and zone $z$ in time step $t$;
$\rho^{max,wind}_{y,z,t}$ is the forecasted capacity factor for co-located wind resources $y \in \mathcal{VS}^{wind}$ and zone $z$ in time step $t$;
$\Delta^{\text{total}}_{y,z}$ is the total installed capacity of standalone variable renewable resources $y \in VRE$ and zone $z$;
$\Delta^{\text{total,pv}}_{y,z}$ is the total installed capacity of co-located solar PV resources $y \in \mathcal{VS}^{pv}$ and zone $z$;
$\Delta^{\text{total,wind}}_{y,z}$ is the total installed capacity of co-located wind resources $y \in \mathcal{VS}^{wind}$ and zone $z$;
and $\epsilon^{demand}_{rsv}$ and $\epsilon^{vre}_{rsv}$ are parameters specifying the required contingency reserves as a fraction of forecasted demand and variable renewable generation. $Contingency$ is an expression defined in the operational\_reserves\_contingency!() function meant to represent the largest `N-1` contingency (unplanned generator outage) that the system operator must carry operating reserves to cover and depends on how the user wishes to specify contingency requirements.
"""
function operational_reserves_core!(EP::AbstractModel, inputs::Dict, setup::Dict)

    # DEV NOTE: After simplifying reserve changes are integrated/confirmed, should we revise such that reserves can be modeled without UC constraints on?
    # Is there a use case for economic dispatch constraints with reserves?

    @debug "Operational Reserves Core Module"

    gen = inputs["RESOURCES"]
    UCommit = setup["UCommit"]

    T = inputs["T"]     # Number of time steps (hours)

    REG = inputs["REG"]
    RSV = inputs["RSV"]
    STOR_ALL = inputs["STOR_ALL"]

    pDemand = inputs["pD"]
    pP_Max(y, t) = inputs["pP_Max"][y, t]

    systemwide_hourly_demand = sum(pDemand, dims = 2)
    function must_run_vre_generation(t)
        sum(
            pP_Max(y, t) * EP[:eTotalCap][y]
            for y in intersect(inputs["VRE"], inputs["MUST_RUN"]);
            init = 0)
    end

    ### Variables ###

    ## Integer Unit Commitment configuration for variables

    ## Decision variables for operational reserves
    @variable(EP, vREG[y in REG, t = 1:T]>=0) # Contribution to regulation (primary reserves), assumed to be symmetric (up & down directions equal)
    @variable(EP, vRSV[y in RSV, t = 1:T]>=0) # Contribution to operating reserves (secondary reserves or contingency reserves); only model upward reserve requirements

    # Storage techs have two pairs of auxilary variables to reflect contributions to regulation and reserves
    # when charging and discharging (primary variable becomes equal to sum of these auxilary variables)
    @variable(EP, vREG_discharge[y in intersect(STOR_ALL, REG), t = 1:T]>=0) # Contribution to regulation (primary reserves) (mirrored variable used for storage devices)
    @variable(EP, vRSV_discharge[y in intersect(STOR_ALL, RSV), t = 1:T]>=0) # Contribution to operating reserves (secondary reserves) (mirrored variable used for storage devices)
    @variable(EP, vREG_charge[y in intersect(STOR_ALL, REG), t = 1:T]>=0) # Contribution to regulation (primary reserves) (mirrored variable used for storage devices)
    @variable(EP, vRSV_charge[y in intersect(STOR_ALL, RSV), t = 1:T]>=0) # Contribution to operating reserves (secondary reserves) (mirrored variable used for storage devices)

    @variable(EP, vUNMET_RSV[t = 1:T]>=0) # Unmet operating reserves penalty/cost

    ### Expressions ###
    ## Total system reserve expressions
    # Regulation requirements as a percentage of demand and scheduled variable renewable energy production in each hour
    # Reg up and down requirements are symmetric
    @expression(EP,
        eRegReq[t = 1:T],
        inputs["pReg_Req_Demand"] *
        systemwide_hourly_demand[t]+
        inputs["pReg_Req_VRE"] * must_run_vre_generation(t))
    # Operating reserve up / contingency reserve requirements as ˚a percentage of demand and scheduled variable renewable energy production in each hour
    # and the largest single contingency (generator or transmission line outage)
    @expression(EP,
        eRsvReq[t = 1:T],
        inputs["pRsv_Req_Demand"] *
        systemwide_hourly_demand[t]+
        inputs["pRsv_Req_VRE"] * must_run_vre_generation(t))

    # N-1 contingency requirement is considered only if Unit Commitment is being modeled
    if UCommit >= 1 &&
       (inputs["pDynamic_Contingency"] >= 1 || inputs["pStatic_Contingency"] > 0)
        add_similar_to_expression!(EP[:eRsvReq], EP[:eContingencyReq])
    end

    ## Objective Function Expressions ##

    # Penalty for unmet operating reserves
    @expression(EP,
        eCRsvPen[t = 1:T],
        inputs["omega"][t]*inputs["pC_Rsv_Penalty"]*vUNMET_RSV[t])
    @expression(EP,
        eTotalCRsvPen,
        sum(eCRsvPen[t] for t in 1:T)+
        sum(reg_cost(gen[y]) * vRSV[y, t] for y in RSV, t in 1:T)+
        sum(rsv_cost(gen[y]) * vREG[y, t] for y in REG, t in 1:T))
    add_to_expression!(EP[:eObj], eTotalCRsvPen)
end

function operational_reserves_constraints!(EP, inputs)
    T = inputs["T"]     # Number of time steps (hours)

    REG = inputs["REG"]
    RSV = inputs["RSV"]
    vREG = EP[:vREG]
    vRSV = EP[:vRSV]
    vUNMET_RSV = EP[:vUNMET_RSV]
    eRegulationRequirement = EP[:eRegReq]
    eReserveRequirement = EP[:eRsvReq]

    ## Total system reserve constraints
    # Regulation requirements as a percentage of demand and scheduled
    # variable renewable energy production in each hour.
    # Note: frequency regulation up and down requirements are symmetric and all resources
    # contributing to regulation are assumed to contribute equal capacity to both up
    # and down directions
    if !isempty(REG)
        @constraint(EP,
            cReg[t = 1:T],
            sum(vREG[y, t] for y in REG)>=eRegulationRequirement[t])
    end
    if !isempty(RSV)
        @constraint(EP,
            cRsvReq[t = 1:T],
            sum(vRSV[y, t] for y in RSV) + vUNMET_RSV[t]>=eReserveRequirement[t])
    end
end<|MERGE_RESOLUTION|>--- conflicted
+++ resolved
@@ -66,13 +66,8 @@
 
 where $M_y$ is a `big M' constant equal to the largest possible capacity that can be installed for generation cluster $y$, and $Contingency\_Aux_{y,z,t} \in [0,1]$ is a binary auxiliary variable that is forced by the second and third equations above to be 1 if the commitment state for that generation cluster $\nu_{y,z,t} > 0$ for any generator $y \in \mathcal{UC}$ and zone $z$ and time period $t$, and can be 0 otherwise. Note that this dynamic commitment-based contingency can only be specified if discrete unit commitment decisions are used (e.g. it will not work if relaxed unit commitment is used).
 """
-<<<<<<< HEAD
-function operational_reserves_contingency!(EP::Model, inputs::Dict, setup::Dict)
+function operational_reserves_contingency!(EP::AbstractModel, inputs::Dict, setup::Dict)
     @debug "Operational Reserves Contingency Module"
-=======
-function operational_reserves_contingency!(EP::AbstractModel, inputs::Dict, setup::Dict)
-    println("Operational Reserves Contingency Module")
->>>>>>> 2fedcee5
 
     gen = inputs["RESOURCES"]
 
