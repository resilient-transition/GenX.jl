@doc raw"""
	ucommit!(EP::AbstractModel, inputs::Dict, setup::Dict)

This function creates decision variables and cost expressions associated with thermal plant unit commitment or start-up and shut-down decisions (cycling on/off)

**Unit commitment decision variables:**

This function defines the following decision variables:

$\nu_{y,t,z}$ designates the commitment state of generator cluster $y$ in zone $z$ at time $t$;
$\chi_{y,t,z}$ represents number of startup decisions in cluster $y$ in zone $z$ at time $t$;
$\zeta_{y,t,z}$ represents number of shutdown decisions in cluster $y$ in zone $z$ at time $t$.

**Cost expressions:**

The total cost of start-ups across all generators subject to unit commitment ($y \in UC$) and all time periods, t is expressed as:
```math
\begin{aligned}
	C^{start} = \sum_{y \in UC, t \in T} \omega_t \times start\_cost_{y,t} \times \chi_{y,t}
\end{aligned}
```

The sum of start-up costs is added to the objective function.
"""
<<<<<<< HEAD
function ucommit!(EP::Model, inputs::Dict, setup::Dict)
    @debug "Unit Commitment Module"
=======
function ucommit!(EP::AbstractModel, inputs::Dict, setup::Dict)
    println("Unit Commitment Module")
>>>>>>> 2fedcee5

    T = inputs["T"]     # Number of time steps (hours)
    COMMIT = inputs["COMMIT"] # For not, thermal resources are the only ones eligible for Unit Committment

    ### Variables ###

    ## Decision variables for unit commitment
    # commitment state variable
    @variable(EP, vCOMMIT[y in COMMIT, t = 1:T]>=0)
    # startup event variable
    @variable(EP, vSTART[y in COMMIT, t = 1:T]>=0)
    # shutdown event variable
    @variable(EP, vSHUT[y in COMMIT, t = 1:T]>=0)

    ### Expressions ###

    ## Objective Function Expressions ##

    # Startup costs of "generation" for resource "y" during hour "t"
    @expression(EP,
        eCStart[y in COMMIT, t = 1:T],
        (inputs["omega"][t]*inputs["C_Start"][y, t]*vSTART[y, t]))

    # Julia is fastest when summing over one row one column at a time
    @expression(EP, eTotalCStartT[t = 1:T], sum(eCStart[y, t] for y in COMMIT))
    @expression(EP, eTotalCStart, sum(eTotalCStartT[t] for t in 1:T))

    add_to_expression!(EP[:eObj], eTotalCStart)

    ### Constratints ###
    ## Declaration of integer/binary variables
    if setup["UCommit"] == 1 # Integer UC constraints
        for y in COMMIT
            set_integer.(vCOMMIT[y, :])
            set_integer.(vSTART[y, :])
            set_integer.(vSHUT[y, :])
            if y in inputs["RET_CAP"]
                set_integer(EP[:vRETCAP][y])
            end
            if y in inputs["NEW_CAP"]
                set_integer(EP[:vCAP][y])
            end
            if y in inputs["RETROFIT_CAP"]
                set_integer(EP[:vRETROFITCAP][y])
            end
        end
    end #END unit commitment configuration
    return EP
end<|MERGE_RESOLUTION|>--- conflicted
+++ resolved
@@ -22,13 +22,8 @@
 
 The sum of start-up costs is added to the objective function.
 """
-<<<<<<< HEAD
-function ucommit!(EP::Model, inputs::Dict, setup::Dict)
+function ucommit!(EP::AbstractModel, inputs::Dict, setup::Dict)
     @debug "Unit Commitment Module"
-=======
-function ucommit!(EP::AbstractModel, inputs::Dict, setup::Dict)
-    println("Unit Commitment Module")
->>>>>>> 2fedcee5
 
     T = inputs["T"]     # Number of time steps (hours)
     COMMIT = inputs["COMMIT"] # For not, thermal resources are the only ones eligible for Unit Committment
