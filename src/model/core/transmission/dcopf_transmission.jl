--- conflicted
+++ resolved
@@ -1,9 +1,5 @@
 @doc raw"""
-<<<<<<< HEAD
 	function dcopf_transmission!(EP::AbstractModel, inputs::Dict, setup::Dict)
-=======
-    dcopf_transmission!(EP::Model, inputs::Dict, setup::Dict)
->>>>>>> 17dd8236
 The addtional constraints imposed upon the line flows in the case of DC-OPF are as follows:
 For the definition of the line flows, in terms of the voltage phase angles:
 ```math
