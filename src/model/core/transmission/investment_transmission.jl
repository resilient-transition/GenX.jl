--- conflicted
+++ resolved
@@ -1,11 +1,6 @@
 @doc raw"""
-<<<<<<< HEAD
     function investment_transmission!(EP::AbstractModel, inputs::Dict, setup::Dict)
 This function model transmission expansion and adds transmission reinforcement or construction costs to the objective function. Transmission reinforcement costs are equal to the sum across all lines of the product between the transmission reinforcement/construction cost, $pi^{TCAP}_{l}$, times the additional transmission capacity variable, $\bigtriangleup\varphi^{cap}_{l}$.
-=======
-    investment_transmission!(EP::Model, inputs::Dict, setup::Dict)
-This function model transmission expansion and adds transmission reinforcement or construction costs to the objective function. Transmission reinforcement costs are equal to the sum across all lines of the product between the transmission reinforcement/construction cost, $\pi^{TCAP}_{l}$, times the additional transmission capacity variable, $\bigtriangleup\varphi^{cap}_{l}$.
->>>>>>> 17dd8236
 ```math
 \begin{aligned}
     & \sum_{l \in \mathcal{L}}\left(\pi^{TCAP}_{l} \times \bigtriangleup\varphi^{cap}_{l}\right)
