@doc raw"""
	transmission!(EP::AbstractModel, inputs::Dict, setup::Dict)
This function establishes decisions, expressions, and constraints related to transmission power flows between model zones and associated transmission losses (if modeled).

Power flow and transmission loss terms are also added to the power balance constraint for each zone:
```math
\begin{aligned}
&	- \sum_{l\in \mathcal{L}}{(\varphi^{map}_{l,z} \times \Phi_{l,t})} - \frac{1}{2} \sum_{l\in \mathcal{L}}{(\varphi^{map}_{l,z} \times \beta_{l,t}(\cdot))}
\end{aligned}
```
Power flows, $\Phi_{l,t}$, on each line $l$ into or out of a zone (defined by the network map $\varphi^{map}_{l,z}$), are considered in the demand balance equation for each zone. By definition, power flows leaving their reference zone are positive, thus the minus sign is used for this term. Losses due to power flows increase demand, and one-half of losses across a line linking two zones are attributed to each connected zone. The losses function $\beta_{l,t}(\cdot)$ will depend on the configuration used to model losses (see below).
**Accounting for Transmission Between Zones**
Power flow, $\Phi_{l,t}$, on each line (or more likely a `path' aggregating flows across multiple parallel lines) is constrained to be less than or equal to the line's power transfer capacity, $\varphi^{cap}_{l}$, plus any transmission capacity added on that line (for lines eligible for expansion in the set $\mathcal{E}$). The additional transmission capacity, $\bigtriangleup\varphi^{cap}_{l} $, is constrained by a maximum allowed reinforcement, $\overline{\bigtriangleup\varphi^{cap}_{l}}$, for each line $l \in \mathcal{E}$.
```math
\begin{aligned}
	% trasmission constraints
	&-\varphi^{cap}_{l} \leq  \Phi_{l,t} \leq \varphi^{cap}_{l} , &\quad \forall l \in \mathcal{L},\forall t  \in \mathcal{T}\\
\end{aligned}
```
**Accounting for Transmission Losses**
Transmission losses due to power flows can be accounted for in three different ways. The first option is to neglect losses entirely, setting the value of the losses function to zero for all lines at all hours. The second option is to assume that losses are a fixed percentage, $\varphi^{loss}_{l}$, of the magnitude of power flow on each line, $\mid \Phi_{l,t} \mid$ (e.g., losses are a linear function of power flows). Finally, the third option is to calculate losses, $\ell_{l,t}$, by approximating a quadratic-loss function of power flow across the line using a piecewise-linear function with total number of segments equal to the size of the set $\mathcal{M}$.
```math
\begin{aligned}
%configurable losses formulation
	& \beta_{l,t}(\cdot) = \begin{cases} 0 & \text{if~} \text{losses.~0} \\ \\ \varphi^{loss}_{l}\times \mid \Phi_{l,t} \mid & \text{if~} \text{losses.~1} \\ \\ \ell_{l,t} &\text{if~} \text{losses.~2} \end{cases}, &\quad \forall l \in \mathcal{L},\forall t  \in \mathcal{T}
\end{aligned}
```
For the second option, an absolute value approximation is utilized to calculate the magnitude of the power flow on each line (reflecting the fact that negative power flows for a line linking nodes $i$ and $j$ represents flows from node $j$ to $i$ and causes the same magnitude of losses as an equal power flow from $i$ to $j$). This absolute value function is linearized such that the flow in the line must be equal to the subtraction of the auxiliary variable for flow in the positive direction, $\Phi^{+}_{l,t}$, and the auxiliary variable for flow in the negative direction, $\Phi^{-}_{l,t}$, of the line. Then, the magnitude of the flow is calculated as the sum of the two auxiliary variables. The sum of positive and negative directional flows are also constrained by the line flow capacity.
```math
\begin{aligned}
% trasmission losses simple
	&\Phi_{l,t} =  \Phi^{+}_{l,t}  - \Phi^{-}_{l,t}, &\quad \forall l \in \mathcal{L}, \forall t  \in \mathcal{T}\\
	&\mid \Phi_{l,t} \mid =  \Phi^{+}_{l,t}  + \Phi^{-}_{l,t}, &\quad \forall l \in \mathcal{L}, \forall t  \in \mathcal{T}\\
	&\Phi^{+}_{l,t}  + \Phi^{-}_{l,t} \leq \varphi^{cap}_{l}, &\quad \forall l \in \mathcal{L}, \forall t  \in \mathcal{T}
\end{aligned}
```
If discrete unit commitment decisions are modeled, ``phantom losses'' can be observed wherein the auxiliary variables for flows in both directions ($\Phi^{+}_{l,t}$ and $\Phi^{-}_{l,t}$) are both increased to produce increased losses so as to avoid cycling a thermal generator and incurring start-up costs or opportunity costs related to minimum down times. This unrealistic behavior can be eliminated via inclusion of additional constraints and a set of auxiliary binary variables, $ON^{+}_{l,t} \in {0,1} \forall l \in \mathcal{L}$. Then the following additional constraints are created:
```math
\begin{aligned}
	\Phi^{+}_{l,t} \leq TransON^{+}_{l,t},  &\quad \forall l \in \mathcal{L}, \forall t  \in \mathcal{T}\\
	\Phi^{-}_{l,t} \leq \varphi^{cap}_{l} -TransON^{+}_{l,t}, &\quad  \forall l \in \mathcal{L}, \forall t  \in \mathcal{T}
\end{aligned}
```
where $TransON^{+}_{l,t}$ is a continuous variable, representing the product of the binary variable $ON^{+}_{l,t}$ and the expression, $\varphi^{cap}_{l}$. This product cannot be defined explicitly, since it will lead to a bilinear expression involving two variables. Instead, we enforce this definition via the Glover's Linearization as shown below (also referred McCormick Envelopes constraints for bilinear expressions, which is exact when one of the variables is binary).
```math
\begin{aligned}
	TransON^{+}_{l,t} \leq  (\overline{varphi^{cap}_{l}} + \overline{\bigtriangleup\varphi^{cap}_{l}}) \times TransON^{+}_{l,t},  &\quad \forall l \in \mathcal{L}, \forall t  \in \mathcal{T} \\
	TransON^{+}_{l,t} \leq  \varphi^{cap}_{l},  &\quad \forall l \in \mathcal{L}, \forall t  \in \mathcal{T} \\
	TransON^{+}_{l,t} \geq \varphi^{cap}_{l} - (\overline{\varphi^{cap}_{l}} + \overline{\bigtriangleup\varphi^{cap}_{l}}) \times(1- TransON^{+}_{l,t}),  &\quad \forall l \in \mathcal{L}, \forall t  \in \mathcal{T} \\
\end{aligned}
```
These constraints permit only the positive or negative auxiliary flow variables to be non-zero at a given time period, not both.
For the third option, losses are calculated as a piecewise-linear approximation of a quadratic function of power flows. In order to do this, we represent the absolute value of the line flow variable by the sum of positive stepwise flow variables $(\mathcal{S}^{+}_{m,l,t}, \mathcal{S}^{-}_{m,l,t})$, associated with each partition of line losses computed using the corresponding linear expressions. This can be understood as a segmentwise linear fitting (or first order approximation) of the quadratic losses function. The first constraint below computes the losses a the accumulated sum of losses for each linear stepwise segment of the approximated quadratic function, including both positive domain and negative domain segments. A second constraint ensures that the stepwise variables do not exceed the maximum size per segment. The slope and maximum size for each segment are calculated as per the method in \cite{Zhang2013}.
```math
\begin{aligned}
	& \ell_{l,t} = \frac{\varphi^{ohm}_{l}}{(\varphi^{volt}_{l})^2}\bigg( \sum_{m \in \mathcal{M}}( S^{+}_{m,l}\times \mathcal{S}^{+}_{m,l,t} + S^{-}_{m,l}\times \mathcal{S}^{-}_{m,l,t}) \bigg), &\quad \forall l \in \mathcal{L}, \forall t  \in \mathcal{T} \\
	& \text{\quad Where:} \\
	& \quad S^{+}_{m,l} = \frac{2+4 \times \sqrt{2}\times (m-1)}{1+\sqrt{2} \times (2 \times M-1)} (\overline{\varphi^{cap}_{l}} + \overline{\bigtriangleup\varphi^{cap}_{l}}) &\quad \forall m \in [1 \colon M], l \in \mathcal{L}  \\
	& \quad S^{-}_{m,l} = \frac{2+4 \times \sqrt{2}\times (m-1)}{1+\sqrt{2} \times (2 \times M-1)} (\overline{\varphi^{cap}_{l}} + \overline{\bigtriangleup\varphi^{cap}_{l}}) &\quad \forall m \in [1 \colon M], l \in \mathcal{L}\\
	& \\
	& \mathcal{S}^{+}_{m,l,t}, \mathcal{S}^{-}_{m,l,t} <= \overline{\mathcal{S}_{m,l}} &\quad \forall m \in [1:M], l \in \mathcal{L}, t \in \mathcal{T} \\
	& \text{\quad Where:} \\
	& \quad \overline{S_{l,z}} =  \begin{cases} \frac{(1+\sqrt{2})}{1+\sqrt{2} \times (2 \times M-1)}  (\overline{\varphi^{cap}_{l}} + \overline{\bigtriangleup\varphi^{cap}_{l}}) & \text{if~} m = 1 \\
	\frac{2 \times \sqrt{2} }{1+\sqrt{2} \times (2 \times M-1)} (\overline{\varphi^{cap}_{l}} + \overline{\bigtriangleup\varphi^{cap}_{l}}) & \text{if~} m > 1 \end{cases}
\end{aligned}
```
Next, a constraint ensures that the sum of auxiliary segment variables ($m \geq 1$) minus the "zero" segment (which allows values to go into the negative domain) from both positive and negative domains must total the actual power flow across the line, and a constraint ensures that the sum of negative and positive flows do not exceed the flow capacity of the line.
```math
\begin{aligned}
	&\sum_{m \in [1:M]} (\mathcal{S}^{+}_{m,l,t}) - \mathcal{S}^{+}_{0,l,t} =  \Phi_{l,t}, &\quad \forall l \in \mathcal{L}, \forall t  \in \mathcal{T}\\
	&\sum_{m \in [1:M]} (\mathcal{S}^{-}_{m,l,t}) - \mathcal{S}^{-}_{0,l,t}  =  - \Phi_{l,t}
\end{aligned}
```
As with losses option 2, this segment-wise approximation of a quadratic loss function also permits 'phantom losses' to avoid cycling thermal units when discrete unit commitment decisions are modeled. In this case, the additional constraints below are also added to ensure that auxiliary segments variables do not exceed maximum value per segment and that they are filled in order; i.e., one segment cannot be non-zero unless prior segment is at its maximum value. Binary constraints deal with absolute value of power flow on each line. If the flow is positive, $\mathcal{S}^{+}_{0,l,t}$ must be zero; if flow is negative, $\mathcal{S}^{+}_{0,l,t}$ must be positive and takes on value of the full negative flow, forcing all $\mathcal{S}^{+}_{m,l,t}$ other segments ($m \geq 1$) to be zero. Conversely, if the flow is negative, $\mathcal{S}^{-}_{0,l,t}$ must be zero; if flow is positive, $\mathcal{S}^{-}_{0,l,t}$ must be positive and takes on value of the full positive flow, forcing all $\mathcal{S}^{-}_{m,l,t}$ other segments ($m \geq 1$) to be zero. Requiring segments to fill in sequential order and binary variables to ensure variables reflect the actual direction of power flows are both necessary to eliminate ``phantom losses'' from the solution. These constraints and binary decisions are ommited if the model is fully linear.
```math
\begin{aligned}
	&\mathcal{S}^{+}_{m,l,t} <=    \overline{\mathcal{S}_{m,l}} \times ON^{+}_{m,l,t}, &\quad \forall m \in [1:M], \forall l \in \mathcal{L}, \forall t  \in \mathcal{T}\\
	&\mathcal{S}^{-}_{m,l,t} <=    \overline{\mathcal{S}_{m,l}} \times ON^{-}_{m,l,t},  &\quad \forall m \in[1:M], \forall l \in \mathcal{L}, \forall t  \in \mathcal{T}\\
	&\mathcal{S}^{+}_{m,l,t} \geq ON^{+}_{m+1,l,t} \times \overline{\mathcal{S}_{m,l}}, &\quad \forall m \in [1:M], \forall l \in \mathcal{L}, \forall t  \in \mathcal{T}\\
	&\mathcal{S}^{-}_{m,l,t} \geq ON^{-}_{m+1,l,t} \times \overline{\mathcal{S}_{m,l}} , &\quad \forall m \in [1:M], \forall l \in \mathcal{L}, \forall t  \in \mathcal{T}\\
	&\mathcal{S}^{+}_{0,l,t} \leq \varphi^{max}_{l} \times (1- ON^{+}_{1,l,t}), &\quad \forall l \in \mathcal{L}, \forall t  \in \mathcal{T}\\
	&\mathcal{S}^{-}_{0,l,t} \leq \varphi^{max}_{l} \times (1- ON^{-}_{1,l,t}), &\quad \forall l \in \mathcal{L}, \forall t  \in \mathcal{T}
\end{aligned}
```
"""
<<<<<<< HEAD
function transmission!(EP::Model, inputs::Dict, setup::Dict)
    @debug "Transmission Module"
=======
function transmission!(EP::AbstractModel, inputs::Dict, setup::Dict)
    println("Transmission Module")
>>>>>>> 2fedcee5
    T = inputs["T"]     # Number of time steps (hours)
    Z = inputs["Z"]     # Number of zones
    L = inputs["L"]     # Number of transmission lines

    UCommit = setup["UCommit"]
    CapacityReserveMargin = setup["CapacityReserveMargin"]
    EnergyShareRequirement = setup["EnergyShareRequirement"]
    IncludeLossesInESR = setup["IncludeLossesInESR"]

    ## sets and indices for transmission losses
    TRANS_LOSS_SEGS = inputs["TRANS_LOSS_SEGS"] # Number of segments used in piecewise linear approximations quadratic loss functions - can only take values of TRANS_LOSS_SEGS =1, 2
    LOSS_LINES = inputs["LOSS_LINES"] # Lines for which loss coefficients apply (are non-zero);

    ### Variables ###

    # Power flow on each transmission line "l" at hour "t"
    @variable(EP, vFLOW[l = 1:L, t = 1:T])

    if (TRANS_LOSS_SEGS == 1)  #loss is a constant times absolute value of power flow
        # Positive and negative flow variables
        @variable(EP, vTAUX_NEG[l in LOSS_LINES, t = 1:T]>=0)
        @variable(EP, vTAUX_POS[l in LOSS_LINES, t = 1:T]>=0)

        if UCommit == 1
            # Single binary variable to ensure positive or negative flows only
            @variable(EP, vTAUX_POS_ON[l in LOSS_LINES, t = 1:T], Bin)
            # Continuous variable representing product of binary variable (vTAUX_POS_ON) and avail transmission capacity
            @variable(EP, vPROD_TRANSCAP_ON[l in LOSS_LINES, t = 1:T]>=0)
        end
    else # TRANS_LOSS_SEGS>1
        # Auxiliary variables for linear piecewise interpolation of quadratic losses
        @variable(EP, vTAUX_NEG[l in LOSS_LINES, s = 0:TRANS_LOSS_SEGS, t = 1:T]>=0)
        @variable(EP, vTAUX_POS[l in LOSS_LINES, s = 0:TRANS_LOSS_SEGS, t = 1:T]>=0)
        if UCommit == 1
            # Binary auxilary variables for each segment >1 to ensure segments fill in order
            @variable(EP,
                vTAUX_POS_ON[l in LOSS_LINES, s = 1:TRANS_LOSS_SEGS, t = 1:T],
                Bin)
            @variable(EP,
                vTAUX_NEG_ON[l in LOSS_LINES, s = 1:TRANS_LOSS_SEGS, t = 1:T],
                Bin)
        end
    end

    # Transmission losses on each transmission line "l" at hour "t"
    @variable(EP, vTLOSS[l in LOSS_LINES, t = 1:T]>=0)

    ### Expressions ###

    ## Transmission power flow and loss related expressions:

    # Net power flow outgoing from zone "z" at hour "t" in MW
    @expression(EP,
        eNet_Export_Flows[z = 1:Z, t = 1:T],
        sum(inputs["pNet_Map"][l, z] * vFLOW[l, t] for l in 1:L))

    # Losses from power flows into or out of zone "z" in MW
    @expression(EP,
        eLosses_By_Zone[z = 1:Z, t = 1:T],
        sum(abs(inputs["pNet_Map"][l, z]) * (1 / 2) * vTLOSS[l, t] for l in LOSS_LINES))

    ## Power Balance Expressions ##

    @expression(EP, ePowerBalanceNetExportFlows[t = 1:T, z = 1:Z],
        -eNet_Export_Flows[z, t])
    @expression(EP, ePowerBalanceLossesByZone[t = 1:T, z = 1:Z],
        -eLosses_By_Zone[z, t])

    add_similar_to_expression!(EP[:ePowerBalance], ePowerBalanceLossesByZone)
    add_similar_to_expression!(EP[:ePowerBalance], ePowerBalanceNetExportFlows)

    # Capacity Reserves Margin policy
    if CapacityReserveMargin > 0
        if Z > 1
            @expression(EP,
                eCapResMarBalanceTrans[res = 1:inputs["NCapacityReserveMargin"], t = 1:T],
                sum(inputs["dfTransCapRes_excl"][l, res] *
                    inputs["dfDerateTransCapRes"][l, res] * EP[:vFLOW][l, t] for l in 1:L))
            add_similar_to_expression!(EP[:eCapResMarBalance], -eCapResMarBalanceTrans)
        end
    end

    ### Objective Function Expressions ###
    @expression(
        EP,
        eCHurdle[l = 1:L, t = 1:T],
        (
            inputs["omega"][t]*(inputs["Hurdle_Rate_Forward"][l] * vTAUX_POS[l, t])
            + inputs["omega"][t]*(inputs["Hurdle_Rate_Reverse"][l] * vTAUX_NEG[l, t])
        )
    )
    # Sum hurdle costs
    @expression(EP, eTotalCHurdleT[t = 1:T], sum(eCHurdle[l, t] for l in 1:L))
    @expression(EP, eTotalCHurdle, sum(eTotalCHurdleT[t] for t in 1:T))
    # Add total hurdle cost to objective function
    add_to_expression!(EP[:eObj], eTotalCHurdle)

    ### Constraints ###

    ## Power flow and transmission (between zone) loss related constraints

    # Maximum power flows, power flow on each transmission line cannot exceed maximum capacity of the line at any hour "t"
    @constraints(EP,
        begin
            cMaxFlow_out[l = 1:L, t = 1:T], vFLOW[l, t] <= EP[:eAvail_Trans_Cap][l]
            cMaxFlow_in[l = 1:L, t = 1:T], vFLOW[l, t] >= -EP[:eAvail_Trans_Cap][l]
        end)

    # Transmission loss related constraints - linear losses as a function of absolute value
    if TRANS_LOSS_SEGS == 1
        @constraints(EP,
            begin
                # Losses are alpha times absolute values
                cTLoss[l in LOSS_LINES, t = 1:T],
                vTLOSS[l, t] ==
                inputs["pPercent_Loss"][l] * (vTAUX_POS[l, t] + vTAUX_NEG[l, t])

                # Power flow is sum of positive and negative components
                cTAuxSum[l in L, t = 1:T],
                vTAUX_POS[l, t] - vTAUX_NEG[l, t] == vFLOW[l, t]

                # Sum of auxiliary flow variables in either direction cannot exceed maximum line flow capacity
                cTAuxLimit[l in L, t = 1:T],
                vTAUX_POS[l, t] + vTAUX_NEG[l, t] <= EP[:eAvail_Trans_Cap][l]
            end)

        if UCommit == 1
            # Constraints to limit phantom losses that can occur to avoid discrete cycling costs/opportunity costs due to min down
            @constraints(EP,
                begin
                    cTAuxPosUB[l in LOSS_LINES, t = 1:T],
                    vTAUX_POS[l, t] <= vPROD_TRANSCAP_ON[l, t]

                    # Either negative or positive flows are activated, not both
                    cTAuxNegUB[l in LOSS_LINES, t = 1:T],
                    vTAUX_NEG[l, t] <= EP[:eAvail_Trans_Cap][l] - vPROD_TRANSCAP_ON[l, t]

                    # McCormick representation of product of continuous and binary variable
                    # (in this case, of: vPROD_TRANSCAP_ON[l,t] = EP[:eAvail_Trans_Cap][l] * vTAUX_POS_ON[l,t])
                    # McCormick constraint 1
                    [l in LOSS_LINES, t = 1:T],
                    vPROD_TRANSCAP_ON[l, t] <=
                    inputs["pTrans_Max_Possible"][l] * vTAUX_POS_ON[l, t]

                    # McCormick constraint 2
                    [l in LOSS_LINES, t = 1:T],
                    vPROD_TRANSCAP_ON[l, t] <= EP[:eAvail_Trans_Cap][l]

                    # McCormick constraint 3
                    [l in LOSS_LINES, t = 1:T],
                    vPROD_TRANSCAP_ON[l, t] >=
                    EP[:eAvail_Trans_Cap][l] -
                    (1 - vTAUX_POS_ON[l, t]) * inputs["pTrans_Max_Possible"][l]
                end)
        end
    end # End if(TRANS_LOSS_SEGS == 1) block

    # When number of segments is greater than 1
    if (TRANS_LOSS_SEGS > 1)
        ## between zone transmission loss constraints
        # Losses are expressed as a piecewise approximation of a quadratic function of power flows across each line
        # Eq 1: Total losses are function of loss coefficient times the sum of auxilary segment variables across all segments of piecewise approximation
        # (Includes both positive domain and negative domain segments)
        @constraint(EP,
            cTLoss[l in LOSS_LINES, t = 1:T],
            vTLOSS[l,
                t]==
            (inputs["pTrans_Loss_Coef"][l] *
             sum((2 * s - 1) * (inputs["pTrans_Max_Possible"][l] / TRANS_LOSS_SEGS) *
                 vTAUX_POS[l, s, t] for s in 1:TRANS_LOSS_SEGS)) +
            (inputs["pTrans_Loss_Coef"][l] *
             sum((2 * s - 1) * (inputs["pTrans_Max_Possible"][l] / TRANS_LOSS_SEGS) *
                 vTAUX_NEG[l, s, t] for s in 1:TRANS_LOSS_SEGS)))
        # Eq 2: Sum of auxilary segment variables (s >= 1) minus the "zero" segment (which allows values to go negative)
        # from both positive and negative domains must total the actual power flow across the line
        @constraints(EP,
            begin
                cTAuxSumPos[l in LOSS_LINES, t = 1:T],
                sum(vTAUX_POS[l, s, t] for s in 1:TRANS_LOSS_SEGS) - vTAUX_POS[l, 0, t] ==
                vFLOW[l, t]
                cTAuxSumNeg[l in LOSS_LINES, t = 1:T],
                sum(vTAUX_NEG[l, s, t] for s in 1:TRANS_LOSS_SEGS) - vTAUX_NEG[l, 0, t] ==
                -vFLOW[l, t]
            end)
        if UCommit == 0 || UCommit == 2
            # Eq 3: Each auxilary segment variables (s >= 1) must be less than the maximum power flow in the zone / number of segments
            @constraints(EP,
                begin
                    cTAuxMaxPos[l in LOSS_LINES, s = 1:TRANS_LOSS_SEGS, t = 1:T],
                    vTAUX_POS[l, s, t] <=
                    (inputs["pTrans_Max_Possible"][l] / TRANS_LOSS_SEGS)
                    cTAuxMaxNeg[l in LOSS_LINES, s = 1:TRANS_LOSS_SEGS, t = 1:T],
                    vTAUX_NEG[l, s, t] <=
                    (inputs["pTrans_Max_Possible"][l] / TRANS_LOSS_SEGS)
                end)
        else # Constraints that can be ommitted if problem is convex (i.e. if not using MILP unit commitment constraints)
            # Eqs 3-4: Ensure that auxilary segment variables do not exceed maximum value per segment and that they
            # "fill" in order: i.e. one segment cannot be non-zero unless prior segment is at it's maximum value
            # (These constraints are necessary to prevents phantom losses in MILP problems)
            @constraints(EP,
                begin
                    cTAuxOrderPos1[l in LOSS_LINES, s = 1:TRANS_LOSS_SEGS, t = 1:T],
                    vTAUX_POS[l, s, t] <=
                    (inputs["pTrans_Max_Possible"][l] / TRANS_LOSS_SEGS) *
                    vTAUX_POS_ON[l, s, t]
                    cTAuxOrderNeg1[l in LOSS_LINES, s = 1:TRANS_LOSS_SEGS, t = 1:T],
                    vTAUX_NEG[l, s, t] <=
                    (inputs["pTrans_Max_Possible"][l] / TRANS_LOSS_SEGS) *
                    vTAUX_NEG_ON[l, s, t]
                    cTAuxOrderPos2[l in LOSS_LINES, s = 1:(TRANS_LOSS_SEGS - 1), t = 1:T],
                    vTAUX_POS[l, s, t] >=
                    (inputs["pTrans_Max_Possible"][l] / TRANS_LOSS_SEGS) *
                    vTAUX_POS_ON[l, s + 1, t]
                    cTAuxOrderNeg2[l in LOSS_LINES, s = 1:(TRANS_LOSS_SEGS - 1), t = 1:T],
                    vTAUX_NEG[l, s, t] >=
                    (inputs["pTrans_Max_Possible"][l] / TRANS_LOSS_SEGS) *
                    vTAUX_NEG_ON[l, s + 1, t]
                end)

            # Eq 5: Binary constraints to deal with absolute value of vFLOW.
            @constraints(EP,
                begin
                    # If flow is positive, vTAUX_POS segment 0 must be zero; If flow is negative, vTAUX_POS segment 0 must be positive
                    # (and takes on value of the full negative flow), forcing all vTAUX_POS other segments (s>=1) to be zero
                    cTAuxSegmentZeroPos[l in LOSS_LINES, t = 1:T],
                    vTAUX_POS[l, 0, t] <=
                    inputs["pTrans_Max_Possible"][l] * (1 - vTAUX_POS_ON[l, 1, t])

                    # If flow is negative, vTAUX_NEG segment 0 must be zero; If flow is positive, vTAUX_NEG segment 0 must be positive
                    # (and takes on value of the full positive flow), forcing all other vTAUX_NEG segments (s>=1) to be zero
                    cTAuxSegmentZeroNeg[l in LOSS_LINES, t = 1:T],
                    vTAUX_NEG[l, 0, t] <=
                    inputs["pTrans_Max_Possible"][l] * (1 - vTAUX_NEG_ON[l, 1, t])
                end)
        end
    end # End if(TRANS_LOSS_SEGS > 0) block

    # ESR Lossses
    if EnergyShareRequirement >= 1 && IncludeLossesInESR == 1
        @expression(EP, eESRTran[ESR = 1:inputs["nESR"]],
            sum(inputs["dfESR"][z, ESR] *
                sum(inputs["omega"][t] * EP[:eLosses_By_Zone][z, t] for t in 1:T)
            for z in findall(x -> x > 0, inputs["dfESR"][:, ESR])))
        add_similar_to_expression!(EP[:eESR], -eESRTran)
    end
end<|MERGE_RESOLUTION|>--- conflicted
+++ resolved
@@ -83,13 +83,8 @@
 \end{aligned}
 ```
 """
-<<<<<<< HEAD
-function transmission!(EP::Model, inputs::Dict, setup::Dict)
+function transmission!(EP::AbstractModel, inputs::Dict, setup::Dict)
     @debug "Transmission Module"
-=======
-function transmission!(EP::AbstractModel, inputs::Dict, setup::Dict)
-    println("Transmission Module")
->>>>>>> 2fedcee5
     T = inputs["T"]     # Number of time steps (hours)
     Z = inputs["Z"]     # Number of zones
     L = inputs["L"]     # Number of transmission lines
