@doc raw"""
    load_network_data!(setup::Dict, path::AbstractString, inputs_nw::Dict)

Function for reading input parameters related to the electricity transmission network
"""
function load_network_data!(setup::Dict, path::AbstractString, inputs_nw::Dict)
    scale_factor = setup["ParameterScale"] == 1 ? ModelScalingFactor : 1

    filename = "Network.csv"
    network_var = load_dataframe(joinpath(path, filename))

    as_vector(col::Symbol) = collect(skipmissing(network_var[!, col]))
    to_floats(col::Symbol) = convert(Array{Float64}, as_vector(col))

    # Number of zones in the network
    Z = length(as_vector(:Network_zones))
    inputs_nw["Z"] = Z
    # Number of lines in the network
    L = length(as_vector(:Network_Lines))
    inputs_nw["L"] = L

    # Topology of the network source-sink matrix
    inputs_nw["pNet_Map"] = load_network_map(network_var, Z, L)

    # Transmission capacity of the network (in MW)
    inputs_nw["pTrans_Max"] = to_floats(:Line_Max_Flow_MW) / scale_factor  # convert to GW

    if setup["Trans_Loss_Segments"] == 1
        # Line percentage Loss - valid for case when modeling losses as a fixed percent of absolute value of power flows
        inputs_nw["pPercent_Loss"] = to_floats(:Line_Loss_Percentage)
    elseif setup["Trans_Loss_Segments"] >= 2
        # Transmission line voltage (in kV)
        inputs_nw["kV"] = to_floats(:Line_Voltage_kV)
        # Transmission line resistance (in Ohms) - Used when modeling quadratic transmission losses
        inputs_nw["Ohms"] = to_floats(:Line_Resistance_Ohms)
    end

    ## Inputs for the DC-OPF 
    if setup["DC_OPF"] == 1
        if setup["NetworkExpansion"] == 1
            @warn("Because the DC_OPF flag is active, GenX will not allow any transmission capacity expansion. Set the DC_OPF flag to 0 if you want to optimize tranmission capacity expansion.")
            setup["NetworkExpansion"] = 0
        end
        @debug "Reading DC-OPF values..."
        # Transmission line voltage (in kV)
        line_voltage_kV = to_floats(:Line_Voltage_kV)
        # Transmission line reactance (in Ohms)
        line_reactance_Ohms = to_floats(:Line_Reactance_Ohms)
        # Line angle limit (in radians)
        inputs_nw["Line_Angle_Limit"] = to_floats(:Angle_Limit_Rad)
        # DC-OPF coefficient for each line (in MW when not scaled, in GW when scaled) 
        # MW = (kV)^2/Ohms 
        inputs_nw["pDC_OPF_coeff"] = ((line_voltage_kV .^ 2) ./ line_reactance_Ohms) /
                                     scale_factor
    end

    # Maximum possible flow after reinforcement for use in linear segments of piecewise approximation
    inputs_nw["pTrans_Max_Possible"] = inputs_nw["pTrans_Max"]

    if setup["NetworkExpansion"] == 1
        # Read between zone network reinforcement costs per peak MW of capacity added
        inputs_nw["pC_Line_Reinforcement"] = to_floats(:Line_Reinforcement_Cost_per_MWyr) /
                                             scale_factor # convert to million $/GW/yr with objective function in millions
        # Maximum reinforcement allowed in MW
        #NOTE: values <0 indicate no expansion possible
        inputs_nw["pMax_Line_Reinforcement"] = map(x -> max(0, x),
            to_floats(:Line_Max_Reinforcement_MW)) / scale_factor # convert to GW
        inputs_nw["pTrans_Max_Possible"] += inputs_nw["pMax_Line_Reinforcement"]
    end

    # Multi-Stage
    if setup["MultiStage"] == 1
        # Weighted Average Cost of Capital for Transmission Expansion
        if setup["NetworkExpansion"] >= 1
            inputs_nw["transmission_WACC"] = to_floats(:WACC)
            inputs_nw["Capital_Recovery_Period_Trans"] = to_floats(:Capital_Recovery_Period)
        end

        # Max Flow Possible on Each Line
        inputs_nw["pLine_Max_Flow_Possible_MW"] = to_floats(:Line_Max_Flow_Possible_MW) /
                                                  scale_factor # Convert to GW
    end

    # Transmission line (between zone) loss coefficient (resistance/voltage^2)
    inputs_nw["pTrans_Loss_Coef"] = zeros(Float64, L)
    if setup["Trans_Loss_Segments"] == 1
        inputs_nw["pTrans_Loss_Coef"] = inputs_nw["pPercent_Loss"]
    elseif setup["Trans_Loss_Segments"] >= 2
        # If zones are connected, loss coefficient is R/V^2 where R is resistance in Ohms and V is voltage in Volts
        inputs_nw["pTrans_Loss_Coef"] = (inputs_nw["Ohms"] / 10^6) ./
                                        (inputs_nw["kV"] / 10^3)^2 * scale_factor # 1/GW ***
    end

    ## Sets and indices for transmission losses and expansion
    inputs_nw["TRANS_LOSS_SEGS"] = setup["Trans_Loss_Segments"] # Number of segments used in piecewise linear approximations quadratic loss functions
    inputs_nw["LOSS_LINES"] = findall(inputs_nw["pTrans_Loss_Coef"] .!= 0) # Lines for which loss coefficients apply (are non-zero);

    if setup["NetworkExpansion"] == 1
        # Network lines and zones that are expandable have non-negative maximum reinforcement inputs
        inputs_nw["EXPANSION_LINES"] = findall(inputs_nw["pMax_Line_Reinforcement"] .>= 0)
        inputs_nw["NO_EXPANSION_LINES"] = findall(inputs_nw["pMax_Line_Reinforcement"] .< 0)
    end

<<<<<<< HEAD
    @debug filename * " Successfully Read!"
=======
    ## Hurdle rates
    if hasproperty(network_var, "Hurdle_Rate_Forward")
        inputs_nw["Hurdle_Rate_Forward"] = to_floats(:Hurdle_Rate_Forward)
        inputs_nw["Hurdle_Rate_Reverse"] = to_floats(:Hurdle_Rate_Reverse)
    else
        inputs_nw["Hurdle_Rate_Forward"]=0.0 .* as_vector(:Network_Lines)
        inputs_nw["Hurdle_Rate_Reverse"]=0.0 .* as_vector(:Network_Lines)
    end

    println(filename * " Successfully Read!")
>>>>>>> 2fedcee5

    return network_var
end

@doc raw"""
    load_network_map_from_list(network_var::DataFrame, Z, L, list_columns)

Loads the network map from a list-style interface
```
..., Network_Lines, Start_Zone, End_Zone, ...
                 1,           1,       2,
                 2,           1,       3,
```
"""
function load_network_map_from_list(network_var::DataFrame, Z, L, list_columns)
    start_col, end_col = list_columns
    mat = zeros(L, Z)
    start_zones = collect(skipmissing(network_var[!, start_col]))
    end_zones = collect(skipmissing(network_var[!, end_col]))
    for l in 1:L
        mat[l, start_zones[l]] = 1
        mat[l, end_zones[l]] = -1
    end
    mat
end

@doc raw"""
    load_network_map_from_matrix(network_var::DataFrame, Z, L)

Loads the network map from a matrix-style interface
```
..., Network_Lines, z1, z2, z3, ...
                 1,  1, -1,  0,
                 2,  1,  0, -1,
```
This is equivalent to the list-style interface where the zone zN with entry +1 is the
starting zone of the line and the zone with entry -1 is the ending zone of the line.
"""
function load_network_map_from_matrix(network_var::DataFrame, Z, L)
    # Topology of the network source-sink matrix
    network_map_matrix_format_deprecation_warning()
    col = findall(s -> s == "z1", names(network_var))[1]
    mat = Matrix{Float64}(network_var[1:L, col:(col + Z - 1)])
end

function load_network_map(network_var::DataFrame, Z, L)
    columns = names(network_var)

    list_columns = ["Start_Zone", "End_Zone"]
    has_network_list = all([c in columns for c in list_columns])

    zones_as_strings = ["z" * string(i) for i in 1:Z]
    has_network_matrix = all([c in columns for c in zones_as_strings])

    instructions = """The transmission network should be specified in the form of a matrix
           (with columns z1, z2, ... zN) or in the form of lists (with Start_Zone, End_Zone),
           but not both. See the documentation for examples."""

    if has_network_list && has_network_matrix
        error("two types of transmission network map were provided.\n" * instructions)
    elseif !(has_network_list || has_network_matrix)
        error("no transmission network map was detected.\n" * instructions)
    elseif has_network_list
        load_network_map_from_list(network_var, Z, L, list_columns)
    elseif has_network_matrix
        load_network_map_from_matrix(network_var, Z, L)
    end
end

function network_map_matrix_format_deprecation_warning()
    @warn """Specifying the network map as a matrix is deprecated as of v0.4
  and will be removed in v0.5. Instead, use the more compact list-style format.

  ..., Network_Lines, Start_Zone, End_Zone, ...
                   1,          1,        2,
                   2,          1,        3,
                   3,          2,        3,
  """ maxlog=1
end<|MERGE_RESOLUTION|>--- conflicted
+++ resolved
@@ -101,9 +101,6 @@
         inputs_nw["NO_EXPANSION_LINES"] = findall(inputs_nw["pMax_Line_Reinforcement"] .< 0)
     end
 
-<<<<<<< HEAD
-    @debug filename * " Successfully Read!"
-=======
     ## Hurdle rates
     if hasproperty(network_var, "Hurdle_Rate_Forward")
         inputs_nw["Hurdle_Rate_Forward"] = to_floats(:Hurdle_Rate_Forward)
@@ -113,8 +110,7 @@
         inputs_nw["Hurdle_Rate_Reverse"]=0.0 .* as_vector(:Network_Lines)
     end
 
-    println(filename * " Successfully Read!")
->>>>>>> 2fedcee5
+    @debug(filename * " Successfully Read!")
 
     return network_var
 end
