function get_settings_path(case::AbstractString)
    return joinpath(case, "settings")
end

function get_settings_path(case::AbstractString, filename::AbstractString)
    return joinpath(get_settings_path(case), filename)
end

function get_default_output_folder(case::AbstractString)
    return joinpath(case, "results")
end

@doc raw"""
    run_genx_case!(case::AbstractString, optimizer::Any=HiGHS.Optimizer)

Run a GenX case with the specified optimizer. The optimizer can be any solver supported by MathOptInterface.

# Arguments
- `case::AbstractString`: the path to the case folder
- `optimizer::Any`: the optimizer instance to be used in the optimization model

# Example
```julia
run_genx_case!("path/to/case", HiGHS.Optimizer)
```

```julia
run_genx_case!("path/to/case", Gurobi.Optimizer)
```
"""
function run_genx_case!(case::AbstractString, optimizer::Any=HiGHS.Optimizer)
    genx_settings = get_settings_path(case, "genx_settings.yml") # Settings YAML file path
    writeoutput_settings = get_settings_path(case, "output_settings.yml") # Write-output settings YAML file path
    mysetup = configure_settings(genx_settings, writeoutput_settings) # mysetup dictionary stores settings and GenX-specific parameters

    if mysetup["MultiStage"] == 0
        run_genx_case_simple!(case, mysetup, optimizer)
    else
        run_genx_case_multistage!(case, mysetup, optimizer)
    end
end

function time_domain_reduced_files_exist(tdrpath)
    tdr_demand = file_exists(tdrpath, ["Demand_data.csv", "Load_data.csv"])
    tdr_genvar = isfile(joinpath(tdrpath, "Generators_variability.csv"))
    tdr_fuels = isfile(joinpath(tdrpath, "Fuels_data.csv"))
    return (tdr_demand && tdr_genvar && tdr_fuels)
end

function run_genx_case_simple!(case::AbstractString, mysetup::Dict, optimizer::Any)
    settings_path = get_settings_path(case)

    ### Cluster time series inputs if necessary and if specified by the user
    if mysetup["TimeDomainReduction"] == 1
        TDRpath = joinpath(case, mysetup["TimeDomainReductionFolder"])
        system_path = joinpath(case, mysetup["SystemFolder"])
        prevent_doubled_timedomainreduction(system_path)
        if !time_domain_reduced_files_exist(TDRpath)
            println("Clustering Time Series Data (Grouped)...")
            cluster_inputs(case, settings_path, mysetup)
        else
            println("Time Series Data Already Clustered.")
        end
    end

    ### Configure solver
    println("Configuring Solver")
    OPTIMIZER = configure_solver(settings_path, optimizer)

    #### Running a case

    ### Load inputs
    println("Loading Inputs")
    myinputs = load_inputs(mysetup, case)

    println("Generating the Optimization Model")
    time_elapsed = @elapsed EP = generate_model(mysetup, myinputs, OPTIMIZER)
    println("Time elapsed for model building is")
    println(time_elapsed)

    println("Solving Model")
    EP, solve_time = solve_model(EP, mysetup)
    myinputs["solve_time"] = solve_time # Store the model solve time in myinputs

    # Run MGA if the MGA flag is set to 1 else only save the least cost solution
    if has_values(EP)
        println("Writing Output")
        outputs_path = get_default_output_folder(case)
        elapsed_time = @elapsed outputs_path = write_outputs(EP, outputs_path, mysetup, myinputs)
        println("Time elapsed for writing is")
        println(elapsed_time)
        if mysetup["ModelingToGenerateAlternatives"] == 1
            println("Starting Model to Generate Alternatives (MGA) Iterations")
            mga(EP, case, mysetup, myinputs, outputs_path)
        end

        if mysetup["MethodofMorris"] == 1
            println("Starting Global sensitivity analysis with Method of Morris")
            morris(EP, case, mysetup, myinputs, outputs_path, OPTIMIZER)
        end
    end
end


function run_genx_case_multistage!(case::AbstractString, mysetup::Dict, optimizer::Any)
    settings_path = get_settings_path(case)
    multistage_settings = get_settings_path(case, "multi_stage_settings.yml") # Multi stage settings YAML file path
    mysetup["MultiStageSettingsDict"] = YAML.load(open(multistage_settings))

    ### Cluster time series inputs if necessary and if specified by the user
    if mysetup["TimeDomainReduction"] == 1
        tdr_settings = get_settings_path(case, "time_domain_reduction_settings.yml") # Multi stage settings YAML file path
        TDRSettingsDict = YAML.load(open(tdr_settings))
    
        first_stage_path = joinpath(case, "inputs", "inputs_p1")
        TDRpath = joinpath(first_stage_path, mysetup["TimeDomainReductionFolder"])
        system_path = joinpath(first_stage_path, mysetup["SystemFolder"])
        prevent_doubled_timedomainreduction(system_path)
        if !time_domain_reduced_files_exist(TDRpath)
            if (mysetup["MultiStage"] == 1) && (TDRSettingsDict["MultiStageConcatenate"] == 0)
                println("Clustering Time Series Data (Individually)...")
                for stage_id in 1:mysetup["MultiStageSettingsDict"]["NumStages"]
                    cluster_inputs(case, settings_path, mysetup, stage_id)
                end
            else
                println("Clustering Time Series Data (Grouped)...")
                cluster_inputs(case, settings_path, mysetup)
            end
        else
            println("Time Series Data Already Clustered.")
        end
    end

    ### Configure solver
    println("Configuring Solver")
    OPTIMIZER = configure_solver(settings_path, optimizer)

    model_dict=Dict()
    inputs_dict=Dict()

    for t in 1:mysetup["MultiStageSettingsDict"]["NumStages"]

        # Step 0) Set Model Year
        mysetup["MultiStageSettingsDict"]["CurStage"] = t

        # Step 1) Load Inputs
        inpath_sub = joinpath(case, "inputs", string("inputs_p",t))

        inputs_dict[t] = load_inputs(mysetup, inpath_sub)
        inputs_dict[t] = configure_multi_stage_inputs(inputs_dict[t],mysetup["MultiStageSettingsDict"],mysetup["NetworkExpansion"])

        compute_cumulative_min_retirements!(inputs_dict,t)
<<<<<<< HEAD

=======
        
>>>>>>> aed9b9a3
        # Step 2) Generate model
        model_dict[t] = generate_model(mysetup, inputs_dict[t], OPTIMIZER)
    end


    ### Solve model
    println("Solving Model")

    # Step 3) Run DDP Algorithm
    ## Solve Model
    model_dict, mystats_d, inputs_dict = run_ddp(model_dict, mysetup, inputs_dict)

    # Step 4) Write final outputs from each stage

    outpath = get_default_output_folder(case)

    if mysetup["OverwriteResults"] == 1
        # Overwrite existing results if dir exists
        # This is the default behaviour when there is no flag, to avoid breaking existing code
        if !(isdir(outpath))
            mkdir(outpath)
        end
    else
        # Find closest unused ouput directory name and create it
        outpath = choose_output_dir(outpath)
        mkdir(outpath)
    end

    for p in 1:mysetup["MultiStageSettingsDict"]["NumStages"]
        outpath_cur = joinpath(outpath, "results_p$p")
        write_outputs(model_dict[p], outpath_cur, mysetup, inputs_dict[p])
    end

    # Step 5) Write DDP summary outputs

    write_multi_stage_outputs(mystats_d, outpath, mysetup, inputs_dict)
end
<|MERGE_RESOLUTION|>--- conflicted
+++ resolved
@@ -150,11 +150,6 @@
         inputs_dict[t] = configure_multi_stage_inputs(inputs_dict[t],mysetup["MultiStageSettingsDict"],mysetup["NetworkExpansion"])
 
         compute_cumulative_min_retirements!(inputs_dict,t)
-<<<<<<< HEAD
-
-=======
-        
->>>>>>> aed9b9a3
         # Step 2) Generate model
         model_dict[t] = generate_model(mysetup, inputs_dict[t], OPTIMIZER)
     end
