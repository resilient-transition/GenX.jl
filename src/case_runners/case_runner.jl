function get_settings_path(case::AbstractString)
    return joinpath(case, "settings")
end

function get_settings_path(case::AbstractString, filename::AbstractString)
    return joinpath(get_settings_path(case), filename)
end

function get_default_output_folder(case::AbstractString)
    return joinpath(case, "results")
end

@doc raw"""
    run_genx_case!(case::AbstractString, optimizer::Any=HiGHS.Optimizer)

Run a GenX case with the specified optimizer. The optimizer can be any solver supported by MathOptInterface.

# Arguments
- `case::AbstractString`: the path to the case folder
- `optimizer::Any`: the optimizer instance to be used in the optimization model

# Example
```julia
run_genx_case!("path/to/case", HiGHS.Optimizer)
```

```julia
run_genx_case!("path/to/case", Gurobi.Optimizer)
```
"""
function run_genx_case!(case::AbstractString, optimizer::Any = HiGHS.Optimizer)
    print_genx_version() # Log the GenX version
    genx_settings = get_settings_path(case, "genx_settings.yml") # Settings YAML file path
    writeoutput_settings = get_settings_path(case, "output_settings.yml") # Write-output settings YAML file path
    mysetup = configure_settings(genx_settings, writeoutput_settings) # mysetup dictionary stores settings and GenX-specific parameters

    if mysetup["MultiStage"] == 0
        run_genx_case_simple!(case, mysetup, optimizer)
    else
        run_genx_case_multistage!(case, mysetup, optimizer)
    end
end

function time_domain_reduced_files_exist(tdrpath)
    tdr_demand = file_exists(tdrpath, ["Demand_data.csv", "Load_data.csv"])
    tdr_genvar = isfile(joinpath(tdrpath, "Generators_variability.csv"))
    tdr_fuels = isfile(joinpath(tdrpath, "Fuels_data.csv"))
    return (tdr_demand && tdr_genvar && tdr_fuels)
end

function run_genx_case_simple!(case::AbstractString, mysetup::Dict, optimizer::Any)
    settings_path = get_settings_path(case)

    ### Cluster time series inputs if necessary and if specified by the user
    if mysetup["TimeDomainReduction"] == 1
        TDRpath = joinpath(case, mysetup["TimeDomainReductionFolder"])
        system_path = joinpath(case, mysetup["SystemFolder"])
        prevent_doubled_timedomainreduction(system_path)
        if !time_domain_reduced_files_exist(TDRpath)
            @info "Clustering Time Series Data (Grouped)..."
            cluster_inputs(case, settings_path, mysetup)
        else
            @info "Time Series Data Already Clustered."
        end
    end

    ### Configure solver
    @info "Configuring Solver"
    solver_name = lowercase(get(mysetup, "Solver", ""))
    OPTIMIZER = configure_solver(settings_path, optimizer; solver_name=solver_name)

    #### Running a case

    ### Load inputs
    @info "Loading Inputs"
    myinputs = load_inputs(mysetup, case)

<<<<<<< HEAD
    @info "Generating the Optimization Model"
    time_elapsed = @elapsed EP = generate_model(mysetup, myinputs, OPTIMIZER)
    @info "Time elapsed for model building is"
    @debug time_elapsed
=======
    println("Generating the Optimization Model")
    EP = Model(OPTIMIZER)
    time_elapsed = @elapsed generate_model!(EP,mysetup, myinputs)
    println("Time elapsed for model building is")
    println(time_elapsed)
>>>>>>> 2fedcee5

    @info "Solving Model"
    EP, solve_time = solve_model(EP, mysetup)
    myinputs["solve_time"] = solve_time # Store the model solve time in myinputs

    # Run MGA if the MGA flag is set to 1 else only save the least cost solution
    if has_values(EP)
        @info "Writing Output"
        outputs_path = get_default_output_folder(case)
        elapsed_time = @elapsed outputs_path = write_outputs(EP,
            outputs_path,
            mysetup,
            myinputs)
        @debug "Time elapsed for writing is"
        @debug elapsed_time
        if mysetup["ModelingToGenerateAlternatives"] == 1
            @info "Starting Model to Generate Alternatives (MGA) Iterations"
            mga(EP, case, mysetup, myinputs)
        end

        if mysetup["MethodofMorris"] == 1
            @info "Starting Global sensitivity analysis with Method of Morris"
            morris(EP, case, mysetup, myinputs, outputs_path, OPTIMIZER)
        end
    end
end

function run_genx_case_multistage!(case::AbstractString, mysetup::Dict, optimizer::Any)
    settings_path = get_settings_path(case)
    multistage_settings = get_settings_path(case, "multi_stage_settings.yml") # Multi stage settings YAML file path
    # merge default settings with those specified in the YAML file
    mysetup["MultiStageSettingsDict"] = configure_settings_multistage(multistage_settings)

    ### Cluster time series inputs if necessary and if specified by the user
    if mysetup["TimeDomainReduction"] == 1
        tdr_settings = get_settings_path(case, "time_domain_reduction_settings.yml") # Multi stage settings YAML file path
        TDRSettingsDict = YAML.load(open(tdr_settings))

        first_stage_path = joinpath(case, "inputs", "inputs_p1")
        TDRpath = joinpath(first_stage_path, mysetup["TimeDomainReductionFolder"])
        system_path = joinpath(first_stage_path, mysetup["SystemFolder"])
        prevent_doubled_timedomainreduction(system_path)
        if !time_domain_reduced_files_exist(TDRpath)
            if (mysetup["MultiStage"] == 1) &&
               (TDRSettingsDict["MultiStageConcatenate"] == 0)
                @info "Clustering Time Series Data (Individually)..."
                for stage_id in 1:mysetup["MultiStageSettingsDict"]["NumStages"]
                    cluster_inputs(case, settings_path, mysetup, stage_id)
                end
            else
                @info "Clustering Time Series Data (Grouped)..."
                cluster_inputs(case, settings_path, mysetup)
            end
        else
            @warn "Time Series Data Already Clustered."
        end
    end

    ### Configure solver
    @info "Configuring Solver"
    solver_name = lowercase(get(mysetup, "Solver", ""))
    OPTIMIZER = configure_solver(settings_path, optimizer; solver_name=solver_name)

    inputs_dict = Dict()

    if mysetup["MultiStageSettingsDict"]["DDP"] == 0

        multistage_graph =  Plasmo.OptiGraph();

        set_optimizer(multistage_graph, OPTIMIZER);

        @optinode(multistage_graph , model_dict[1:mysetup["MultiStageSettingsDict"]["NumStages"]])

    else
        model_dict = Dict(t=> Model() for t in 1:mysetup["MultiStageSettingsDict"]["NumStages"])
    end

    for t in 1:mysetup["MultiStageSettingsDict"]["NumStages"]

        # Step 0) Set Model Year
        mysetup["MultiStageSettingsDict"]["CurStage"] = t

        # Step 1) Load Inputs
        inpath_sub = joinpath(case, "inputs", string("inputs_p", t))

        inputs_dict[t] = load_inputs(mysetup, inpath_sub)
        inputs_dict[t] = configure_multi_stage_inputs(inputs_dict[t],
            mysetup["MultiStageSettingsDict"],
            mysetup["NetworkExpansion"])

        compute_cumulative_min_retirements!(inputs_dict, t)
        
        # Step 2) Generate model
                
        generate_model!(model_dict[t],mysetup, inputs_dict[t])

        set_optimizer(model_dict[t], OPTIMIZER)

        discount_objective_function!(model_dict[t],mysetup,inputs_dict[t])
        
    end

    # check that resources do not switch from can_retire = 0 to can_retire = 1 between stages
    validate_can_retire_multistage(inputs_dict, mysetup["MultiStageSettingsDict"]["NumStages"])

    if mysetup["MultiStageSettingsDict"]["DDP"] == 0
        define_multi_stage_linking_constraints!(multistage_graph,mysetup,inputs_dict)

        @objective(multistage_graph, 
        Min, 
        sum(model_dict[t][:eDiscountedObj] for t in 1:mysetup["MultiStageSettingsDict"]["NumStages"])
        )
    end

    ### Solve model
    @info "Solving Model"

    # Step 3) Solve Model

    # Prepare folder for results    
    outpath = get_default_output_folder(case)
    if mysetup["OverwriteResults"] == 1
        # Overwrite existing results if dir exists
        # This is the default behaviour when there is no flag, to avoid breaking existing code
        if !(isdir(outpath))
            mkdir(outpath)
        end
    else
        # Find closest unused ouput directory name and create it
        outpath = choose_output_dir(outpath)
        mkdir(outpath)
    end

    if  mysetup["MultiStageSettingsDict"]["DDP"] == 1
        ## Run DDP Algorithm
        model_dict, mystats_d, inputs_dict = run_ddp(outpath, model_dict, mysetup, inputs_dict)

        # Write final outputs from each stage
        myopic = mysetup["MultiStageSettingsDict"]["Myopic"] == 1
        if !myopic ||
            mysetup["MultiStageSettingsDict"]["WriteIntermittentOutputs"] == 0
            for p in 1:mysetup["MultiStageSettingsDict"]["NumStages"]
                mysetup["MultiStageSettingsDict"]["CurStage"] = p
                outpath_cur = joinpath(outpath, "results_p$p")
                write_outputs(model_dict[p], outpath_cur, mysetup, inputs_dict[p])
            end
        end
 
        # Write multistage summary outputs
        write_multi_stage_outputs(outpath, mysetup, inputs_dict)

        # write stats 
        !myopic && write_multi_stage_stats(outpath, mystats_d)
    else
        solver_start_time = time()
        optimize!(multistage_graph)
        inputs_dict["solve_time"] = time() - solver_start_time
        
        # Write outputs for the multistage graph
        write_outputs(multistage_graph, outpath, mysetup, inputs_dict)
    end


    
end<|MERGE_RESOLUTION|>--- conflicted
+++ resolved
@@ -75,18 +75,11 @@
     @info "Loading Inputs"
     myinputs = load_inputs(mysetup, case)
 
-<<<<<<< HEAD
     @info "Generating the Optimization Model"
-    time_elapsed = @elapsed EP = generate_model(mysetup, myinputs, OPTIMIZER)
+    EP = Model(OPTIMIZER)
+    time_elapsed = @elapsed generate_model!(EP,mysetup, myinputs)
     @info "Time elapsed for model building is"
     @debug time_elapsed
-=======
-    println("Generating the Optimization Model")
-    EP = Model(OPTIMIZER)
-    time_elapsed = @elapsed generate_model!(EP,mysetup, myinputs)
-    println("Time elapsed for model building is")
-    println(time_elapsed)
->>>>>>> 2fedcee5
 
     @info "Solving Model"
     EP, solve_time = solve_model(EP, mysetup)
@@ -178,15 +171,15 @@
             mysetup["NetworkExpansion"])
 
         compute_cumulative_min_retirements!(inputs_dict, t)
-        
+
         # Step 2) Generate model
-                
+
         generate_model!(model_dict[t],mysetup, inputs_dict[t])
 
         set_optimizer(model_dict[t], OPTIMIZER)
 
         discount_objective_function!(model_dict[t],mysetup,inputs_dict[t])
-        
+
     end
 
     # check that resources do not switch from can_retire = 0 to can_retire = 1 between stages
@@ -195,8 +188,8 @@
     if mysetup["MultiStageSettingsDict"]["DDP"] == 0
         define_multi_stage_linking_constraints!(multistage_graph,mysetup,inputs_dict)
 
-        @objective(multistage_graph, 
-        Min, 
+        @objective(multistage_graph,
+        Min,
         sum(model_dict[t][:eDiscountedObj] for t in 1:mysetup["MultiStageSettingsDict"]["NumStages"])
         )
     end
@@ -206,7 +199,7 @@
 
     # Step 3) Solve Model
 
-    # Prepare folder for results    
+    # Prepare folder for results
     outpath = get_default_output_folder(case)
     if mysetup["OverwriteResults"] == 1
         # Overwrite existing results if dir exists
@@ -234,21 +227,21 @@
                 write_outputs(model_dict[p], outpath_cur, mysetup, inputs_dict[p])
             end
         end
- 
+
         # Write multistage summary outputs
         write_multi_stage_outputs(outpath, mysetup, inputs_dict)
 
-        # write stats 
+        # write stats
         !myopic && write_multi_stage_stats(outpath, mystats_d)
     else
         solver_start_time = time()
         optimize!(multistage_graph)
         inputs_dict["solve_time"] = time() - solver_start_time
-        
+
         # Write outputs for the multistage graph
         write_outputs(multistage_graph, outpath, mysetup, inputs_dict)
     end
 
 
-    
+
 end