--- conflicted
+++ resolved
@@ -55,11 +55,7 @@
 
 ### Load inputs
 println("Loading Inputs")
-<<<<<<< HEAD
-#myinputs = Dict() # myinputs dictionary will store read-in data and computed parameters
-=======
 # myinputs dictionary will store read-in data and computed parameters
->>>>>>> ab5d3e72
 myinputs = load_inputs(mysetup, inpath)
 
 ### Generate model
