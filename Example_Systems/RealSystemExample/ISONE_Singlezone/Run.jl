"""
GenX: An Configurable Capacity Expansion Model
Copyright (C) 2021,  Massachusetts Institute of Technology
This program is free software; you can redistribute it and/or modify
it under the terms of the GNU General Public License as published by
the Free Software Foundation; either version 2 of the License, or
(at your option) any later version.
This program is distributed in the hope that it will be useful,
but WITHOUT ANY WARRANTY; without even the implied warranty of
MERCHANTABILITY or FITNESS FOR A PARTICULAR PURPOSE.  See the
GNU General Public License for more details.
A complete copy of the GNU General Public License v2 (GPLv2) is available
in LICENSE.txt.  Users uncompressing this from an archive may not have
received this license file.  If not, see <http://www.gnu.org/licenses/>.
"""

cd(dirname(@__FILE__))
<<<<<<< HEAD
settings_path = joinpath(pwd(), "GenX_settings.yml") #Settings YAML file path
import Pkg
using Pkg
Pkg.instantiate()
#environment_path = "../../../package_activate.jl"
#include(environment_path) #Run this line to activate the Julia virtual environment for GenX; skip it, if the appropriate package versions are installed
=======
settings_path = joinpath(pwd(), "Settings")

environment_path = "../../../package_activate.jl"
include(environment_path) #Run this line to activate the Julia virtual environment for GenX; skip it, if the appropriate package versions are installed
>>>>>>> 32e60783

### Set relevant directory paths
src_path = "../../../src/"

inpath = pwd()

### Load GenX
println("Loading packages")
push!(LOAD_PATH, src_path)

using GenX
using YAML

genx_settings = joinpath(settings_path, "genx_settings.yml") #Settings YAML file path
mysetup = YAML.load(open(genx_settings)) # mysetup dictionary stores settings and GenX-specific parameters

### Cluster time series inputs if necessary and if specified by the user
TDRpath = joinpath(inpath, mysetup["TimeDomainReductionFolder"])
if mysetup["TimeDomainReduction"] == 1
    if (!isfile(TDRpath*"/Load_data.csv")) || (!isfile(TDRpath*"/Generators_variability.csv")) || (!isfile(TDRpath*"/Fuels_data.csv"))
        println("Clustering Time Series Data...")
        cluster_inputs(inpath, settings_path, mysetup)
    else
        println("Time Series Data Already Clustered.")
    end
end

### Configure solver
println("Configuring Solver")
OPTIMIZER = configure_solver(mysetup["Solver"], settings_path)

#### Running a case

### Load inputs
println("Loading Inputs")
myinputs = Dict() # myinputs dictionary will store read-in data and computed parameters
myinputs = load_inputs(mysetup, inpath)

### Generate model
println("Generating the Optimization Model")
EP = generate_model(mysetup, myinputs, OPTIMIZER)

### Solve model
println("Solving Model")
EP, solve_time = solve_model(EP, mysetup)
myinputs["solve_time"] = solve_time # Store the model solve time in myinputs

### Write output
# Run MGA if the MGA flag is set to 1 else only save the least cost solution
println("Writing Output")
outpath = "$inpath/Results"
write_outputs(EP, outpath, mysetup, myinputs)
if mysetup["ModelingToGenerateAlternatives"] == 1
    println("Starting Model to Generate Alternatives (MGA) Iterations")
    mga(EP,inpath,mysetup,myinputs,outpath)
end<|MERGE_RESOLUTION|>--- conflicted
+++ resolved
@@ -15,19 +15,16 @@
 """
 
 cd(dirname(@__FILE__))
-<<<<<<< HEAD
 settings_path = joinpath(pwd(), "GenX_settings.yml") #Settings YAML file path
 import Pkg
 using Pkg
 Pkg.instantiate()
 #environment_path = "../../../package_activate.jl"
 #include(environment_path) #Run this line to activate the Julia virtual environment for GenX; skip it, if the appropriate package versions are installed
-=======
 settings_path = joinpath(pwd(), "Settings")
 
 environment_path = "../../../package_activate.jl"
 include(environment_path) #Run this line to activate the Julia virtual environment for GenX; skip it, if the appropriate package versions are installed
->>>>>>> 32e60783
 
 ### Set relevant directory paths
 src_path = "../../../src/"
