--- conflicted
+++ resolved
@@ -82,16 +82,10 @@
 - The settings parameter `Reserves` has been renamed to `OperationalReserves`, `Reserves.csv` to
   `Operational_reserves.csv`, and the `.jl` files contain the word `reserves` have been renamed to
   `operational_reserves` (#641).
-<<<<<<< HEAD
-- New folder structure for a GenX case. The input files are now organized in the following folders: `settings`,
-  `policies`, `resources` and `system`. The examples and tests have been updated to reflect this change.
-=======
 - New folder structure for a GenX case. The input files are now organized in the following folders: `settings`, 
   `policies`, `resources` and `system`. The examples and tests have been updated to reflect this change. 
 - New folder structure implemented for `example_system`. This folder now consists of nine separate folders each pertaining to a different case study example,
   ranging from the ISONE three zones, with singlestage, multistage, electrolyzers, all the way to the 9 bus IEEE case for running DC-OPF.
-
->>>>>>> 782f6ab1
 
 ### Deprecated
 - The above `load` keys, which generally refer to electrical demand, are being deprecated.
