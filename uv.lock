version = 1
revision = 2
requires-python = ">=3.12"
resolution-markers = [
    "python_full_version >= '3.13'",
    "python_full_version < '3.13'",
]

[[package]]
name = "anyio"
version = "4.9.0"
source = { registry = "https://pypi.org/simple" }
dependencies = [
    { name = "idna" },
    { name = "sniffio" },
    { name = "typing-extensions", marker = "python_full_version < '3.13'" },
]
sdist = { url = "https://files.pythonhosted.org/packages/95/7d/4c1bd541d4dffa1b52bd83fb8527089e097a106fc90b467a7313b105f840/anyio-4.9.0.tar.gz", hash = "sha256:673c0c244e15788651a4ff38710fea9675823028a6f08a5eda409e0c9840a028", size = 190949, upload-time = "2025-03-17T00:02:54.77Z" }
wheels = [
    { url = "https://files.pythonhosted.org/packages/a1/ee/48ca1a7c89ffec8b6a0c5d02b89c305671d5ffd8d3c94acf8b8c408575bb/anyio-4.9.0-py3-none-any.whl", hash = "sha256:9f76d541cad6e36af7beb62e978876f3b41e3e04f2c1fbf0884604c0a9c4d93c", size = 100916, upload-time = "2025-03-17T00:02:52.713Z" },
]

[[package]]
name = "appnope"
version = "0.1.4"
source = { registry = "https://pypi.org/simple" }
sdist = { url = "https://files.pythonhosted.org/packages/35/5d/752690df9ef5b76e169e68d6a129fa6d08a7100ca7f754c89495db3c6019/appnope-0.1.4.tar.gz", hash = "sha256:1de3860566df9caf38f01f86f65e0e13e379af54f9e4bee1e66b48f2efffd1ee", size = 4170, upload-time = "2024-02-06T09:43:11.258Z" }
wheels = [
    { url = "https://files.pythonhosted.org/packages/81/29/5ecc3a15d5a33e31b26c11426c45c501e439cb865d0bff96315d86443b78/appnope-0.1.4-py2.py3-none-any.whl", hash = "sha256:502575ee11cd7a28c0205f379b525beefebab9d161b7c964670864014ed7213c", size = 4321, upload-time = "2024-02-06T09:43:09.663Z" },
]

[[package]]
name = "appscript"
version = "1.3.0"
source = { registry = "https://pypi.org/simple" }
dependencies = [
    { name = "lxml" },
]
sdist = { url = "https://files.pythonhosted.org/packages/a3/84/5c0aec149c6a002d46af17e3d2c5efbe5e8258ef7574cfc17cd1b26c726e/appscript-1.3.0.tar.gz", hash = "sha256:80943118bc97f9f78a8aa55f85565752ed4d82c7893427d7d9ebfdf401c12b2c", size = 295205, upload-time = "2024-10-13T12:34:00.57Z" }
wheels = [
    { url = "https://files.pythonhosted.org/packages/b8/e2/05fd221bea1d309211569130a1a8f0966eb56394e46df068a69df0f29d61/appscript-1.3.0-cp312-cp312-macosx_10_13_universal2.whl", hash = "sha256:c0b5c160908de728072d4a0ae57f286608c5d7692bfccbc6eadde868aac2742b", size = 99575, upload-time = "2024-10-13T12:33:53.629Z" },
    { url = "https://files.pythonhosted.org/packages/df/2f/3ee4190ce97b0b39df58184210d3baaa5fe59ae0972e63c2c85f122ca887/appscript-1.3.0-cp312-cp312-macosx_10_13_x86_64.whl", hash = "sha256:d2a287b81030c81017127d4fb1c24729623576c50d2ff41694476b9af3ce0a97", size = 85496, upload-time = "2024-10-13T12:33:55.108Z" },
    { url = "https://files.pythonhosted.org/packages/92/5a/3b642e3e904fb37d45e40bb07b4362979160bdecb0d37aa74f2506b1a47e/appscript-1.3.0-cp313-cp313-macosx_10_13_universal2.whl", hash = "sha256:13094640e2694b888827d4e133f33dad1e08c9d7102b447c3cc8a73246fdab40", size = 99574, upload-time = "2024-10-13T12:33:56.317Z" },
    { url = "https://files.pythonhosted.org/packages/5c/bc/d8558bec737e02a9c404fb3b985b8636c313bb65a176375d551cb839e876/appscript-1.3.0-cp313-cp313-macosx_10_13_x86_64.whl", hash = "sha256:e7b4760105810e9b1ecd5b40aba7617e0a047346fb94ee4370e9d37e4383b78d", size = 85503, upload-time = "2024-10-13T12:33:57.54Z" },
]

[[package]]
name = "argon2-cffi"
version = "23.1.0"
source = { registry = "https://pypi.org/simple" }
dependencies = [
    { name = "argon2-cffi-bindings" },
]
sdist = { url = "https://files.pythonhosted.org/packages/31/fa/57ec2c6d16ecd2ba0cf15f3c7d1c3c2e7b5fcb83555ff56d7ab10888ec8f/argon2_cffi-23.1.0.tar.gz", hash = "sha256:879c3e79a2729ce768ebb7d36d4609e3a78a4ca2ec3a9f12286ca057e3d0db08", size = 42798, upload-time = "2023-08-15T14:13:12.711Z" }
wheels = [
    { url = "https://files.pythonhosted.org/packages/a4/6a/e8a041599e78b6b3752da48000b14c8d1e8a04ded09c88c714ba047f34f5/argon2_cffi-23.1.0-py3-none-any.whl", hash = "sha256:c670642b78ba29641818ab2e68bd4e6a78ba53b7eff7b4c3815ae16abf91c7ea", size = 15124, upload-time = "2023-08-15T14:13:10.752Z" },
]

[[package]]
name = "argon2-cffi-bindings"
version = "21.2.0"
source = { registry = "https://pypi.org/simple" }
dependencies = [
    { name = "cffi" },
]
sdist = { url = "https://files.pythonhosted.org/packages/b9/e9/184b8ccce6683b0aa2fbb7ba5683ea4b9c5763f1356347f1312c32e3c66e/argon2-cffi-bindings-21.2.0.tar.gz", hash = "sha256:bb89ceffa6c791807d1305ceb77dbfacc5aa499891d2c55661c6459651fc39e3", size = 1779911, upload-time = "2021-12-01T08:52:55.68Z" }
wheels = [
    { url = "https://files.pythonhosted.org/packages/d4/13/838ce2620025e9666aa8f686431f67a29052241692a3dd1ae9d3692a89d3/argon2_cffi_bindings-21.2.0-cp36-abi3-macosx_10_9_x86_64.whl", hash = "sha256:ccb949252cb2ab3a08c02024acb77cfb179492d5701c7cbdbfd776124d4d2367", size = 29658, upload-time = "2021-12-01T09:09:17.016Z" },
    { url = "https://files.pythonhosted.org/packages/b3/02/f7f7bb6b6af6031edb11037639c697b912e1dea2db94d436e681aea2f495/argon2_cffi_bindings-21.2.0-cp36-abi3-manylinux_2_17_aarch64.manylinux2014_aarch64.whl", hash = "sha256:9524464572e12979364b7d600abf96181d3541da11e23ddf565a32e70bd4dc0d", size = 80583, upload-time = "2021-12-01T09:09:19.546Z" },
    { url = "https://files.pythonhosted.org/packages/ec/f7/378254e6dd7ae6f31fe40c8649eea7d4832a42243acaf0f1fff9083b2bed/argon2_cffi_bindings-21.2.0-cp36-abi3-manylinux_2_17_x86_64.manylinux2014_x86_64.whl", hash = "sha256:b746dba803a79238e925d9046a63aa26bf86ab2a2fe74ce6b009a1c3f5c8f2ae", size = 86168, upload-time = "2021-12-01T09:09:21.445Z" },
    { url = "https://files.pythonhosted.org/packages/74/f6/4a34a37a98311ed73bb80efe422fed95f2ac25a4cacc5ae1d7ae6a144505/argon2_cffi_bindings-21.2.0-cp36-abi3-manylinux_2_5_i686.manylinux1_i686.manylinux_2_17_i686.manylinux2014_i686.whl", hash = "sha256:58ed19212051f49a523abb1dbe954337dc82d947fb6e5a0da60f7c8471a8476c", size = 82709, upload-time = "2021-12-01T09:09:18.182Z" },
    { url = "https://files.pythonhosted.org/packages/74/2b/73d767bfdaab25484f7e7901379d5f8793cccbb86c6e0cbc4c1b96f63896/argon2_cffi_bindings-21.2.0-cp36-abi3-musllinux_1_1_aarch64.whl", hash = "sha256:bd46088725ef7f58b5a1ef7ca06647ebaf0eb4baff7d1d0d177c6cc8744abd86", size = 83613, upload-time = "2021-12-01T09:09:22.741Z" },
    { url = "https://files.pythonhosted.org/packages/4f/fd/37f86deef67ff57c76f137a67181949c2d408077e2e3dd70c6c42912c9bf/argon2_cffi_bindings-21.2.0-cp36-abi3-musllinux_1_1_i686.whl", hash = "sha256:8cd69c07dd875537a824deec19f978e0f2078fdda07fd5c42ac29668dda5f40f", size = 84583, upload-time = "2021-12-01T09:09:24.177Z" },
    { url = "https://files.pythonhosted.org/packages/6f/52/5a60085a3dae8fded8327a4f564223029f5f54b0cb0455a31131b5363a01/argon2_cffi_bindings-21.2.0-cp36-abi3-musllinux_1_1_x86_64.whl", hash = "sha256:f1152ac548bd5b8bcecfb0b0371f082037e47128653df2e8ba6e914d384f3c3e", size = 88475, upload-time = "2021-12-01T09:09:26.673Z" },
    { url = "https://files.pythonhosted.org/packages/8b/95/143cd64feb24a15fa4b189a3e1e7efbaeeb00f39a51e99b26fc62fbacabd/argon2_cffi_bindings-21.2.0-cp36-abi3-win32.whl", hash = "sha256:603ca0aba86b1349b147cab91ae970c63118a0f30444d4bc80355937c950c082", size = 27698, upload-time = "2021-12-01T09:09:27.87Z" },
    { url = "https://files.pythonhosted.org/packages/37/2c/e34e47c7dee97ba6f01a6203e0383e15b60fb85d78ac9a15cd066f6fe28b/argon2_cffi_bindings-21.2.0-cp36-abi3-win_amd64.whl", hash = "sha256:b2ef1c30440dbbcba7a5dc3e319408b59676e2e039e2ae11a8775ecf482b192f", size = 30817, upload-time = "2021-12-01T09:09:30.267Z" },
    { url = "https://files.pythonhosted.org/packages/5a/e4/bf8034d25edaa495da3c8a3405627d2e35758e44ff6eaa7948092646fdcc/argon2_cffi_bindings-21.2.0-cp38-abi3-macosx_10_9_universal2.whl", hash = "sha256:e415e3f62c8d124ee16018e491a009937f8cf7ebf5eb430ffc5de21b900dad93", size = 53104, upload-time = "2021-12-01T09:09:31.335Z" },
]

[[package]]
name = "arrow"
version = "1.3.0"
source = { registry = "https://pypi.org/simple" }
dependencies = [
    { name = "python-dateutil" },
    { name = "types-python-dateutil" },
]
sdist = { url = "https://files.pythonhosted.org/packages/2e/00/0f6e8fcdb23ea632c866620cc872729ff43ed91d284c866b515c6342b173/arrow-1.3.0.tar.gz", hash = "sha256:d4540617648cb5f895730f1ad8c82a65f2dad0166f57b75f3ca54759c4d67a85", size = 131960, upload-time = "2023-09-30T22:11:18.25Z" }
wheels = [
    { url = "https://files.pythonhosted.org/packages/f8/ed/e97229a566617f2ae958a6b13e7cc0f585470eac730a73e9e82c32a3cdd2/arrow-1.3.0-py3-none-any.whl", hash = "sha256:c728b120ebc00eb84e01882a6f5e7927a53960aa990ce7dd2b10f39005a67f80", size = 66419, upload-time = "2023-09-30T22:11:16.072Z" },
]

[[package]]
name = "asttokens"
version = "3.0.0"
source = { registry = "https://pypi.org/simple" }
sdist = { url = "https://files.pythonhosted.org/packages/4a/e7/82da0a03e7ba5141f05cce0d302e6eed121ae055e0456ca228bf693984bc/asttokens-3.0.0.tar.gz", hash = "sha256:0dcd8baa8d62b0c1d118b399b2ddba3c4aff271d0d7a9e0d4c1681c79035bbc7", size = 61978, upload-time = "2024-11-30T04:30:14.439Z" }
wheels = [
    { url = "https://files.pythonhosted.org/packages/25/8a/c46dcc25341b5bce5472c718902eb3d38600a903b14fa6aeecef3f21a46f/asttokens-3.0.0-py3-none-any.whl", hash = "sha256:e3078351a059199dd5138cb1c706e6430c05eff2ff136af5eb4790f9d28932e2", size = 26918, upload-time = "2024-11-30T04:30:10.946Z" },
]

[[package]]
name = "async-lru"
version = "2.0.5"
source = { registry = "https://pypi.org/simple" }
sdist = { url = "https://files.pythonhosted.org/packages/b2/4d/71ec4d3939dc755264f680f6c2b4906423a304c3d18e96853f0a595dfe97/async_lru-2.0.5.tar.gz", hash = "sha256:481d52ccdd27275f42c43a928b4a50c3bfb2d67af4e78b170e3e0bb39c66e5bb", size = 10380, upload-time = "2025-03-16T17:25:36.919Z" }
wheels = [
    { url = "https://files.pythonhosted.org/packages/03/49/d10027df9fce941cb8184e78a02857af36360d33e1721df81c5ed2179a1a/async_lru-2.0.5-py3-none-any.whl", hash = "sha256:ab95404d8d2605310d345932697371a5f40def0487c03d6d0ad9138de52c9943", size = 6069, upload-time = "2025-03-16T17:25:35.422Z" },
]

[[package]]
name = "attrs"
version = "25.3.0"
source = { registry = "https://pypi.org/simple" }
sdist = { url = "https://files.pythonhosted.org/packages/5a/b0/1367933a8532ee6ff8d63537de4f1177af4bff9f3e829baf7331f595bb24/attrs-25.3.0.tar.gz", hash = "sha256:75d7cefc7fb576747b2c81b4442d4d4a1ce0900973527c011d1030fd3bf4af1b", size = 812032, upload-time = "2025-03-13T11:10:22.779Z" }
wheels = [
    { url = "https://files.pythonhosted.org/packages/77/06/bb80f5f86020c4551da315d78b3ab75e8228f89f0162f2c3a819e407941a/attrs-25.3.0-py3-none-any.whl", hash = "sha256:427318ce031701fea540783410126f03899a97ffc6f61596ad581ac2e40e3bc3", size = 63815, upload-time = "2025-03-13T11:10:21.14Z" },
]

[[package]]
name = "azure-core"
version = "1.34.0"
source = { registry = "https://pypi.org/simple" }
dependencies = [
    { name = "requests" },
    { name = "six" },
    { name = "typing-extensions" },
]
sdist = { url = "https://files.pythonhosted.org/packages/c9/29/ff7a519a315e41c85bab92a7478c6acd1cf0b14353139a08caee4c691f77/azure_core-1.34.0.tar.gz", hash = "sha256:bdb544989f246a0ad1c85d72eeb45f2f835afdcbc5b45e43f0dbde7461c81ece", size = 297999, upload-time = "2025-05-01T23:17:27.59Z" }
wheels = [
    { url = "https://files.pythonhosted.org/packages/84/9e/5c87b49f65bb16571599bc789857d0ded2f53014d3392bc88a5d1f3ad779/azure_core-1.34.0-py3-none-any.whl", hash = "sha256:0615d3b756beccdb6624d1c0ae97284f38b78fb59a2a9839bf927c66fbbdddd6", size = 207409, upload-time = "2025-05-01T23:17:29.818Z" },
]

[[package]]
name = "azure-storage-blob"
version = "12.25.1"
source = { registry = "https://pypi.org/simple" }
dependencies = [
    { name = "azure-core" },
    { name = "cryptography" },
    { name = "isodate" },
    { name = "typing-extensions" },
]
sdist = { url = "https://files.pythonhosted.org/packages/8b/f3/f764536c25cc3829d36857167f03933ce9aee2262293179075439f3cd3ad/azure_storage_blob-12.25.1.tar.gz", hash = "sha256:4f294ddc9bc47909ac66b8934bd26b50d2000278b10ad82cc109764fdc6e0e3b", size = 570541, upload-time = "2025-03-27T17:13:05.424Z" }
wheels = [
    { url = "https://files.pythonhosted.org/packages/57/33/085d9352d416e617993821b9d9488222fbb559bc15c3641d6cbd6d16d236/azure_storage_blob-12.25.1-py3-none-any.whl", hash = "sha256:1f337aab12e918ec3f1b638baada97550673911c4ceed892acc8e4e891b74167", size = 406990, upload-time = "2025-03-27T17:13:06.879Z" },
]

[[package]]
name = "babel"
version = "2.17.0"
source = { registry = "https://pypi.org/simple" }
sdist = { url = "https://files.pythonhosted.org/packages/7d/6b/d52e42361e1aa00709585ecc30b3f9684b3ab62530771402248b1b1d6240/babel-2.17.0.tar.gz", hash = "sha256:0c54cffb19f690cdcc52a3b50bcbf71e07a808d1c80d549f2459b9d2cf0afb9d", size = 9951852, upload-time = "2025-02-01T15:17:41.026Z" }
wheels = [
    { url = "https://files.pythonhosted.org/packages/b7/b8/3fe70c75fe32afc4bb507f75563d39bc5642255d1d94f1f23604725780bf/babel-2.17.0-py3-none-any.whl", hash = "sha256:4d0b53093fdfb4b21c92b5213dba5a1b23885afa8383709427046b21c366e5f2", size = 10182537, upload-time = "2025-02-01T15:17:37.39Z" },
]

[[package]]
name = "beautifulsoup4"
version = "4.13.4"
source = { registry = "https://pypi.org/simple" }
dependencies = [
    { name = "soupsieve" },
    { name = "typing-extensions" },
]
sdist = { url = "https://files.pythonhosted.org/packages/d8/e4/0c4c39e18fd76d6a628d4dd8da40543d136ce2d1752bd6eeeab0791f4d6b/beautifulsoup4-4.13.4.tar.gz", hash = "sha256:dbb3c4e1ceae6aefebdaf2423247260cd062430a410e38c66f2baa50a8437195", size = 621067, upload-time = "2025-04-15T17:05:13.836Z" }
wheels = [
    { url = "https://files.pythonhosted.org/packages/50/cd/30110dc0ffcf3b131156077b90e9f60ed75711223f306da4db08eff8403b/beautifulsoup4-4.13.4-py3-none-any.whl", hash = "sha256:9bbbb14bfde9d79f38b8cd5f8c7c85f4b8f2523190ebed90e950a8dea4cb1c4b", size = 187285, upload-time = "2025-04-15T17:05:12.221Z" },
]

[[package]]
name = "black"
version = "25.1.0"
source = { registry = "https://pypi.org/simple" }
dependencies = [
    { name = "click" },
    { name = "mypy-extensions" },
    { name = "packaging" },
    { name = "pathspec" },
    { name = "platformdirs" },
]
sdist = { url = "https://files.pythonhosted.org/packages/94/49/26a7b0f3f35da4b5a65f081943b7bcd22d7002f5f0fb8098ec1ff21cb6ef/black-25.1.0.tar.gz", hash = "sha256:33496d5cd1222ad73391352b4ae8da15253c5de89b93a80b3e2c8d9a19ec2666", size = 649449, upload-time = "2025-01-29T04:15:40.373Z" }
wheels = [
    { url = "https://files.pythonhosted.org/packages/83/71/3fe4741df7adf015ad8dfa082dd36c94ca86bb21f25608eb247b4afb15b2/black-25.1.0-cp312-cp312-macosx_10_13_x86_64.whl", hash = "sha256:4b60580e829091e6f9238c848ea6750efed72140b91b048770b64e74fe04908b", size = 1650988, upload-time = "2025-01-29T05:37:16.707Z" },
    { url = "https://files.pythonhosted.org/packages/13/f3/89aac8a83d73937ccd39bbe8fc6ac8860c11cfa0af5b1c96d081facac844/black-25.1.0-cp312-cp312-macosx_11_0_arm64.whl", hash = "sha256:1e2978f6df243b155ef5fa7e558a43037c3079093ed5d10fd84c43900f2d8ecc", size = 1453985, upload-time = "2025-01-29T05:37:18.273Z" },
    { url = "https://files.pythonhosted.org/packages/6f/22/b99efca33f1f3a1d2552c714b1e1b5ae92efac6c43e790ad539a163d1754/black-25.1.0-cp312-cp312-manylinux_2_17_x86_64.manylinux2014_x86_64.manylinux_2_28_x86_64.whl", hash = "sha256:3b48735872ec535027d979e8dcb20bf4f70b5ac75a8ea99f127c106a7d7aba9f", size = 1783816, upload-time = "2025-01-29T04:18:33.823Z" },
    { url = "https://files.pythonhosted.org/packages/18/7e/a27c3ad3822b6f2e0e00d63d58ff6299a99a5b3aee69fa77cd4b0076b261/black-25.1.0-cp312-cp312-win_amd64.whl", hash = "sha256:ea0213189960bda9cf99be5b8c8ce66bb054af5e9e861249cd23471bd7b0b3ba", size = 1440860, upload-time = "2025-01-29T04:19:12.944Z" },
    { url = "https://files.pythonhosted.org/packages/98/87/0edf98916640efa5d0696e1abb0a8357b52e69e82322628f25bf14d263d1/black-25.1.0-cp313-cp313-macosx_10_13_x86_64.whl", hash = "sha256:8f0b18a02996a836cc9c9c78e5babec10930862827b1b724ddfe98ccf2f2fe4f", size = 1650673, upload-time = "2025-01-29T05:37:20.574Z" },
    { url = "https://files.pythonhosted.org/packages/52/e5/f7bf17207cf87fa6e9b676576749c6b6ed0d70f179a3d812c997870291c3/black-25.1.0-cp313-cp313-macosx_11_0_arm64.whl", hash = "sha256:afebb7098bfbc70037a053b91ae8437c3857482d3a690fefc03e9ff7aa9a5fd3", size = 1453190, upload-time = "2025-01-29T05:37:22.106Z" },
    { url = "https://files.pythonhosted.org/packages/e3/ee/adda3d46d4a9120772fae6de454c8495603c37c4c3b9c60f25b1ab6401fe/black-25.1.0-cp313-cp313-manylinux_2_17_x86_64.manylinux2014_x86_64.manylinux_2_28_x86_64.whl", hash = "sha256:030b9759066a4ee5e5aca28c3c77f9c64789cdd4de8ac1df642c40b708be6171", size = 1782926, upload-time = "2025-01-29T04:18:58.564Z" },
    { url = "https://files.pythonhosted.org/packages/cc/64/94eb5f45dcb997d2082f097a3944cfc7fe87e071907f677e80788a2d7b7a/black-25.1.0-cp313-cp313-win_amd64.whl", hash = "sha256:a22f402b410566e2d1c950708c77ebf5ebd5d0d88a6a2e87c86d9fb48afa0d18", size = 1442613, upload-time = "2025-01-29T04:19:27.63Z" },
    { url = "https://files.pythonhosted.org/packages/09/71/54e999902aed72baf26bca0d50781b01838251a462612966e9fc4891eadd/black-25.1.0-py3-none-any.whl", hash = "sha256:95e8176dae143ba9097f351d174fdaf0ccd29efb414b362ae3fd72bf0f710717", size = 207646, upload-time = "2025-01-29T04:15:38.082Z" },
]

[package.optional-dependencies]
jupyter = [
    { name = "ipython" },
    { name = "tokenize-rt" },
]

[[package]]
name = "bleach"
version = "6.2.0"
source = { registry = "https://pypi.org/simple" }
dependencies = [
    { name = "webencodings" },
]
sdist = { url = "https://files.pythonhosted.org/packages/76/9a/0e33f5054c54d349ea62c277191c020c2d6ef1d65ab2cb1993f91ec846d1/bleach-6.2.0.tar.gz", hash = "sha256:123e894118b8a599fd80d3ec1a6d4cc7ce4e5882b1317a7e1ba69b56e95f991f", size = 203083, upload-time = "2024-10-29T18:30:40.477Z" }
wheels = [
    { url = "https://files.pythonhosted.org/packages/fc/55/96142937f66150805c25c4d0f31ee4132fd33497753400734f9dfdcbdc66/bleach-6.2.0-py3-none-any.whl", hash = "sha256:117d9c6097a7c3d22fd578fcd8d35ff1e125df6736f554da4e432fdd63f31e5e", size = 163406, upload-time = "2024-10-29T18:30:38.186Z" },
]

[package.optional-dependencies]
css = [
    { name = "tinycss2" },
]

[[package]]
name = "certifi"
version = "2025.4.26"
source = { registry = "https://pypi.org/simple" }
sdist = { url = "https://files.pythonhosted.org/packages/e8/9e/c05b3920a3b7d20d3d3310465f50348e5b3694f4f88c6daf736eef3024c4/certifi-2025.4.26.tar.gz", hash = "sha256:0a816057ea3cdefcef70270d2c515e4506bbc954f417fa5ade2021213bb8f0c6", size = 160705, upload-time = "2025-04-26T02:12:29.51Z" }
wheels = [
    { url = "https://files.pythonhosted.org/packages/4a/7e/3db2bd1b1f9e95f7cddca6d6e75e2f2bd9f51b1246e546d88addca0106bd/certifi-2025.4.26-py3-none-any.whl", hash = "sha256:30350364dfe371162649852c63336a15c70c6510c2ad5015b21c2345311805f3", size = 159618, upload-time = "2025-04-26T02:12:27.662Z" },
]

[[package]]
name = "cffi"
version = "1.17.1"
source = { registry = "https://pypi.org/simple" }
dependencies = [
    { name = "pycparser" },
]
sdist = { url = "https://files.pythonhosted.org/packages/fc/97/c783634659c2920c3fc70419e3af40972dbaf758daa229a7d6ea6135c90d/cffi-1.17.1.tar.gz", hash = "sha256:1c39c6016c32bc48dd54561950ebd6836e1670f2ae46128f67cf49e789c52824", size = 516621, upload-time = "2024-09-04T20:45:21.852Z" }
wheels = [
    { url = "https://files.pythonhosted.org/packages/5a/84/e94227139ee5fb4d600a7a4927f322e1d4aea6fdc50bd3fca8493caba23f/cffi-1.17.1-cp312-cp312-macosx_10_9_x86_64.whl", hash = "sha256:805b4371bf7197c329fcb3ead37e710d1bca9da5d583f5073b799d5c5bd1eee4", size = 183178, upload-time = "2024-09-04T20:44:12.232Z" },
    { url = "https://files.pythonhosted.org/packages/da/ee/fb72c2b48656111c4ef27f0f91da355e130a923473bf5ee75c5643d00cca/cffi-1.17.1-cp312-cp312-macosx_11_0_arm64.whl", hash = "sha256:733e99bc2df47476e3848417c5a4540522f234dfd4ef3ab7fafdf555b082ec0c", size = 178840, upload-time = "2024-09-04T20:44:13.739Z" },
    { url = "https://files.pythonhosted.org/packages/cc/b6/db007700f67d151abadf508cbfd6a1884f57eab90b1bb985c4c8c02b0f28/cffi-1.17.1-cp312-cp312-manylinux_2_12_i686.manylinux2010_i686.manylinux_2_17_i686.manylinux2014_i686.whl", hash = "sha256:1257bdabf294dceb59f5e70c64a3e2f462c30c7ad68092d01bbbfb1c16b1ba36", size = 454803, upload-time = "2024-09-04T20:44:15.231Z" },
    { url = "https://files.pythonhosted.org/packages/1a/df/f8d151540d8c200eb1c6fba8cd0dfd40904f1b0682ea705c36e6c2e97ab3/cffi-1.17.1-cp312-cp312-manylinux_2_17_aarch64.manylinux2014_aarch64.whl", hash = "sha256:da95af8214998d77a98cc14e3a3bd00aa191526343078b530ceb0bd710fb48a5", size = 478850, upload-time = "2024-09-04T20:44:17.188Z" },
    { url = "https://files.pythonhosted.org/packages/28/c0/b31116332a547fd2677ae5b78a2ef662dfc8023d67f41b2a83f7c2aa78b1/cffi-1.17.1-cp312-cp312-manylinux_2_17_ppc64le.manylinux2014_ppc64le.whl", hash = "sha256:d63afe322132c194cf832bfec0dc69a99fb9bb6bbd550f161a49e9e855cc78ff", size = 485729, upload-time = "2024-09-04T20:44:18.688Z" },
    { url = "https://files.pythonhosted.org/packages/91/2b/9a1ddfa5c7f13cab007a2c9cc295b70fbbda7cb10a286aa6810338e60ea1/cffi-1.17.1-cp312-cp312-manylinux_2_17_s390x.manylinux2014_s390x.whl", hash = "sha256:f79fc4fc25f1c8698ff97788206bb3c2598949bfe0fef03d299eb1b5356ada99", size = 471256, upload-time = "2024-09-04T20:44:20.248Z" },
    { url = "https://files.pythonhosted.org/packages/b2/d5/da47df7004cb17e4955df6a43d14b3b4ae77737dff8bf7f8f333196717bf/cffi-1.17.1-cp312-cp312-manylinux_2_17_x86_64.manylinux2014_x86_64.whl", hash = "sha256:b62ce867176a75d03a665bad002af8e6d54644fad99a3c70905c543130e39d93", size = 479424, upload-time = "2024-09-04T20:44:21.673Z" },
    { url = "https://files.pythonhosted.org/packages/0b/ac/2a28bcf513e93a219c8a4e8e125534f4f6db03e3179ba1c45e949b76212c/cffi-1.17.1-cp312-cp312-musllinux_1_1_aarch64.whl", hash = "sha256:386c8bf53c502fff58903061338ce4f4950cbdcb23e2902d86c0f722b786bbe3", size = 484568, upload-time = "2024-09-04T20:44:23.245Z" },
    { url = "https://files.pythonhosted.org/packages/d4/38/ca8a4f639065f14ae0f1d9751e70447a261f1a30fa7547a828ae08142465/cffi-1.17.1-cp312-cp312-musllinux_1_1_x86_64.whl", hash = "sha256:4ceb10419a9adf4460ea14cfd6bc43d08701f0835e979bf821052f1805850fe8", size = 488736, upload-time = "2024-09-04T20:44:24.757Z" },
    { url = "https://files.pythonhosted.org/packages/86/c5/28b2d6f799ec0bdecf44dced2ec5ed43e0eb63097b0f58c293583b406582/cffi-1.17.1-cp312-cp312-win32.whl", hash = "sha256:a08d7e755f8ed21095a310a693525137cfe756ce62d066e53f502a83dc550f65", size = 172448, upload-time = "2024-09-04T20:44:26.208Z" },
    { url = "https://files.pythonhosted.org/packages/50/b9/db34c4755a7bd1cb2d1603ac3863f22bcecbd1ba29e5ee841a4bc510b294/cffi-1.17.1-cp312-cp312-win_amd64.whl", hash = "sha256:51392eae71afec0d0c8fb1a53b204dbb3bcabcb3c9b807eedf3e1e6ccf2de903", size = 181976, upload-time = "2024-09-04T20:44:27.578Z" },
    { url = "https://files.pythonhosted.org/packages/8d/f8/dd6c246b148639254dad4d6803eb6a54e8c85c6e11ec9df2cffa87571dbe/cffi-1.17.1-cp313-cp313-macosx_10_13_x86_64.whl", hash = "sha256:f3a2b4222ce6b60e2e8b337bb9596923045681d71e5a082783484d845390938e", size = 182989, upload-time = "2024-09-04T20:44:28.956Z" },
    { url = "https://files.pythonhosted.org/packages/8b/f1/672d303ddf17c24fc83afd712316fda78dc6fce1cd53011b839483e1ecc8/cffi-1.17.1-cp313-cp313-macosx_11_0_arm64.whl", hash = "sha256:0984a4925a435b1da406122d4d7968dd861c1385afe3b45ba82b750f229811e2", size = 178802, upload-time = "2024-09-04T20:44:30.289Z" },
    { url = "https://files.pythonhosted.org/packages/0e/2d/eab2e858a91fdff70533cab61dcff4a1f55ec60425832ddfdc9cd36bc8af/cffi-1.17.1-cp313-cp313-manylinux_2_12_i686.manylinux2010_i686.manylinux_2_17_i686.manylinux2014_i686.whl", hash = "sha256:d01b12eeeb4427d3110de311e1774046ad344f5b1a7403101878976ecd7a10f3", size = 454792, upload-time = "2024-09-04T20:44:32.01Z" },
    { url = "https://files.pythonhosted.org/packages/75/b2/fbaec7c4455c604e29388d55599b99ebcc250a60050610fadde58932b7ee/cffi-1.17.1-cp313-cp313-manylinux_2_17_aarch64.manylinux2014_aarch64.whl", hash = "sha256:706510fe141c86a69c8ddc029c7910003a17353970cff3b904ff0686a5927683", size = 478893, upload-time = "2024-09-04T20:44:33.606Z" },
    { url = "https://files.pythonhosted.org/packages/4f/b7/6e4a2162178bf1935c336d4da8a9352cccab4d3a5d7914065490f08c0690/cffi-1.17.1-cp313-cp313-manylinux_2_17_ppc64le.manylinux2014_ppc64le.whl", hash = "sha256:de55b766c7aa2e2a3092c51e0483d700341182f08e67c63630d5b6f200bb28e5", size = 485810, upload-time = "2024-09-04T20:44:35.191Z" },
    { url = "https://files.pythonhosted.org/packages/c7/8a/1d0e4a9c26e54746dc08c2c6c037889124d4f59dffd853a659fa545f1b40/cffi-1.17.1-cp313-cp313-manylinux_2_17_s390x.manylinux2014_s390x.whl", hash = "sha256:c59d6e989d07460165cc5ad3c61f9fd8f1b4796eacbd81cee78957842b834af4", size = 471200, upload-time = "2024-09-04T20:44:36.743Z" },
    { url = "https://files.pythonhosted.org/packages/26/9f/1aab65a6c0db35f43c4d1b4f580e8df53914310afc10ae0397d29d697af4/cffi-1.17.1-cp313-cp313-manylinux_2_17_x86_64.manylinux2014_x86_64.whl", hash = "sha256:dd398dbc6773384a17fe0d3e7eeb8d1a21c2200473ee6806bb5e6a8e62bb73dd", size = 479447, upload-time = "2024-09-04T20:44:38.492Z" },
    { url = "https://files.pythonhosted.org/packages/5f/e4/fb8b3dd8dc0e98edf1135ff067ae070bb32ef9d509d6cb0f538cd6f7483f/cffi-1.17.1-cp313-cp313-musllinux_1_1_aarch64.whl", hash = "sha256:3edc8d958eb099c634dace3c7e16560ae474aa3803a5df240542b305d14e14ed", size = 484358, upload-time = "2024-09-04T20:44:40.046Z" },
    { url = "https://files.pythonhosted.org/packages/f1/47/d7145bf2dc04684935d57d67dff9d6d795b2ba2796806bb109864be3a151/cffi-1.17.1-cp313-cp313-musllinux_1_1_x86_64.whl", hash = "sha256:72e72408cad3d5419375fc87d289076ee319835bdfa2caad331e377589aebba9", size = 488469, upload-time = "2024-09-04T20:44:41.616Z" },
    { url = "https://files.pythonhosted.org/packages/bf/ee/f94057fa6426481d663b88637a9a10e859e492c73d0384514a17d78ee205/cffi-1.17.1-cp313-cp313-win32.whl", hash = "sha256:e03eab0a8677fa80d646b5ddece1cbeaf556c313dcfac435ba11f107ba117b5d", size = 172475, upload-time = "2024-09-04T20:44:43.733Z" },
    { url = "https://files.pythonhosted.org/packages/7c/fc/6a8cb64e5f0324877d503c854da15d76c1e50eb722e320b15345c4d0c6de/cffi-1.17.1-cp313-cp313-win_amd64.whl", hash = "sha256:f6a16c31041f09ead72d69f583767292f750d24913dadacf5756b966aacb3f1a", size = 182009, upload-time = "2024-09-04T20:44:45.309Z" },
]

[[package]]
name = "cfgv"
version = "3.4.0"
source = { registry = "https://pypi.org/simple" }
sdist = { url = "https://files.pythonhosted.org/packages/11/74/539e56497d9bd1d484fd863dd69cbbfa653cd2aa27abfe35653494d85e94/cfgv-3.4.0.tar.gz", hash = "sha256:e52591d4c5f5dead8e0f673fb16db7949d2cfb3f7da4582893288f0ded8fe560", size = 7114, upload-time = "2023-08-12T20:38:17.776Z" }
wheels = [
    { url = "https://files.pythonhosted.org/packages/c5/55/51844dd50c4fc7a33b653bfaba4c2456f06955289ca770a5dbd5fd267374/cfgv-3.4.0-py2.py3-none-any.whl", hash = "sha256:b7265b1f29fd3316bfcd2b330d63d024f2bfd8bcb8b0272f8e19a504856c48f9", size = 7249, upload-time = "2023-08-12T20:38:16.269Z" },
]

[[package]]
name = "charset-normalizer"
version = "3.4.2"
source = { registry = "https://pypi.org/simple" }
sdist = { url = "https://files.pythonhosted.org/packages/e4/33/89c2ced2b67d1c2a61c19c6751aa8902d46ce3dacb23600a283619f5a12d/charset_normalizer-3.4.2.tar.gz", hash = "sha256:5baececa9ecba31eff645232d59845c07aa030f0c81ee70184a90d35099a0e63", size = 126367, upload-time = "2025-05-02T08:34:42.01Z" }
wheels = [
    { url = "https://files.pythonhosted.org/packages/d7/a4/37f4d6035c89cac7930395a35cc0f1b872e652eaafb76a6075943754f095/charset_normalizer-3.4.2-cp312-cp312-macosx_10_13_universal2.whl", hash = "sha256:0c29de6a1a95f24b9a1aa7aefd27d2487263f00dfd55a77719b530788f75cff7", size = 199936, upload-time = "2025-05-02T08:32:33.712Z" },
    { url = "https://files.pythonhosted.org/packages/ee/8a/1a5e33b73e0d9287274f899d967907cd0bf9c343e651755d9307e0dbf2b3/charset_normalizer-3.4.2-cp312-cp312-manylinux_2_17_aarch64.manylinux2014_aarch64.whl", hash = "sha256:cddf7bd982eaa998934a91f69d182aec997c6c468898efe6679af88283b498d3", size = 143790, upload-time = "2025-05-02T08:32:35.768Z" },
    { url = "https://files.pythonhosted.org/packages/66/52/59521f1d8e6ab1482164fa21409c5ef44da3e9f653c13ba71becdd98dec3/charset_normalizer-3.4.2-cp312-cp312-manylinux_2_17_ppc64le.manylinux2014_ppc64le.whl", hash = "sha256:fcbe676a55d7445b22c10967bceaaf0ee69407fbe0ece4d032b6eb8d4565982a", size = 153924, upload-time = "2025-05-02T08:32:37.284Z" },
    { url = "https://files.pythonhosted.org/packages/86/2d/fb55fdf41964ec782febbf33cb64be480a6b8f16ded2dbe8db27a405c09f/charset_normalizer-3.4.2-cp312-cp312-manylinux_2_17_s390x.manylinux2014_s390x.whl", hash = "sha256:d41c4d287cfc69060fa91cae9683eacffad989f1a10811995fa309df656ec214", size = 146626, upload-time = "2025-05-02T08:32:38.803Z" },
    { url = "https://files.pythonhosted.org/packages/8c/73/6ede2ec59bce19b3edf4209d70004253ec5f4e319f9a2e3f2f15601ed5f7/charset_normalizer-3.4.2-cp312-cp312-manylinux_2_17_x86_64.manylinux2014_x86_64.whl", hash = "sha256:4e594135de17ab3866138f496755f302b72157d115086d100c3f19370839dd3a", size = 148567, upload-time = "2025-05-02T08:32:40.251Z" },
    { url = "https://files.pythonhosted.org/packages/09/14/957d03c6dc343c04904530b6bef4e5efae5ec7d7990a7cbb868e4595ee30/charset_normalizer-3.4.2-cp312-cp312-manylinux_2_5_i686.manylinux1_i686.manylinux_2_17_i686.manylinux2014_i686.whl", hash = "sha256:cf713fe9a71ef6fd5adf7a79670135081cd4431c2943864757f0fa3a65b1fafd", size = 150957, upload-time = "2025-05-02T08:32:41.705Z" },
    { url = "https://files.pythonhosted.org/packages/0d/c8/8174d0e5c10ccebdcb1b53cc959591c4c722a3ad92461a273e86b9f5a302/charset_normalizer-3.4.2-cp312-cp312-musllinux_1_2_aarch64.whl", hash = "sha256:a370b3e078e418187da8c3674eddb9d983ec09445c99a3a263c2011993522981", size = 145408, upload-time = "2025-05-02T08:32:43.709Z" },
    { url = "https://files.pythonhosted.org/packages/58/aa/8904b84bc8084ac19dc52feb4f5952c6df03ffb460a887b42615ee1382e8/charset_normalizer-3.4.2-cp312-cp312-musllinux_1_2_i686.whl", hash = "sha256:a955b438e62efdf7e0b7b52a64dc5c3396e2634baa62471768a64bc2adb73d5c", size = 153399, upload-time = "2025-05-02T08:32:46.197Z" },
    { url = "https://files.pythonhosted.org/packages/c2/26/89ee1f0e264d201cb65cf054aca6038c03b1a0c6b4ae998070392a3ce605/charset_normalizer-3.4.2-cp312-cp312-musllinux_1_2_ppc64le.whl", hash = "sha256:7222ffd5e4de8e57e03ce2cef95a4c43c98fcb72ad86909abdfc2c17d227fc1b", size = 156815, upload-time = "2025-05-02T08:32:48.105Z" },
    { url = "https://files.pythonhosted.org/packages/fd/07/68e95b4b345bad3dbbd3a8681737b4338ff2c9df29856a6d6d23ac4c73cb/charset_normalizer-3.4.2-cp312-cp312-musllinux_1_2_s390x.whl", hash = "sha256:bee093bf902e1d8fc0ac143c88902c3dfc8941f7ea1d6a8dd2bcb786d33db03d", size = 154537, upload-time = "2025-05-02T08:32:49.719Z" },
    { url = "https://files.pythonhosted.org/packages/77/1a/5eefc0ce04affb98af07bc05f3bac9094513c0e23b0562d64af46a06aae4/charset_normalizer-3.4.2-cp312-cp312-musllinux_1_2_x86_64.whl", hash = "sha256:dedb8adb91d11846ee08bec4c8236c8549ac721c245678282dcb06b221aab59f", size = 149565, upload-time = "2025-05-02T08:32:51.404Z" },
    { url = "https://files.pythonhosted.org/packages/37/a0/2410e5e6032a174c95e0806b1a6585eb21e12f445ebe239fac441995226a/charset_normalizer-3.4.2-cp312-cp312-win32.whl", hash = "sha256:db4c7bf0e07fc3b7d89ac2a5880a6a8062056801b83ff56d8464b70f65482b6c", size = 98357, upload-time = "2025-05-02T08:32:53.079Z" },
    { url = "https://files.pythonhosted.org/packages/6c/4f/c02d5c493967af3eda9c771ad4d2bbc8df6f99ddbeb37ceea6e8716a32bc/charset_normalizer-3.4.2-cp312-cp312-win_amd64.whl", hash = "sha256:5a9979887252a82fefd3d3ed2a8e3b937a7a809f65dcb1e068b090e165bbe99e", size = 105776, upload-time = "2025-05-02T08:32:54.573Z" },
    { url = "https://files.pythonhosted.org/packages/ea/12/a93df3366ed32db1d907d7593a94f1fe6293903e3e92967bebd6950ed12c/charset_normalizer-3.4.2-cp313-cp313-macosx_10_13_universal2.whl", hash = "sha256:926ca93accd5d36ccdabd803392ddc3e03e6d4cd1cf17deff3b989ab8e9dbcf0", size = 199622, upload-time = "2025-05-02T08:32:56.363Z" },
    { url = "https://files.pythonhosted.org/packages/04/93/bf204e6f344c39d9937d3c13c8cd5bbfc266472e51fc8c07cb7f64fcd2de/charset_normalizer-3.4.2-cp313-cp313-manylinux_2_17_aarch64.manylinux2014_aarch64.whl", hash = "sha256:eba9904b0f38a143592d9fc0e19e2df0fa2e41c3c3745554761c5f6447eedabf", size = 143435, upload-time = "2025-05-02T08:32:58.551Z" },
    { url = "https://files.pythonhosted.org/packages/22/2a/ea8a2095b0bafa6c5b5a55ffdc2f924455233ee7b91c69b7edfcc9e02284/charset_normalizer-3.4.2-cp313-cp313-manylinux_2_17_ppc64le.manylinux2014_ppc64le.whl", hash = "sha256:3fddb7e2c84ac87ac3a947cb4e66d143ca5863ef48e4a5ecb83bd48619e4634e", size = 153653, upload-time = "2025-05-02T08:33:00.342Z" },
    { url = "https://files.pythonhosted.org/packages/b6/57/1b090ff183d13cef485dfbe272e2fe57622a76694061353c59da52c9a659/charset_normalizer-3.4.2-cp313-cp313-manylinux_2_17_s390x.manylinux2014_s390x.whl", hash = "sha256:98f862da73774290f251b9df8d11161b6cf25b599a66baf087c1ffe340e9bfd1", size = 146231, upload-time = "2025-05-02T08:33:02.081Z" },
    { url = "https://files.pythonhosted.org/packages/e2/28/ffc026b26f441fc67bd21ab7f03b313ab3fe46714a14b516f931abe1a2d8/charset_normalizer-3.4.2-cp313-cp313-manylinux_2_17_x86_64.manylinux2014_x86_64.whl", hash = "sha256:6c9379d65defcab82d07b2a9dfbfc2e95bc8fe0ebb1b176a3190230a3ef0e07c", size = 148243, upload-time = "2025-05-02T08:33:04.063Z" },
    { url = "https://files.pythonhosted.org/packages/c0/0f/9abe9bd191629c33e69e47c6ef45ef99773320e9ad8e9cb08b8ab4a8d4cb/charset_normalizer-3.4.2-cp313-cp313-manylinux_2_5_i686.manylinux1_i686.manylinux_2_17_i686.manylinux2014_i686.whl", hash = "sha256:e635b87f01ebc977342e2697d05b56632f5f879a4f15955dfe8cef2448b51691", size = 150442, upload-time = "2025-05-02T08:33:06.418Z" },
    { url = "https://files.pythonhosted.org/packages/67/7c/a123bbcedca91d5916c056407f89a7f5e8fdfce12ba825d7d6b9954a1a3c/charset_normalizer-3.4.2-cp313-cp313-musllinux_1_2_aarch64.whl", hash = "sha256:1c95a1e2902a8b722868587c0e1184ad5c55631de5afc0eb96bc4b0d738092c0", size = 145147, upload-time = "2025-05-02T08:33:08.183Z" },
    { url = "https://files.pythonhosted.org/packages/ec/fe/1ac556fa4899d967b83e9893788e86b6af4d83e4726511eaaad035e36595/charset_normalizer-3.4.2-cp313-cp313-musllinux_1_2_i686.whl", hash = "sha256:ef8de666d6179b009dce7bcb2ad4c4a779f113f12caf8dc77f0162c29d20490b", size = 153057, upload-time = "2025-05-02T08:33:09.986Z" },
    { url = "https://files.pythonhosted.org/packages/2b/ff/acfc0b0a70b19e3e54febdd5301a98b72fa07635e56f24f60502e954c461/charset_normalizer-3.4.2-cp313-cp313-musllinux_1_2_ppc64le.whl", hash = "sha256:32fc0341d72e0f73f80acb0a2c94216bd704f4f0bce10aedea38f30502b271ff", size = 156454, upload-time = "2025-05-02T08:33:11.814Z" },
    { url = "https://files.pythonhosted.org/packages/92/08/95b458ce9c740d0645feb0e96cea1f5ec946ea9c580a94adfe0b617f3573/charset_normalizer-3.4.2-cp313-cp313-musllinux_1_2_s390x.whl", hash = "sha256:289200a18fa698949d2b39c671c2cc7a24d44096784e76614899a7ccf2574b7b", size = 154174, upload-time = "2025-05-02T08:33:13.707Z" },
    { url = "https://files.pythonhosted.org/packages/78/be/8392efc43487ac051eee6c36d5fbd63032d78f7728cb37aebcc98191f1ff/charset_normalizer-3.4.2-cp313-cp313-musllinux_1_2_x86_64.whl", hash = "sha256:4a476b06fbcf359ad25d34a057b7219281286ae2477cc5ff5e3f70a246971148", size = 149166, upload-time = "2025-05-02T08:33:15.458Z" },
    { url = "https://files.pythonhosted.org/packages/44/96/392abd49b094d30b91d9fbda6a69519e95802250b777841cf3bda8fe136c/charset_normalizer-3.4.2-cp313-cp313-win32.whl", hash = "sha256:aaeeb6a479c7667fbe1099af9617c83aaca22182d6cf8c53966491a0f1b7ffb7", size = 98064, upload-time = "2025-05-02T08:33:17.06Z" },
    { url = "https://files.pythonhosted.org/packages/e9/b0/0200da600134e001d91851ddc797809e2fe0ea72de90e09bec5a2fbdaccb/charset_normalizer-3.4.2-cp313-cp313-win_amd64.whl", hash = "sha256:aa6af9e7d59f9c12b33ae4e9450619cf2488e2bbe9b44030905877f0b2324980", size = 105641, upload-time = "2025-05-02T08:33:18.753Z" },
    { url = "https://files.pythonhosted.org/packages/20/94/c5790835a017658cbfabd07f3bfb549140c3ac458cfc196323996b10095a/charset_normalizer-3.4.2-py3-none-any.whl", hash = "sha256:7f56930ab0abd1c45cd15be65cc741c28b1c9a34876ce8c17a2fa107810c0af0", size = 52626, upload-time = "2025-05-02T08:34:40.053Z" },
]

[[package]]
name = "click"
version = "8.2.0"
source = { registry = "https://pypi.org/simple" }
dependencies = [
    { name = "colorama", marker = "sys_platform == 'win32'" },
]
sdist = { url = "https://files.pythonhosted.org/packages/cd/0f/62ca20172d4f87d93cf89665fbaedcd560ac48b465bd1d92bfc7ea6b0a41/click-8.2.0.tar.gz", hash = "sha256:f5452aeddd9988eefa20f90f05ab66f17fce1ee2a36907fd30b05bbb5953814d", size = 235857, upload-time = "2025-05-10T22:21:03.111Z" }
wheels = [
    { url = "https://files.pythonhosted.org/packages/a2/58/1f37bf81e3c689cc74ffa42102fa8915b59085f54a6e4a80bc6265c0f6bf/click-8.2.0-py3-none-any.whl", hash = "sha256:6b303f0b2aa85f1cb4e5303078fadcbcd4e476f114fab9b5007005711839325c", size = 102156, upload-time = "2025-05-10T22:21:01.352Z" },
]

[[package]]
name = "colorama"
version = "0.4.6"
source = { registry = "https://pypi.org/simple" }
sdist = { url = "https://files.pythonhosted.org/packages/d8/53/6f443c9a4a8358a93a6792e2acffb9d9d5cb0a5cfd8802644b7b1c9a02e4/colorama-0.4.6.tar.gz", hash = "sha256:08695f5cb7ed6e0531a20572697297273c47b8cae5a63ffc6d6ed5c201be6e44", size = 27697, upload-time = "2022-10-25T02:36:22.414Z" }
wheels = [
    { url = "https://files.pythonhosted.org/packages/d1/d6/3965ed04c63042e047cb6a3e6ed1a63a35087b6a609aa3a15ed8ac56c221/colorama-0.4.6-py2.py3-none-any.whl", hash = "sha256:4f1d9991f5acc0ca119f9d443620b77f9d6b33703e51011c16baf57afb285fc6", size = 25335, upload-time = "2022-10-25T02:36:20.889Z" },
]

[[package]]
name = "comm"
version = "0.2.2"
source = { registry = "https://pypi.org/simple" }
dependencies = [
    { name = "traitlets" },
]
sdist = { url = "https://files.pythonhosted.org/packages/e9/a8/fb783cb0abe2b5fded9f55e5703015cdf1c9c85b3669087c538dd15a6a86/comm-0.2.2.tar.gz", hash = "sha256:3fd7a84065306e07bea1773df6eb8282de51ba82f77c72f9c85716ab11fe980e", size = 6210, upload-time = "2024-03-12T16:53:41.133Z" }
wheels = [
    { url = "https://files.pythonhosted.org/packages/e6/75/49e5bfe642f71f272236b5b2d2691cf915a7283cc0ceda56357b61daa538/comm-0.2.2-py3-none-any.whl", hash = "sha256:e6fb86cb70ff661ee8c9c14e7d36d6de3b4066f1441be4063df9c5009f0a64d3", size = 7180, upload-time = "2024-03-12T16:53:39.226Z" },
]

[[package]]
name = "contourpy"
version = "1.3.2"
source = { registry = "https://pypi.org/simple" }
dependencies = [
    { name = "numpy" },
]
sdist = { url = "https://files.pythonhosted.org/packages/66/54/eb9bfc647b19f2009dd5c7f5ec51c4e6ca831725f1aea7a993034f483147/contourpy-1.3.2.tar.gz", hash = "sha256:b6945942715a034c671b7fc54f9588126b0b8bf23db2696e3ca8328f3ff0ab54", size = 13466130, upload-time = "2025-04-15T17:47:53.79Z" }
wheels = [
    { url = "https://files.pythonhosted.org/packages/34/f7/44785876384eff370c251d58fd65f6ad7f39adce4a093c934d4a67a7c6b6/contourpy-1.3.2-cp312-cp312-macosx_10_13_x86_64.whl", hash = "sha256:4caf2bcd2969402bf77edc4cb6034c7dd7c0803213b3523f111eb7460a51b8d2", size = 271580, upload-time = "2025-04-15T17:37:03.105Z" },
    { url = "https://files.pythonhosted.org/packages/93/3b/0004767622a9826ea3d95f0e9d98cd8729015768075d61f9fea8eeca42a8/contourpy-1.3.2-cp312-cp312-macosx_11_0_arm64.whl", hash = "sha256:82199cb78276249796419fe36b7386bd8d2cc3f28b3bc19fe2454fe2e26c4c15", size = 255530, upload-time = "2025-04-15T17:37:07.026Z" },
    { url = "https://files.pythonhosted.org/packages/e7/bb/7bd49e1f4fa805772d9fd130e0d375554ebc771ed7172f48dfcd4ca61549/contourpy-1.3.2-cp312-cp312-manylinux_2_17_aarch64.manylinux2014_aarch64.whl", hash = "sha256:106fab697af11456fcba3e352ad50effe493a90f893fca6c2ca5c033820cea92", size = 307688, upload-time = "2025-04-15T17:37:11.481Z" },
    { url = "https://files.pythonhosted.org/packages/fc/97/e1d5dbbfa170725ef78357a9a0edc996b09ae4af170927ba8ce977e60a5f/contourpy-1.3.2-cp312-cp312-manylinux_2_17_ppc64le.manylinux2014_ppc64le.whl", hash = "sha256:d14f12932a8d620e307f715857107b1d1845cc44fdb5da2bc8e850f5ceba9f87", size = 347331, upload-time = "2025-04-15T17:37:18.212Z" },
    { url = "https://files.pythonhosted.org/packages/6f/66/e69e6e904f5ecf6901be3dd16e7e54d41b6ec6ae3405a535286d4418ffb4/contourpy-1.3.2-cp312-cp312-manylinux_2_17_s390x.manylinux2014_s390x.whl", hash = "sha256:532fd26e715560721bb0d5fc7610fce279b3699b018600ab999d1be895b09415", size = 318963, upload-time = "2025-04-15T17:37:22.76Z" },
    { url = "https://files.pythonhosted.org/packages/a8/32/b8a1c8965e4f72482ff2d1ac2cd670ce0b542f203c8e1d34e7c3e6925da7/contourpy-1.3.2-cp312-cp312-manylinux_2_17_x86_64.manylinux2014_x86_64.whl", hash = "sha256:f26b383144cf2d2c29f01a1e8170f50dacf0eac02d64139dcd709a8ac4eb3cfe", size = 323681, upload-time = "2025-04-15T17:37:33.001Z" },
    { url = "https://files.pythonhosted.org/packages/30/c6/12a7e6811d08757c7162a541ca4c5c6a34c0f4e98ef2b338791093518e40/contourpy-1.3.2-cp312-cp312-musllinux_1_2_aarch64.whl", hash = "sha256:c49f73e61f1f774650a55d221803b101d966ca0c5a2d6d5e4320ec3997489441", size = 1308674, upload-time = "2025-04-15T17:37:48.64Z" },
    { url = "https://files.pythonhosted.org/packages/2a/8a/bebe5a3f68b484d3a2b8ffaf84704b3e343ef1addea528132ef148e22b3b/contourpy-1.3.2-cp312-cp312-musllinux_1_2_x86_64.whl", hash = "sha256:3d80b2c0300583228ac98d0a927a1ba6a2ba6b8a742463c564f1d419ee5b211e", size = 1380480, upload-time = "2025-04-15T17:38:06.7Z" },
    { url = "https://files.pythonhosted.org/packages/34/db/fcd325f19b5978fb509a7d55e06d99f5f856294c1991097534360b307cf1/contourpy-1.3.2-cp312-cp312-win32.whl", hash = "sha256:90df94c89a91b7362e1142cbee7568f86514412ab8a2c0d0fca72d7e91b62912", size = 178489, upload-time = "2025-04-15T17:38:10.338Z" },
    { url = "https://files.pythonhosted.org/packages/01/c8/fadd0b92ffa7b5eb5949bf340a63a4a496a6930a6c37a7ba0f12acb076d6/contourpy-1.3.2-cp312-cp312-win_amd64.whl", hash = "sha256:8c942a01d9163e2e5cfb05cb66110121b8d07ad438a17f9e766317bcb62abf73", size = 223042, upload-time = "2025-04-15T17:38:14.239Z" },
    { url = "https://files.pythonhosted.org/packages/2e/61/5673f7e364b31e4e7ef6f61a4b5121c5f170f941895912f773d95270f3a2/contourpy-1.3.2-cp313-cp313-macosx_10_13_x86_64.whl", hash = "sha256:de39db2604ae755316cb5967728f4bea92685884b1e767b7c24e983ef5f771cb", size = 271630, upload-time = "2025-04-15T17:38:19.142Z" },
    { url = "https://files.pythonhosted.org/packages/ff/66/a40badddd1223822c95798c55292844b7e871e50f6bfd9f158cb25e0bd39/contourpy-1.3.2-cp313-cp313-macosx_11_0_arm64.whl", hash = "sha256:3f9e896f447c5c8618f1edb2bafa9a4030f22a575ec418ad70611450720b5b08", size = 255670, upload-time = "2025-04-15T17:38:23.688Z" },
    { url = "https://files.pythonhosted.org/packages/1e/c7/cf9fdee8200805c9bc3b148f49cb9482a4e3ea2719e772602a425c9b09f8/contourpy-1.3.2-cp313-cp313-manylinux_2_17_aarch64.manylinux2014_aarch64.whl", hash = "sha256:71e2bd4a1c4188f5c2b8d274da78faab884b59df20df63c34f74aa1813c4427c", size = 306694, upload-time = "2025-04-15T17:38:28.238Z" },
    { url = "https://files.pythonhosted.org/packages/dd/e7/ccb9bec80e1ba121efbffad7f38021021cda5be87532ec16fd96533bb2e0/contourpy-1.3.2-cp313-cp313-manylinux_2_17_ppc64le.manylinux2014_ppc64le.whl", hash = "sha256:de425af81b6cea33101ae95ece1f696af39446db9682a0b56daaa48cfc29f38f", size = 345986, upload-time = "2025-04-15T17:38:33.502Z" },
    { url = "https://files.pythonhosted.org/packages/dc/49/ca13bb2da90391fa4219fdb23b078d6065ada886658ac7818e5441448b78/contourpy-1.3.2-cp313-cp313-manylinux_2_17_s390x.manylinux2014_s390x.whl", hash = "sha256:977e98a0e0480d3fe292246417239d2d45435904afd6d7332d8455981c408b85", size = 318060, upload-time = "2025-04-15T17:38:38.672Z" },
    { url = "https://files.pythonhosted.org/packages/c8/65/5245ce8c548a8422236c13ffcdcdada6a2a812c361e9e0c70548bb40b661/contourpy-1.3.2-cp313-cp313-manylinux_2_17_x86_64.manylinux2014_x86_64.whl", hash = "sha256:434f0adf84911c924519d2b08fc10491dd282b20bdd3fa8f60fd816ea0b48841", size = 322747, upload-time = "2025-04-15T17:38:43.712Z" },
    { url = "https://files.pythonhosted.org/packages/72/30/669b8eb48e0a01c660ead3752a25b44fdb2e5ebc13a55782f639170772f9/contourpy-1.3.2-cp313-cp313-musllinux_1_2_aarch64.whl", hash = "sha256:c66c4906cdbc50e9cba65978823e6e00b45682eb09adbb78c9775b74eb222422", size = 1308895, upload-time = "2025-04-15T17:39:00.224Z" },
    { url = "https://files.pythonhosted.org/packages/05/5a/b569f4250decee6e8d54498be7bdf29021a4c256e77fe8138c8319ef8eb3/contourpy-1.3.2-cp313-cp313-musllinux_1_2_x86_64.whl", hash = "sha256:8b7fc0cd78ba2f4695fd0a6ad81a19e7e3ab825c31b577f384aa9d7817dc3bef", size = 1379098, upload-time = "2025-04-15T17:43:29.649Z" },
    { url = "https://files.pythonhosted.org/packages/19/ba/b227c3886d120e60e41b28740ac3617b2f2b971b9f601c835661194579f1/contourpy-1.3.2-cp313-cp313-win32.whl", hash = "sha256:15ce6ab60957ca74cff444fe66d9045c1fd3e92c8936894ebd1f3eef2fff075f", size = 178535, upload-time = "2025-04-15T17:44:44.532Z" },
    { url = "https://files.pythonhosted.org/packages/12/6e/2fed56cd47ca739b43e892707ae9a13790a486a3173be063681ca67d2262/contourpy-1.3.2-cp313-cp313-win_amd64.whl", hash = "sha256:e1578f7eafce927b168752ed7e22646dad6cd9bca673c60bff55889fa236ebf9", size = 223096, upload-time = "2025-04-15T17:44:48.194Z" },
    { url = "https://files.pythonhosted.org/packages/54/4c/e76fe2a03014a7c767d79ea35c86a747e9325537a8b7627e0e5b3ba266b4/contourpy-1.3.2-cp313-cp313t-macosx_10_13_x86_64.whl", hash = "sha256:0475b1f6604896bc7c53bb070e355e9321e1bc0d381735421a2d2068ec56531f", size = 285090, upload-time = "2025-04-15T17:43:34.084Z" },
    { url = "https://files.pythonhosted.org/packages/7b/e2/5aba47debd55d668e00baf9651b721e7733975dc9fc27264a62b0dd26eb8/contourpy-1.3.2-cp313-cp313t-macosx_11_0_arm64.whl", hash = "sha256:c85bb486e9be652314bb5b9e2e3b0d1b2e643d5eec4992c0fbe8ac71775da739", size = 268643, upload-time = "2025-04-15T17:43:38.626Z" },
    { url = "https://files.pythonhosted.org/packages/a1/37/cd45f1f051fe6230f751cc5cdd2728bb3a203f5619510ef11e732109593c/contourpy-1.3.2-cp313-cp313t-manylinux_2_17_aarch64.manylinux2014_aarch64.whl", hash = "sha256:745b57db7758f3ffc05a10254edd3182a2a83402a89c00957a8e8a22f5582823", size = 310443, upload-time = "2025-04-15T17:43:44.522Z" },
    { url = "https://files.pythonhosted.org/packages/8b/a2/36ea6140c306c9ff6dd38e3bcec80b3b018474ef4d17eb68ceecd26675f4/contourpy-1.3.2-cp313-cp313t-manylinux_2_17_ppc64le.manylinux2014_ppc64le.whl", hash = "sha256:970e9173dbd7eba9b4e01aab19215a48ee5dd3f43cef736eebde064a171f89a5", size = 349865, upload-time = "2025-04-15T17:43:49.545Z" },
    { url = "https://files.pythonhosted.org/packages/95/b7/2fc76bc539693180488f7b6cc518da7acbbb9e3b931fd9280504128bf956/contourpy-1.3.2-cp313-cp313t-manylinux_2_17_s390x.manylinux2014_s390x.whl", hash = "sha256:c6c4639a9c22230276b7bffb6a850dfc8258a2521305e1faefe804d006b2e532", size = 321162, upload-time = "2025-04-15T17:43:54.203Z" },
    { url = "https://files.pythonhosted.org/packages/f4/10/76d4f778458b0aa83f96e59d65ece72a060bacb20cfbee46cf6cd5ceba41/contourpy-1.3.2-cp313-cp313t-manylinux_2_17_x86_64.manylinux2014_x86_64.whl", hash = "sha256:cc829960f34ba36aad4302e78eabf3ef16a3a100863f0d4eeddf30e8a485a03b", size = 327355, upload-time = "2025-04-15T17:44:01.025Z" },
    { url = "https://files.pythonhosted.org/packages/43/a3/10cf483ea683f9f8ab096c24bad3cce20e0d1dd9a4baa0e2093c1c962d9d/contourpy-1.3.2-cp313-cp313t-musllinux_1_2_aarch64.whl", hash = "sha256:d32530b534e986374fc19eaa77fcb87e8a99e5431499949b828312bdcd20ac52", size = 1307935, upload-time = "2025-04-15T17:44:17.322Z" },
    { url = "https://files.pythonhosted.org/packages/78/73/69dd9a024444489e22d86108e7b913f3528f56cfc312b5c5727a44188471/contourpy-1.3.2-cp313-cp313t-musllinux_1_2_x86_64.whl", hash = "sha256:e298e7e70cf4eb179cc1077be1c725b5fd131ebc81181bf0c03525c8abc297fd", size = 1372168, upload-time = "2025-04-15T17:44:33.43Z" },
    { url = "https://files.pythonhosted.org/packages/0f/1b/96d586ccf1b1a9d2004dd519b25fbf104a11589abfd05484ff12199cca21/contourpy-1.3.2-cp313-cp313t-win32.whl", hash = "sha256:d0e589ae0d55204991450bb5c23f571c64fe43adaa53f93fc902a84c96f52fe1", size = 189550, upload-time = "2025-04-15T17:44:37.092Z" },
    { url = "https://files.pythonhosted.org/packages/b0/e6/6000d0094e8a5e32ad62591c8609e269febb6e4db83a1c75ff8868b42731/contourpy-1.3.2-cp313-cp313t-win_amd64.whl", hash = "sha256:78e9253c3de756b3f6a5174d024c4835acd59eb3f8e2ca13e775dbffe1558f69", size = 238214, upload-time = "2025-04-15T17:44:40.827Z" },
]

[[package]]
name = "cryptography"
version = "45.0.3"
source = { registry = "https://pypi.org/simple" }
dependencies = [
    { name = "cffi", marker = "platform_python_implementation != 'PyPy'" },
]
sdist = { url = "https://files.pythonhosted.org/packages/13/1f/9fa001e74a1993a9cadd2333bb889e50c66327b8594ac538ab8a04f915b7/cryptography-45.0.3.tar.gz", hash = "sha256:ec21313dd335c51d7877baf2972569f40a4291b76a0ce51391523ae358d05899", size = 744738, upload-time = "2025-05-25T14:17:24.777Z" }
wheels = [
    { url = "https://files.pythonhosted.org/packages/82/b2/2345dc595998caa6f68adf84e8f8b50d18e9fc4638d32b22ea8daedd4b7a/cryptography-45.0.3-cp311-abi3-macosx_10_9_universal2.whl", hash = "sha256:7573d9eebaeceeb55285205dbbb8753ac1e962af3d9640791d12b36864065e71", size = 7056239, upload-time = "2025-05-25T14:16:12.22Z" },
    { url = "https://files.pythonhosted.org/packages/71/3d/ac361649a0bfffc105e2298b720d8b862330a767dab27c06adc2ddbef96a/cryptography-45.0.3-cp311-abi3-manylinux_2_17_aarch64.manylinux2014_aarch64.whl", hash = "sha256:d377dde61c5d67eb4311eace661c3efda46c62113ff56bf05e2d679e02aebb5b", size = 4205541, upload-time = "2025-05-25T14:16:14.333Z" },
    { url = "https://files.pythonhosted.org/packages/70/3e/c02a043750494d5c445f769e9c9f67e550d65060e0bfce52d91c1362693d/cryptography-45.0.3-cp311-abi3-manylinux_2_17_x86_64.manylinux2014_x86_64.whl", hash = "sha256:fae1e637f527750811588e4582988932c222f8251f7b7ea93739acb624e1487f", size = 4433275, upload-time = "2025-05-25T14:16:16.421Z" },
    { url = "https://files.pythonhosted.org/packages/40/7a/9af0bfd48784e80eef3eb6fd6fde96fe706b4fc156751ce1b2b965dada70/cryptography-45.0.3-cp311-abi3-manylinux_2_28_aarch64.whl", hash = "sha256:ca932e11218bcc9ef812aa497cdf669484870ecbcf2d99b765d6c27a86000942", size = 4209173, upload-time = "2025-05-25T14:16:18.163Z" },
    { url = "https://files.pythonhosted.org/packages/31/5f/d6f8753c8708912df52e67969e80ef70b8e8897306cd9eb8b98201f8c184/cryptography-45.0.3-cp311-abi3-manylinux_2_28_armv7l.manylinux_2_31_armv7l.whl", hash = "sha256:af3f92b1dc25621f5fad065288a44ac790c5798e986a34d393ab27d2b27fcff9", size = 3898150, upload-time = "2025-05-25T14:16:20.34Z" },
    { url = "https://files.pythonhosted.org/packages/8b/50/f256ab79c671fb066e47336706dc398c3b1e125f952e07d54ce82cf4011a/cryptography-45.0.3-cp311-abi3-manylinux_2_28_x86_64.whl", hash = "sha256:2f8f8f0b73b885ddd7f3d8c2b2234a7d3ba49002b0223f58cfde1bedd9563c56", size = 4466473, upload-time = "2025-05-25T14:16:22.605Z" },
    { url = "https://files.pythonhosted.org/packages/62/e7/312428336bb2df0848d0768ab5a062e11a32d18139447a76dfc19ada8eed/cryptography-45.0.3-cp311-abi3-manylinux_2_34_aarch64.whl", hash = "sha256:9cc80ce69032ffa528b5e16d217fa4d8d4bb7d6ba8659c1b4d74a1b0f4235fca", size = 4211890, upload-time = "2025-05-25T14:16:24.738Z" },
    { url = "https://files.pythonhosted.org/packages/e7/53/8a130e22c1e432b3c14896ec5eb7ac01fb53c6737e1d705df7e0efb647c6/cryptography-45.0.3-cp311-abi3-manylinux_2_34_x86_64.whl", hash = "sha256:c824c9281cb628015bfc3c59335163d4ca0540d49de4582d6c2637312907e4b1", size = 4466300, upload-time = "2025-05-25T14:16:26.768Z" },
    { url = "https://files.pythonhosted.org/packages/ba/75/6bb6579688ef805fd16a053005fce93944cdade465fc92ef32bbc5c40681/cryptography-45.0.3-cp311-abi3-musllinux_1_2_aarch64.whl", hash = "sha256:5833bb4355cb377ebd880457663a972cd044e7f49585aee39245c0d592904578", size = 4332483, upload-time = "2025-05-25T14:16:28.316Z" },
    { url = "https://files.pythonhosted.org/packages/2f/11/2538f4e1ce05c6c4f81f43c1ef2bd6de7ae5e24ee284460ff6c77e42ca77/cryptography-45.0.3-cp311-abi3-musllinux_1_2_x86_64.whl", hash = "sha256:9bb5bf55dcb69f7067d80354d0a348368da907345a2c448b0babc4215ccd3497", size = 4573714, upload-time = "2025-05-25T14:16:30.474Z" },
    { url = "https://files.pythonhosted.org/packages/f5/bb/e86e9cf07f73a98d84a4084e8fd420b0e82330a901d9cac8149f994c3417/cryptography-45.0.3-cp311-abi3-win32.whl", hash = "sha256:3ad69eeb92a9de9421e1f6685e85a10fbcfb75c833b42cc9bc2ba9fb00da4710", size = 2934752, upload-time = "2025-05-25T14:16:32.204Z" },
    { url = "https://files.pythonhosted.org/packages/c7/75/063bc9ddc3d1c73e959054f1fc091b79572e716ef74d6caaa56e945b4af9/cryptography-45.0.3-cp311-abi3-win_amd64.whl", hash = "sha256:97787952246a77d77934d41b62fb1b6f3581d83f71b44796a4158d93b8f5c490", size = 3412465, upload-time = "2025-05-25T14:16:33.888Z" },
    { url = "https://files.pythonhosted.org/packages/71/9b/04ead6015229a9396890d7654ee35ef630860fb42dc9ff9ec27f72157952/cryptography-45.0.3-cp37-abi3-macosx_10_9_universal2.whl", hash = "sha256:c92519d242703b675ccefd0f0562eb45e74d438e001f8ab52d628e885751fb06", size = 7031892, upload-time = "2025-05-25T14:16:36.214Z" },
    { url = "https://files.pythonhosted.org/packages/46/c7/c7d05d0e133a09fc677b8a87953815c522697bdf025e5cac13ba419e7240/cryptography-45.0.3-cp37-abi3-manylinux_2_17_aarch64.manylinux2014_aarch64.whl", hash = "sha256:c5edcb90da1843df85292ef3a313513766a78fbbb83f584a5a58fb001a5a9d57", size = 4196181, upload-time = "2025-05-25T14:16:37.934Z" },
    { url = "https://files.pythonhosted.org/packages/08/7a/6ad3aa796b18a683657cef930a986fac0045417e2dc428fd336cfc45ba52/cryptography-45.0.3-cp37-abi3-manylinux_2_17_x86_64.manylinux2014_x86_64.whl", hash = "sha256:38deed72285c7ed699864f964a3f4cf11ab3fb38e8d39cfcd96710cd2b5bb716", size = 4423370, upload-time = "2025-05-25T14:16:39.502Z" },
    { url = "https://files.pythonhosted.org/packages/4f/58/ec1461bfcb393525f597ac6a10a63938d18775b7803324072974b41a926b/cryptography-45.0.3-cp37-abi3-manylinux_2_28_aarch64.whl", hash = "sha256:5555365a50efe1f486eed6ac7062c33b97ccef409f5970a0b6f205a7cfab59c8", size = 4197839, upload-time = "2025-05-25T14:16:41.322Z" },
    { url = "https://files.pythonhosted.org/packages/d4/3d/5185b117c32ad4f40846f579369a80e710d6146c2baa8ce09d01612750db/cryptography-45.0.3-cp37-abi3-manylinux_2_28_armv7l.manylinux_2_31_armv7l.whl", hash = "sha256:9e4253ed8f5948a3589b3caee7ad9a5bf218ffd16869c516535325fece163dcc", size = 3886324, upload-time = "2025-05-25T14:16:43.041Z" },
    { url = "https://files.pythonhosted.org/packages/67/85/caba91a57d291a2ad46e74016d1f83ac294f08128b26e2a81e9b4f2d2555/cryptography-45.0.3-cp37-abi3-manylinux_2_28_x86_64.whl", hash = "sha256:cfd84777b4b6684955ce86156cfb5e08d75e80dc2585e10d69e47f014f0a5342", size = 4450447, upload-time = "2025-05-25T14:16:44.759Z" },
    { url = "https://files.pythonhosted.org/packages/ae/d1/164e3c9d559133a38279215c712b8ba38e77735d3412f37711b9f8f6f7e0/cryptography-45.0.3-cp37-abi3-manylinux_2_34_aarch64.whl", hash = "sha256:a2b56de3417fd5f48773ad8e91abaa700b678dc7fe1e0c757e1ae340779acf7b", size = 4200576, upload-time = "2025-05-25T14:16:46.438Z" },
    { url = "https://files.pythonhosted.org/packages/71/7a/e002d5ce624ed46dfc32abe1deff32190f3ac47ede911789ee936f5a4255/cryptography-45.0.3-cp37-abi3-manylinux_2_34_x86_64.whl", hash = "sha256:57a6500d459e8035e813bd8b51b671977fb149a8c95ed814989da682314d0782", size = 4450308, upload-time = "2025-05-25T14:16:48.228Z" },
    { url = "https://files.pythonhosted.org/packages/87/ad/3fbff9c28cf09b0a71e98af57d74f3662dea4a174b12acc493de00ea3f28/cryptography-45.0.3-cp37-abi3-musllinux_1_2_aarch64.whl", hash = "sha256:f22af3c78abfbc7cbcdf2c55d23c3e022e1a462ee2481011d518c7fb9c9f3d65", size = 4325125, upload-time = "2025-05-25T14:16:49.844Z" },
    { url = "https://files.pythonhosted.org/packages/f5/b4/51417d0cc01802304c1984d76e9592f15e4801abd44ef7ba657060520bf0/cryptography-45.0.3-cp37-abi3-musllinux_1_2_x86_64.whl", hash = "sha256:232954730c362638544758a8160c4ee1b832dc011d2c41a306ad8f7cccc5bb0b", size = 4560038, upload-time = "2025-05-25T14:16:51.398Z" },
    { url = "https://files.pythonhosted.org/packages/80/38/d572f6482d45789a7202fb87d052deb7a7b136bf17473ebff33536727a2c/cryptography-45.0.3-cp37-abi3-win32.whl", hash = "sha256:cb6ab89421bc90e0422aca911c69044c2912fc3debb19bb3c1bfe28ee3dff6ab", size = 2924070, upload-time = "2025-05-25T14:16:53.472Z" },
    { url = "https://files.pythonhosted.org/packages/91/5a/61f39c0ff4443651cc64e626fa97ad3099249152039952be8f344d6b0c86/cryptography-45.0.3-cp37-abi3-win_amd64.whl", hash = "sha256:d54ae41e6bd70ea23707843021c778f151ca258081586f0cfa31d936ae43d1b2", size = 3395005, upload-time = "2025-05-25T14:16:55.134Z" },
]

[[package]]
name = "cycler"
version = "0.12.1"
source = { registry = "https://pypi.org/simple" }
sdist = { url = "https://files.pythonhosted.org/packages/a9/95/a3dbbb5028f35eafb79008e7522a75244477d2838f38cbb722248dabc2a8/cycler-0.12.1.tar.gz", hash = "sha256:88bb128f02ba341da8ef447245a9e138fae777f6a23943da4540077d3601eb1c", size = 7615, upload-time = "2023-10-07T05:32:18.335Z" }
wheels = [
    { url = "https://files.pythonhosted.org/packages/e7/05/c19819d5e3d95294a6f5947fb9b9629efb316b96de511b418c53d245aae6/cycler-0.12.1-py3-none-any.whl", hash = "sha256:85cef7cff222d8644161529808465972e51340599459b8ac3ccbac5a854e0d30", size = 8321, upload-time = "2023-10-07T05:32:16.783Z" },
]

[[package]]
name = "debugpy"
version = "1.8.14"
source = { registry = "https://pypi.org/simple" }
sdist = { url = "https://files.pythonhosted.org/packages/bd/75/087fe07d40f490a78782ff3b0a30e3968936854105487decdb33446d4b0e/debugpy-1.8.14.tar.gz", hash = "sha256:7cd287184318416850aa8b60ac90105837bb1e59531898c07569d197d2ed5322", size = 1641444, upload-time = "2025-04-10T19:46:10.981Z" }
wheels = [
    { url = "https://files.pythonhosted.org/packages/d9/2a/ac2df0eda4898f29c46eb6713a5148e6f8b2b389c8ec9e425a4a1d67bf07/debugpy-1.8.14-cp312-cp312-macosx_14_0_universal2.whl", hash = "sha256:8899c17920d089cfa23e6005ad9f22582fd86f144b23acb9feeda59e84405b84", size = 2501268, upload-time = "2025-04-10T19:46:26.044Z" },
    { url = "https://files.pythonhosted.org/packages/10/53/0a0cb5d79dd9f7039169f8bf94a144ad3efa52cc519940b3b7dde23bcb89/debugpy-1.8.14-cp312-cp312-manylinux_2_5_x86_64.manylinux1_x86_64.manylinux_2_17_x86_64.manylinux2014_x86_64.whl", hash = "sha256:f6bb5c0dcf80ad5dbc7b7d6eac484e2af34bdacdf81df09b6a3e62792b722826", size = 4221077, upload-time = "2025-04-10T19:46:27.464Z" },
    { url = "https://files.pythonhosted.org/packages/f8/d5/84e01821f362327bf4828728aa31e907a2eca7c78cd7c6ec062780d249f8/debugpy-1.8.14-cp312-cp312-win32.whl", hash = "sha256:281d44d248a0e1791ad0eafdbbd2912ff0de9eec48022a5bfbc332957487ed3f", size = 5255127, upload-time = "2025-04-10T19:46:29.467Z" },
    { url = "https://files.pythonhosted.org/packages/33/16/1ed929d812c758295cac7f9cf3dab5c73439c83d9091f2d91871e648093e/debugpy-1.8.14-cp312-cp312-win_amd64.whl", hash = "sha256:5aa56ef8538893e4502a7d79047fe39b1dae08d9ae257074c6464a7b290b806f", size = 5297249, upload-time = "2025-04-10T19:46:31.538Z" },
    { url = "https://files.pythonhosted.org/packages/4d/e4/395c792b243f2367d84202dc33689aa3d910fb9826a7491ba20fc9e261f5/debugpy-1.8.14-cp313-cp313-macosx_14_0_universal2.whl", hash = "sha256:329a15d0660ee09fec6786acdb6e0443d595f64f5d096fc3e3ccf09a4259033f", size = 2485676, upload-time = "2025-04-10T19:46:32.96Z" },
    { url = "https://files.pythonhosted.org/packages/ba/f1/6f2ee3f991327ad9e4c2f8b82611a467052a0fb0e247390192580e89f7ff/debugpy-1.8.14-cp313-cp313-manylinux_2_5_x86_64.manylinux1_x86_64.manylinux_2_17_x86_64.manylinux2014_x86_64.whl", hash = "sha256:0f920c7f9af409d90f5fd26e313e119d908b0dd2952c2393cd3247a462331f15", size = 4217514, upload-time = "2025-04-10T19:46:34.336Z" },
    { url = "https://files.pythonhosted.org/packages/79/28/b9d146f8f2dc535c236ee09ad3e5ac899adb39d7a19b49f03ac95d216beb/debugpy-1.8.14-cp313-cp313-win32.whl", hash = "sha256:3784ec6e8600c66cbdd4ca2726c72d8ca781e94bce2f396cc606d458146f8f4e", size = 5254756, upload-time = "2025-04-10T19:46:36.199Z" },
    { url = "https://files.pythonhosted.org/packages/e0/62/a7b4a57013eac4ccaef6977966e6bec5c63906dd25a86e35f155952e29a1/debugpy-1.8.14-cp313-cp313-win_amd64.whl", hash = "sha256:684eaf43c95a3ec39a96f1f5195a7ff3d4144e4a18d69bb66beeb1a6de605d6e", size = 5297119, upload-time = "2025-04-10T19:46:38.141Z" },
    { url = "https://files.pythonhosted.org/packages/97/1a/481f33c37ee3ac8040d3d51fc4c4e4e7e61cb08b8bc8971d6032acc2279f/debugpy-1.8.14-py2.py3-none-any.whl", hash = "sha256:5cd9a579d553b6cb9759a7908a41988ee6280b961f24f63336835d9418216a20", size = 5256230, upload-time = "2025-04-10T19:46:54.077Z" },
]

[[package]]
name = "decorator"
version = "5.2.1"
source = { registry = "https://pypi.org/simple" }
sdist = { url = "https://files.pythonhosted.org/packages/43/fa/6d96a0978d19e17b68d634497769987b16c8f4cd0a7a05048bec693caa6b/decorator-5.2.1.tar.gz", hash = "sha256:65f266143752f734b0a7cc83c46f4618af75b8c5911b00ccb61d0ac9b6da0360", size = 56711, upload-time = "2025-02-24T04:41:34.073Z" }
wheels = [
    { url = "https://files.pythonhosted.org/packages/4e/8c/f3147f5c4b73e7550fe5f9352eaa956ae838d5c51eb58e7a25b9f3e2643b/decorator-5.2.1-py3-none-any.whl", hash = "sha256:d316bb415a2d9e2d2b3abcc4084c6502fc09240e292cd76a76afc106a1c8e04a", size = 9190, upload-time = "2025-02-24T04:41:32.565Z" },
]

[[package]]
name = "defusedxml"
version = "0.7.1"
source = { registry = "https://pypi.org/simple" }
sdist = { url = "https://files.pythonhosted.org/packages/0f/d5/c66da9b79e5bdb124974bfe172b4daf3c984ebd9c2a06e2b8a4dc7331c72/defusedxml-0.7.1.tar.gz", hash = "sha256:1bb3032db185915b62d7c6209c5a8792be6a32ab2fedacc84e01b52c51aa3e69", size = 75520, upload-time = "2021-03-08T10:59:26.269Z" }
wheels = [
    { url = "https://files.pythonhosted.org/packages/07/6c/aa3f2f849e01cb6a001cd8554a88d4c77c5c1a31c95bdf1cf9301e6d9ef4/defusedxml-0.7.1-py2.py3-none-any.whl", hash = "sha256:a352e7e428770286cc899e2542b6cdaedb2b4953ff269a210103ec58f6198a61", size = 25604, upload-time = "2021-03-08T10:59:24.45Z" },
]

[[package]]
name = "distlib"
version = "0.3.9"
source = { registry = "https://pypi.org/simple" }
sdist = { url = "https://files.pythonhosted.org/packages/0d/dd/1bec4c5ddb504ca60fc29472f3d27e8d4da1257a854e1d96742f15c1d02d/distlib-0.3.9.tar.gz", hash = "sha256:a60f20dea646b8a33f3e7772f74dc0b2d0772d2837ee1342a00645c81edf9403", size = 613923, upload-time = "2024-10-09T18:35:47.551Z" }
wheels = [
    { url = "https://files.pythonhosted.org/packages/91/a1/cf2472db20f7ce4a6be1253a81cfdf85ad9c7885ffbed7047fb72c24cf87/distlib-0.3.9-py2.py3-none-any.whl", hash = "sha256:47f8c22fd27c27e25a65601af709b38e4f0a45ea4fc2e710f65755fa8caaaf87", size = 468973, upload-time = "2024-10-09T18:35:44.272Z" },
]

[[package]]
name = "executing"
version = "2.2.0"
source = { registry = "https://pypi.org/simple" }
sdist = { url = "https://files.pythonhosted.org/packages/91/50/a9d80c47ff289c611ff12e63f7c5d13942c65d68125160cefd768c73e6e4/executing-2.2.0.tar.gz", hash = "sha256:5d108c028108fe2551d1a7b2e8b713341e2cb4fc0aa7dcf966fa4327a5226755", size = 978693, upload-time = "2025-01-22T15:41:29.403Z" }
wheels = [
    { url = "https://files.pythonhosted.org/packages/7b/8f/c4d9bafc34ad7ad5d8dc16dd1347ee0e507a52c3adb6bfa8887e1c6a26ba/executing-2.2.0-py2.py3-none-any.whl", hash = "sha256:11387150cad388d62750327a53d3339fad4888b39a6fe233c3afbb54ecffd3aa", size = 26702, upload-time = "2025-01-22T15:41:25.929Z" },
]

[[package]]
name = "fastjsonschema"
version = "2.21.1"
source = { registry = "https://pypi.org/simple" }
sdist = { url = "https://files.pythonhosted.org/packages/8b/50/4b769ce1ac4071a1ef6d86b1a3fb56cdc3a37615e8c5519e1af96cdac366/fastjsonschema-2.21.1.tar.gz", hash = "sha256:794d4f0a58f848961ba16af7b9c85a3e88cd360df008c59aac6fc5ae9323b5d4", size = 373939, upload-time = "2024-12-02T10:55:15.133Z" }
wheels = [
    { url = "https://files.pythonhosted.org/packages/90/2b/0817a2b257fe88725c25589d89aec060581aabf668707a8d03b2e9e0cb2a/fastjsonschema-2.21.1-py3-none-any.whl", hash = "sha256:c9e5b7e908310918cf494a434eeb31384dd84a98b57a30bcb1f535015b554667", size = 23924, upload-time = "2024-12-02T10:55:07.599Z" },
]

[[package]]
name = "filelock"
version = "3.18.0"
source = { registry = "https://pypi.org/simple" }
sdist = { url = "https://files.pythonhosted.org/packages/0a/10/c23352565a6544bdc5353e0b15fc1c563352101f30e24bf500207a54df9a/filelock-3.18.0.tar.gz", hash = "sha256:adbc88eabb99d2fec8c9c1b229b171f18afa655400173ddc653d5d01501fb9f2", size = 18075, upload-time = "2025-03-14T07:11:40.47Z" }
wheels = [
    { url = "https://files.pythonhosted.org/packages/4d/36/2a115987e2d8c300a974597416d9de88f2444426de9571f4b59b2cca3acc/filelock-3.18.0-py3-none-any.whl", hash = "sha256:c401f4f8377c4464e6db25fff06205fd89bdd83b65eb0488ed1b160f780e21de", size = 16215, upload-time = "2025-03-14T07:11:39.145Z" },
]

[[package]]
name = "fonttools"
version = "4.58.0"
source = { registry = "https://pypi.org/simple" }
sdist = { url = "https://files.pythonhosted.org/packages/9a/cf/4d037663e2a1fe30fddb655d755d76e18624be44ad467c07412c2319ab97/fonttools-4.58.0.tar.gz", hash = "sha256:27423d0606a2c7b336913254bf0b1193ebd471d5f725d665e875c5e88a011a43", size = 3514522, upload-time = "2025-05-10T17:36:35.886Z" }
wheels = [
    { url = "https://files.pythonhosted.org/packages/6a/4e/1c6b35ec7c04d739df4cf5aace4b7ec284d6af2533a65de21972e2f237d9/fonttools-4.58.0-cp312-cp312-macosx_10_13_universal2.whl", hash = "sha256:aa8316798f982c751d71f0025b372151ea36405733b62d0d94d5e7b8dd674fa6", size = 2737502, upload-time = "2025-05-10T17:35:36.436Z" },
    { url = "https://files.pythonhosted.org/packages/fc/72/c6fcafa3c9ed2b69991ae25a1ba7a3fec8bf74928a96e8229c37faa8eda2/fonttools-4.58.0-cp312-cp312-macosx_10_13_x86_64.whl", hash = "sha256:c6db489511e867633b859b11aefe1b7c0d90281c5bdb903413edbb2ba77b97f1", size = 2307214, upload-time = "2025-05-10T17:35:38.939Z" },
    { url = "https://files.pythonhosted.org/packages/52/11/1015cedc9878da6d8d1758049749eef857b693e5828d477287a959c8650f/fonttools-4.58.0-cp312-cp312-manylinux_2_17_aarch64.manylinux2014_aarch64.whl", hash = "sha256:107bdb2dacb1f627db3c4b77fb16d065a10fe88978d02b4fc327b9ecf8a62060", size = 4811136, upload-time = "2025-05-10T17:35:41.491Z" },
    { url = "https://files.pythonhosted.org/packages/32/b9/6a1bc1af6ec17eead5d32e87075e22d0dab001eace0b5a1542d38c6a9483/fonttools-4.58.0-cp312-cp312-manylinux_2_5_x86_64.manylinux1_x86_64.manylinux_2_17_x86_64.manylinux2014_x86_64.whl", hash = "sha256:ba7212068ab20f1128a0475f169068ba8e5b6e35a39ba1980b9f53f6ac9720ac", size = 4876598, upload-time = "2025-05-10T17:35:43.986Z" },
    { url = "https://files.pythonhosted.org/packages/d8/46/b14584c7ea65ad1609fb9632251016cda8a2cd66b15606753b9f888d3677/fonttools-4.58.0-cp312-cp312-musllinux_1_2_aarch64.whl", hash = "sha256:f95ea3b6a3b9962da3c82db73f46d6a6845a6c3f3f968f5293b3ac1864e771c2", size = 4872256, upload-time = "2025-05-10T17:35:46.617Z" },
    { url = "https://files.pythonhosted.org/packages/05/78/b2105a7812ca4ef9bf180cd741c82f4522316c652ce2a56f788e2eb54b62/fonttools-4.58.0-cp312-cp312-musllinux_1_2_x86_64.whl", hash = "sha256:874f1225cc4ccfeac32009887f722d7f8b107ca5e867dcee067597eef9d4c80b", size = 5028710, upload-time = "2025-05-10T17:35:49.227Z" },
    { url = "https://files.pythonhosted.org/packages/8c/a9/a38c85ffd30d1f2c7a5460c8abfd1aa66e00c198df3ff0b08117f5c6fcd9/fonttools-4.58.0-cp312-cp312-win32.whl", hash = "sha256:5f3cde64ec99c43260e2e6c4fa70dfb0a5e2c1c1d27a4f4fe4618c16f6c9ff71", size = 2173593, upload-time = "2025-05-10T17:35:51.226Z" },
    { url = "https://files.pythonhosted.org/packages/66/48/29752962a74b7ed95da976b5a968bba1fe611a4a7e50b9fefa345e6e7025/fonttools-4.58.0-cp312-cp312-win_amd64.whl", hash = "sha256:2aee08e2818de45067109a207cbd1b3072939f77751ef05904d506111df5d824", size = 2223230, upload-time = "2025-05-10T17:35:53.653Z" },
    { url = "https://files.pythonhosted.org/packages/0c/d7/d77cae11c445916d767cace93ba8283b3f360197d95d7470b90a9e984e10/fonttools-4.58.0-cp313-cp313-macosx_10_13_universal2.whl", hash = "sha256:4809790f2371d8a08e59e1ce2b734c954cf09742e75642d7f4c46cfdac488fdd", size = 2728320, upload-time = "2025-05-10T17:35:56.455Z" },
    { url = "https://files.pythonhosted.org/packages/77/48/7d8b3c519ef4b48081d40310262224a38785e39a8610ccb92a229a6f085d/fonttools-4.58.0-cp313-cp313-macosx_10_13_x86_64.whl", hash = "sha256:b00f240280f204ce4546b05ff3515bf8ff47a9cae914c718490025ea2bb9b324", size = 2302570, upload-time = "2025-05-10T17:35:58.794Z" },
    { url = "https://files.pythonhosted.org/packages/2c/48/156b83eb8fb7261056e448bfda1b495b90e761b28ec23cee10e3e19f1967/fonttools-4.58.0-cp313-cp313-manylinux_2_17_aarch64.manylinux2014_aarch64.whl", hash = "sha256:5a62015ad463e1925544e9159dd6eefe33ebfb80938d5ab15d8b1c4b354ff47b", size = 4790066, upload-time = "2025-05-10T17:36:01.174Z" },
    { url = "https://files.pythonhosted.org/packages/60/49/aaecb1b3cea2b9b9c7cea6240d6bc8090feb5489a6fbf93cb68003be979b/fonttools-4.58.0-cp313-cp313-manylinux_2_5_x86_64.manylinux1_x86_64.manylinux_2_17_x86_64.manylinux2014_x86_64.whl", hash = "sha256:2ceef6f6ab58061a811967e3e32e630747fcb823dcc33a9a2c80e2d0d17cb292", size = 4861076, upload-time = "2025-05-10T17:36:03.663Z" },
    { url = "https://files.pythonhosted.org/packages/dc/c8/97cbb41bee81ea9daf6109e0f3f70a274a3c69418e5ac6b0193f5dacf506/fonttools-4.58.0-cp313-cp313-musllinux_1_2_aarch64.whl", hash = "sha256:c7be21ac52370b515cdbdd0f400803fd29432a4fa4ddb4244ac8b322e54f36c0", size = 4858394, upload-time = "2025-05-10T17:36:06.087Z" },
    { url = "https://files.pythonhosted.org/packages/4d/23/c2c231457361f869a7d7374a557208e303b469d48a4a697c0fb249733ea1/fonttools-4.58.0-cp313-cp313-musllinux_1_2_x86_64.whl", hash = "sha256:85836be4c3c4aacf6fcb7a6f263896d0e9ce431da9fa6fe9213d70f221f131c9", size = 5002160, upload-time = "2025-05-10T17:36:08.178Z" },
    { url = "https://files.pythonhosted.org/packages/a9/e0/c2262f941a43b810c5c192db94b5d1ce8eda91bec2757f7e2416398f4072/fonttools-4.58.0-cp313-cp313-win32.whl", hash = "sha256:2b32b7130277bd742cb8c4379a6a303963597d22adea77a940343f3eadbcaa4c", size = 2171919, upload-time = "2025-05-10T17:36:10.644Z" },
    { url = "https://files.pythonhosted.org/packages/8f/ee/e4aa7bb4ce510ad57a808d321df1bbed1eeb6e1dfb20aaee1a5d9c076849/fonttools-4.58.0-cp313-cp313-win_amd64.whl", hash = "sha256:75e68ee2ec9aaa173cf5e33f243da1d51d653d5e25090f2722bc644a78db0f1a", size = 2222972, upload-time = "2025-05-10T17:36:12.495Z" },
    { url = "https://files.pythonhosted.org/packages/9b/1f/4417c26e26a1feab85a27e927f7a73d8aabc84544be8ba108ce4aa90eb1e/fonttools-4.58.0-py3-none-any.whl", hash = "sha256:c96c36880be2268be409df7b08c5b5dacac1827083461a6bc2cb07b8cbcec1d7", size = 1111440, upload-time = "2025-05-10T17:36:33.607Z" },
]

[[package]]
name = "fqdn"
version = "1.5.1"
source = { registry = "https://pypi.org/simple" }
sdist = { url = "https://files.pythonhosted.org/packages/30/3e/a80a8c077fd798951169626cde3e239adeba7dab75deb3555716415bd9b0/fqdn-1.5.1.tar.gz", hash = "sha256:105ed3677e767fb5ca086a0c1f4bb66ebc3c100be518f0e0d755d9eae164d89f", size = 6015, upload-time = "2021-03-11T07:16:29.08Z" }
wheels = [
    { url = "https://files.pythonhosted.org/packages/cf/58/8acf1b3e91c58313ce5cb67df61001fc9dcd21be4fadb76c1a2d540e09ed/fqdn-1.5.1-py3-none-any.whl", hash = "sha256:3a179af3761e4df6eb2e026ff9e1a3033d3587bf980a0b1b2e1e5d08d7358014", size = 9121, upload-time = "2021-03-11T07:16:28.351Z" },
]

[[package]]
name = "fsspec"
version = "2025.3.2"
source = { registry = "https://pypi.org/simple" }
sdist = { url = "https://files.pythonhosted.org/packages/45/d8/8425e6ba5fcec61a1d16e41b1b71d2bf9344f1fe48012c2b48b9620feae5/fsspec-2025.3.2.tar.gz", hash = "sha256:e52c77ef398680bbd6a98c0e628fbc469491282981209907bbc8aea76a04fdc6", size = 299281, upload-time = "2025-03-31T15:27:08.524Z" }
wheels = [
    { url = "https://files.pythonhosted.org/packages/44/4b/e0cfc1a6f17e990f3e64b7d941ddc4acdc7b19d6edd51abf495f32b1a9e4/fsspec-2025.3.2-py3-none-any.whl", hash = "sha256:2daf8dc3d1dfa65b6aa37748d112773a7a08416f6c70d96b264c96476ecaf711", size = 194435, upload-time = "2025-03-31T15:27:07.028Z" },
]

[[package]]
name = "genx-workflow"
version = "0.1.0"
source = { virtual = "." }
dependencies = [
<<<<<<< HEAD
    { name = "azure-storage-blob" },
=======
>>>>>>> f8a7cbd7
    { name = "black", extra = ["jupyter"] },
    { name = "joblib" },
    { name = "jupyter" },
    { name = "loguru" },
    { name = "matplotlib" },
    { name = "nbstripout" },
    { name = "pandas" },
    { name = "plotly" },
    { name = "pre-commit" },
    { name = "requests" },
    { name = "universal-pathlib" },
    { name = "xlwings" },
]

[package.metadata]
requires-dist = [
<<<<<<< HEAD
    { name = "azure-storage-blob", specifier = ">=12.19.0" },
=======
>>>>>>> f8a7cbd7
    { name = "black", extras = ["jupyter"], specifier = ">=25.1.0" },
    { name = "joblib", specifier = ">=1.5.1" },
    { name = "jupyter", specifier = ">=1.1.1" },
    { name = "loguru", specifier = ">=0.7.3" },
    { name = "matplotlib", specifier = ">=3.10.3" },
    { name = "nbstripout", specifier = ">=0.8.1" },
    { name = "pandas", specifier = ">=2.2.3" },
    { name = "plotly", specifier = ">=6.0.1" },
    { name = "pre-commit", specifier = ">=4.2.0" },
    { name = "requests", specifier = ">=2.31.0" },
    { name = "universal-pathlib", specifier = ">=0.2.6" },
    { name = "xlwings", specifier = ">=0.33.14" },
]

[[package]]
name = "h11"
version = "0.16.0"
source = { registry = "https://pypi.org/simple" }
sdist = { url = "https://files.pythonhosted.org/packages/01/ee/02a2c011bdab74c6fb3c75474d40b3052059d95df7e73351460c8588d963/h11-0.16.0.tar.gz", hash = "sha256:4e35b956cf45792e4caa5885e69fba00bdbc6ffafbfa020300e549b208ee5ff1", size = 101250, upload-time = "2025-04-24T03:35:25.427Z" }
wheels = [
    { url = "https://files.pythonhosted.org/packages/04/4b/29cac41a4d98d144bf5f6d33995617b185d14b22401f75ca86f384e87ff1/h11-0.16.0-py3-none-any.whl", hash = "sha256:63cf8bbe7522de3bf65932fda1d9c2772064ffb3dae62d55932da54b31cb6c86", size = 37515, upload-time = "2025-04-24T03:35:24.344Z" },
]

[[package]]
name = "httpcore"
version = "1.0.9"
source = { registry = "https://pypi.org/simple" }
dependencies = [
    { name = "certifi" },
    { name = "h11" },
]
sdist = { url = "https://files.pythonhosted.org/packages/06/94/82699a10bca87a5556c9c59b5963f2d039dbd239f25bc2a63907a05a14cb/httpcore-1.0.9.tar.gz", hash = "sha256:6e34463af53fd2ab5d807f399a9b45ea31c3dfa2276f15a2c3f00afff6e176e8", size = 85484, upload-time = "2025-04-24T22:06:22.219Z" }
wheels = [
    { url = "https://files.pythonhosted.org/packages/7e/f5/f66802a942d491edb555dd61e3a9961140fd64c90bce1eafd741609d334d/httpcore-1.0.9-py3-none-any.whl", hash = "sha256:2d400746a40668fc9dec9810239072b40b4484b640a8c38fd654a024c7a1bf55", size = 78784, upload-time = "2025-04-24T22:06:20.566Z" },
]

[[package]]
name = "httpx"
version = "0.28.1"
source = { registry = "https://pypi.org/simple" }
dependencies = [
    { name = "anyio" },
    { name = "certifi" },
    { name = "httpcore" },
    { name = "idna" },
]
sdist = { url = "https://files.pythonhosted.org/packages/b1/df/48c586a5fe32a0f01324ee087459e112ebb7224f646c0b5023f5e79e9956/httpx-0.28.1.tar.gz", hash = "sha256:75e98c5f16b0f35b567856f597f06ff2270a374470a5c2392242528e3e3e42fc", size = 141406, upload-time = "2024-12-06T15:37:23.222Z" }
wheels = [
    { url = "https://files.pythonhosted.org/packages/2a/39/e50c7c3a983047577ee07d2a9e53faf5a69493943ec3f6a384bdc792deb2/httpx-0.28.1-py3-none-any.whl", hash = "sha256:d909fcccc110f8c7faf814ca82a9a4d816bc5a6dbfea25d6591d6985b8ba59ad", size = 73517, upload-time = "2024-12-06T15:37:21.509Z" },
]

[[package]]
name = "identify"
version = "2.6.10"
source = { registry = "https://pypi.org/simple" }
sdist = { url = "https://files.pythonhosted.org/packages/0c/83/b6ea0334e2e7327084a46aaaf71f2146fc061a192d6518c0d020120cd0aa/identify-2.6.10.tar.gz", hash = "sha256:45e92fd704f3da71cc3880036633f48b4b7265fd4de2b57627cb157216eb7eb8", size = 99201, upload-time = "2025-04-19T15:10:38.32Z" }
wheels = [
    { url = "https://files.pythonhosted.org/packages/2b/d3/85feeba1d097b81a44bcffa6a0beab7b4dfffe78e82fc54978d3ac380736/identify-2.6.10-py2.py3-none-any.whl", hash = "sha256:5f34248f54136beed1a7ba6a6b5c4b6cf21ff495aac7c359e1ef831ae3b8ab25", size = 99101, upload-time = "2025-04-19T15:10:36.701Z" },
]

[[package]]
name = "idna"
version = "3.10"
source = { registry = "https://pypi.org/simple" }
sdist = { url = "https://files.pythonhosted.org/packages/f1/70/7703c29685631f5a7590aa73f1f1d3fa9a380e654b86af429e0934a32f7d/idna-3.10.tar.gz", hash = "sha256:12f65c9b470abda6dc35cf8e63cc574b1c52b11df2c86030af0ac09b01b13ea9", size = 190490, upload-time = "2024-09-15T18:07:39.745Z" }
wheels = [
    { url = "https://files.pythonhosted.org/packages/76/c6/c88e154df9c4e1a2a66ccf0005a88dfb2650c1dffb6f5ce603dfbd452ce3/idna-3.10-py3-none-any.whl", hash = "sha256:946d195a0d259cbba61165e88e65941f16e9b36ea6ddb97f00452bae8b1287d3", size = 70442, upload-time = "2024-09-15T18:07:37.964Z" },
]

[[package]]
name = "ipykernel"
version = "6.29.5"
source = { registry = "https://pypi.org/simple" }
dependencies = [
    { name = "appnope", marker = "sys_platform == 'darwin'" },
    { name = "comm" },
    { name = "debugpy" },
    { name = "ipython" },
    { name = "jupyter-client" },
    { name = "jupyter-core" },
    { name = "matplotlib-inline" },
    { name = "nest-asyncio" },
    { name = "packaging" },
    { name = "psutil" },
    { name = "pyzmq" },
    { name = "tornado" },
    { name = "traitlets" },
]
sdist = { url = "https://files.pythonhosted.org/packages/e9/5c/67594cb0c7055dc50814b21731c22a601101ea3b1b50a9a1b090e11f5d0f/ipykernel-6.29.5.tar.gz", hash = "sha256:f093a22c4a40f8828f8e330a9c297cb93dcab13bd9678ded6de8e5cf81c56215", size = 163367, upload-time = "2024-07-01T14:07:22.543Z" }
wheels = [
    { url = "https://files.pythonhosted.org/packages/94/5c/368ae6c01c7628438358e6d337c19b05425727fbb221d2a3c4303c372f42/ipykernel-6.29.5-py3-none-any.whl", hash = "sha256:afdb66ba5aa354b09b91379bac28ae4afebbb30e8b39510c9690afb7a10421b5", size = 117173, upload-time = "2024-07-01T14:07:19.603Z" },
]

[[package]]
name = "ipython"
version = "9.2.0"
source = { registry = "https://pypi.org/simple" }
dependencies = [
    { name = "colorama", marker = "sys_platform == 'win32'" },
    { name = "decorator" },
    { name = "ipython-pygments-lexers" },
    { name = "jedi" },
    { name = "matplotlib-inline" },
    { name = "pexpect", marker = "sys_platform != 'emscripten' and sys_platform != 'win32'" },
    { name = "prompt-toolkit" },
    { name = "pygments" },
    { name = "stack-data" },
    { name = "traitlets" },
]
sdist = { url = "https://files.pythonhosted.org/packages/9d/02/63a84444a7409b3c0acd1de9ffe524660e0e5d82ee473e78b45e5bfb64a4/ipython-9.2.0.tar.gz", hash = "sha256:62a9373dbc12f28f9feaf4700d052195bf89806279fc8ca11f3f54017d04751b", size = 4424394, upload-time = "2025-04-25T17:55:40.498Z" }
wheels = [
    { url = "https://files.pythonhosted.org/packages/78/ce/5e897ee51b7d26ab4e47e5105e7368d40ce6cfae2367acdf3165396d50be/ipython-9.2.0-py3-none-any.whl", hash = "sha256:fef5e33c4a1ae0759e0bba5917c9db4eb8c53fee917b6a526bd973e1ca5159f6", size = 604277, upload-time = "2025-04-25T17:55:37.625Z" },
]

[[package]]
name = "ipython-pygments-lexers"
version = "1.1.1"
source = { registry = "https://pypi.org/simple" }
dependencies = [
    { name = "pygments" },
]
sdist = { url = "https://files.pythonhosted.org/packages/ef/4c/5dd1d8af08107f88c7f741ead7a40854b8ac24ddf9ae850afbcf698aa552/ipython_pygments_lexers-1.1.1.tar.gz", hash = "sha256:09c0138009e56b6854f9535736f4171d855c8c08a563a0dcd8022f78355c7e81", size = 8393, upload-time = "2025-01-17T11:24:34.505Z" }
wheels = [
    { url = "https://files.pythonhosted.org/packages/d9/33/1f075bf72b0b747cb3288d011319aaf64083cf2efef8354174e3ed4540e2/ipython_pygments_lexers-1.1.1-py3-none-any.whl", hash = "sha256:a9462224a505ade19a605f71f8fa63c2048833ce50abc86768a0d81d876dc81c", size = 8074, upload-time = "2025-01-17T11:24:33.271Z" },
]

[[package]]
name = "ipywidgets"
version = "8.1.7"
source = { registry = "https://pypi.org/simple" }
dependencies = [
    { name = "comm" },
    { name = "ipython" },
    { name = "jupyterlab-widgets" },
    { name = "traitlets" },
    { name = "widgetsnbextension" },
]
sdist = { url = "https://files.pythonhosted.org/packages/3e/48/d3dbac45c2814cb73812f98dd6b38bbcc957a4e7bb31d6ea9c03bf94ed87/ipywidgets-8.1.7.tar.gz", hash = "sha256:15f1ac050b9ccbefd45dccfbb2ef6bed0029d8278682d569d71b8dd96bee0376", size = 116721, upload-time = "2025-05-05T12:42:03.489Z" }
wheels = [
    { url = "https://files.pythonhosted.org/packages/58/6a/9166369a2f092bd286d24e6307de555d63616e8ddb373ebad2b5635ca4cd/ipywidgets-8.1.7-py3-none-any.whl", hash = "sha256:764f2602d25471c213919b8a1997df04bef869251db4ca8efba1b76b1bd9f7bb", size = 139806, upload-time = "2025-05-05T12:41:56.833Z" },
]

[[package]]
name = "isodate"
version = "0.7.2"
source = { registry = "https://pypi.org/simple" }
sdist = { url = "https://files.pythonhosted.org/packages/54/4d/e940025e2ce31a8ce1202635910747e5a87cc3a6a6bb2d00973375014749/isodate-0.7.2.tar.gz", hash = "sha256:4cd1aa0f43ca76f4a6c6c0292a85f40b35ec2e43e315b59f06e6d32171a953e6", size = 29705, upload-time = "2024-10-08T23:04:11.5Z" }
wheels = [
    { url = "https://files.pythonhosted.org/packages/15/aa/0aca39a37d3c7eb941ba736ede56d689e7be91cab5d9ca846bde3999eba6/isodate-0.7.2-py3-none-any.whl", hash = "sha256:28009937d8031054830160fce6d409ed342816b543597cece116d966c6d99e15", size = 22320, upload-time = "2024-10-08T23:04:09.501Z" },
]

[[package]]
name = "isoduration"
version = "20.11.0"
source = { registry = "https://pypi.org/simple" }
dependencies = [
    { name = "arrow" },
]
sdist = { url = "https://files.pythonhosted.org/packages/7c/1a/3c8edc664e06e6bd06cce40c6b22da5f1429aa4224d0c590f3be21c91ead/isoduration-20.11.0.tar.gz", hash = "sha256:ac2f9015137935279eac671f94f89eb00584f940f5dc49462a0c4ee692ba1bd9", size = 11649, upload-time = "2020-11-01T11:00:00.312Z" }
wheels = [
    { url = "https://files.pythonhosted.org/packages/7b/55/e5326141505c5d5e34c5e0935d2908a74e4561eca44108fbfb9c13d2911a/isoduration-20.11.0-py3-none-any.whl", hash = "sha256:b2904c2a4228c3d44f409c8ae8e2370eb21a26f7ac2ec5446df141dde3452042", size = 11321, upload-time = "2020-11-01T10:59:58.02Z" },
]

[[package]]
name = "jedi"
version = "0.19.2"
source = { registry = "https://pypi.org/simple" }
dependencies = [
    { name = "parso" },
]
sdist = { url = "https://files.pythonhosted.org/packages/72/3a/79a912fbd4d8dd6fbb02bf69afd3bb72cf0c729bb3063c6f4498603db17a/jedi-0.19.2.tar.gz", hash = "sha256:4770dc3de41bde3966b02eb84fbcf557fb33cce26ad23da12c742fb50ecb11f0", size = 1231287, upload-time = "2024-11-11T01:41:42.873Z" }
wheels = [
    { url = "https://files.pythonhosted.org/packages/c0/5a/9cac0c82afec3d09ccd97c8b6502d48f165f9124db81b4bcb90b4af974ee/jedi-0.19.2-py2.py3-none-any.whl", hash = "sha256:a8ef22bde8490f57fe5c7681a3c83cb58874daf72b4784de3cce5b6ef6edb5b9", size = 1572278, upload-time = "2024-11-11T01:41:40.175Z" },
]

[[package]]
name = "jinja2"
version = "3.1.6"
source = { registry = "https://pypi.org/simple" }
dependencies = [
    { name = "markupsafe" },
]
sdist = { url = "https://files.pythonhosted.org/packages/df/bf/f7da0350254c0ed7c72f3e33cef02e048281fec7ecec5f032d4aac52226b/jinja2-3.1.6.tar.gz", hash = "sha256:0137fb05990d35f1275a587e9aee6d56da821fc83491a0fb838183be43f66d6d", size = 245115, upload-time = "2025-03-05T20:05:02.478Z" }
wheels = [
    { url = "https://files.pythonhosted.org/packages/62/a1/3d680cbfd5f4b8f15abc1d571870c5fc3e594bb582bc3b64ea099db13e56/jinja2-3.1.6-py3-none-any.whl", hash = "sha256:85ece4451f492d0c13c5dd7c13a64681a86afae63a5f347908daf103ce6d2f67", size = 134899, upload-time = "2025-03-05T20:05:00.369Z" },
]

[[package]]
name = "joblib"
version = "1.5.1"
source = { registry = "https://pypi.org/simple" }
sdist = { url = "https://files.pythonhosted.org/packages/dc/fe/0f5a938c54105553436dbff7a61dc4fed4b1b2c98852f8833beaf4d5968f/joblib-1.5.1.tar.gz", hash = "sha256:f4f86e351f39fe3d0d32a9f2c3d8af1ee4cec285aafcb27003dda5205576b444", size = 330475, upload-time = "2025-05-23T12:04:37.097Z" }
wheels = [
    { url = "https://files.pythonhosted.org/packages/7d/4f/1195bbac8e0c2acc5f740661631d8d750dc38d4a32b23ee5df3cde6f4e0d/joblib-1.5.1-py3-none-any.whl", hash = "sha256:4719a31f054c7d766948dcd83e9613686b27114f190f717cec7eaa2084f8a74a", size = 307746, upload-time = "2025-05-23T12:04:35.124Z" },
]

[[package]]
name = "json5"
version = "0.12.0"
source = { registry = "https://pypi.org/simple" }
sdist = { url = "https://files.pythonhosted.org/packages/12/be/c6c745ec4c4539b25a278b70e29793f10382947df0d9efba2fa09120895d/json5-0.12.0.tar.gz", hash = "sha256:0b4b6ff56801a1c7dc817b0241bca4ce474a0e6a163bfef3fc594d3fd263ff3a", size = 51907, upload-time = "2025-04-03T16:33:13.201Z" }
wheels = [
    { url = "https://files.pythonhosted.org/packages/41/9f/3500910d5a98549e3098807493851eeef2b89cdd3032227558a104dfe926/json5-0.12.0-py3-none-any.whl", hash = "sha256:6d37aa6c08b0609f16e1ec5ff94697e2cbbfbad5ac112afa05794da9ab7810db", size = 36079, upload-time = "2025-04-03T16:33:11.927Z" },
]

[[package]]
name = "jsonpointer"
version = "3.0.0"
source = { registry = "https://pypi.org/simple" }
sdist = { url = "https://files.pythonhosted.org/packages/6a/0a/eebeb1fa92507ea94016a2a790b93c2ae41a7e18778f85471dc54475ed25/jsonpointer-3.0.0.tar.gz", hash = "sha256:2b2d729f2091522d61c3b31f82e11870f60b68f43fbc705cb76bf4b832af59ef", size = 9114, upload-time = "2024-06-10T19:24:42.462Z" }
wheels = [
    { url = "https://files.pythonhosted.org/packages/71/92/5e77f98553e9e75130c78900d000368476aed74276eb8ae8796f65f00918/jsonpointer-3.0.0-py2.py3-none-any.whl", hash = "sha256:13e088adc14fca8b6aa8177c044e12701e6ad4b28ff10e65f2267a90109c9942", size = 7595, upload-time = "2024-06-10T19:24:40.698Z" },
]

[[package]]
name = "jsonschema"
version = "4.23.0"
source = { registry = "https://pypi.org/simple" }
dependencies = [
    { name = "attrs" },
    { name = "jsonschema-specifications" },
    { name = "referencing" },
    { name = "rpds-py" },
]
sdist = { url = "https://files.pythonhosted.org/packages/38/2e/03362ee4034a4c917f697890ccd4aec0800ccf9ded7f511971c75451deec/jsonschema-4.23.0.tar.gz", hash = "sha256:d71497fef26351a33265337fa77ffeb82423f3ea21283cd9467bb03999266bc4", size = 325778, upload-time = "2024-07-08T18:40:05.546Z" }
wheels = [
    { url = "https://files.pythonhosted.org/packages/69/4a/4f9dbeb84e8850557c02365a0eee0649abe5eb1d84af92a25731c6c0f922/jsonschema-4.23.0-py3-none-any.whl", hash = "sha256:fbadb6f8b144a8f8cf9f0b89ba94501d143e50411a1278633f56a7acf7fd5566", size = 88462, upload-time = "2024-07-08T18:40:00.165Z" },
]

[package.optional-dependencies]
format-nongpl = [
    { name = "fqdn" },
    { name = "idna" },
    { name = "isoduration" },
    { name = "jsonpointer" },
    { name = "rfc3339-validator" },
    { name = "rfc3986-validator" },
    { name = "uri-template" },
    { name = "webcolors" },
]

[[package]]
name = "jsonschema-specifications"
version = "2025.4.1"
source = { registry = "https://pypi.org/simple" }
dependencies = [
    { name = "referencing" },
]
sdist = { url = "https://files.pythonhosted.org/packages/bf/ce/46fbd9c8119cfc3581ee5643ea49464d168028cfb5caff5fc0596d0cf914/jsonschema_specifications-2025.4.1.tar.gz", hash = "sha256:630159c9f4dbea161a6a2205c3011cc4f18ff381b189fff48bb39b9bf26ae608", size = 15513, upload-time = "2025-04-23T12:34:07.418Z" }
wheels = [
    { url = "https://files.pythonhosted.org/packages/01/0e/b27cdbaccf30b890c40ed1da9fd4a3593a5cf94dae54fb34f8a4b74fcd3f/jsonschema_specifications-2025.4.1-py3-none-any.whl", hash = "sha256:4653bffbd6584f7de83a67e0d620ef16900b390ddc7939d56684d6c81e33f1af", size = 18437, upload-time = "2025-04-23T12:34:05.422Z" },
]

[[package]]
name = "jupyter"
version = "1.1.1"
source = { registry = "https://pypi.org/simple" }
dependencies = [
    { name = "ipykernel" },
    { name = "ipywidgets" },
    { name = "jupyter-console" },
    { name = "jupyterlab" },
    { name = "nbconvert" },
    { name = "notebook" },
]
sdist = { url = "https://files.pythonhosted.org/packages/58/f3/af28ea964ab8bc1e472dba2e82627d36d470c51f5cd38c37502eeffaa25e/jupyter-1.1.1.tar.gz", hash = "sha256:d55467bceabdea49d7e3624af7e33d59c37fff53ed3a350e1ac957bed731de7a", size = 5714959, upload-time = "2024-08-30T07:15:48.299Z" }
wheels = [
    { url = "https://files.pythonhosted.org/packages/38/64/285f20a31679bf547b75602702f7800e74dbabae36ef324f716c02804753/jupyter-1.1.1-py2.py3-none-any.whl", hash = "sha256:7a59533c22af65439b24bbe60373a4e95af8f16ac65a6c00820ad378e3f7cc83", size = 2657, upload-time = "2024-08-30T07:15:47.045Z" },
]

[[package]]
name = "jupyter-client"
version = "8.6.3"
source = { registry = "https://pypi.org/simple" }
dependencies = [
    { name = "jupyter-core" },
    { name = "python-dateutil" },
    { name = "pyzmq" },
    { name = "tornado" },
    { name = "traitlets" },
]
sdist = { url = "https://files.pythonhosted.org/packages/71/22/bf9f12fdaeae18019a468b68952a60fe6dbab5d67cd2a103cac7659b41ca/jupyter_client-8.6.3.tar.gz", hash = "sha256:35b3a0947c4a6e9d589eb97d7d4cd5e90f910ee73101611f01283732bd6d9419", size = 342019, upload-time = "2024-09-17T10:44:17.613Z" }
wheels = [
    { url = "https://files.pythonhosted.org/packages/11/85/b0394e0b6fcccd2c1eeefc230978a6f8cb0c5df1e4cd3e7625735a0d7d1e/jupyter_client-8.6.3-py3-none-any.whl", hash = "sha256:e8a19cc986cc45905ac3362915f410f3af85424b4c0905e94fa5f2cb08e8f23f", size = 106105, upload-time = "2024-09-17T10:44:15.218Z" },
]

[[package]]
name = "jupyter-console"
version = "6.6.3"
source = { registry = "https://pypi.org/simple" }
dependencies = [
    { name = "ipykernel" },
    { name = "ipython" },
    { name = "jupyter-client" },
    { name = "jupyter-core" },
    { name = "prompt-toolkit" },
    { name = "pygments" },
    { name = "pyzmq" },
    { name = "traitlets" },
]
sdist = { url = "https://files.pythonhosted.org/packages/bd/2d/e2fd31e2fc41c14e2bcb6c976ab732597e907523f6b2420305f9fc7fdbdb/jupyter_console-6.6.3.tar.gz", hash = "sha256:566a4bf31c87adbfadf22cdf846e3069b59a71ed5da71d6ba4d8aaad14a53539", size = 34363, upload-time = "2023-03-06T14:13:31.02Z" }
wheels = [
    { url = "https://files.pythonhosted.org/packages/ca/77/71d78d58f15c22db16328a476426f7ac4a60d3a5a7ba3b9627ee2f7903d4/jupyter_console-6.6.3-py3-none-any.whl", hash = "sha256:309d33409fcc92ffdad25f0bcdf9a4a9daa61b6f341177570fdac03de5352485", size = 24510, upload-time = "2023-03-06T14:13:28.229Z" },
]

[[package]]
name = "jupyter-core"
version = "5.7.2"
source = { registry = "https://pypi.org/simple" }
dependencies = [
    { name = "platformdirs" },
    { name = "pywin32", marker = "platform_python_implementation != 'PyPy' and sys_platform == 'win32'" },
    { name = "traitlets" },
]
sdist = { url = "https://files.pythonhosted.org/packages/00/11/b56381fa6c3f4cc5d2cf54a7dbf98ad9aa0b339ef7a601d6053538b079a7/jupyter_core-5.7.2.tar.gz", hash = "sha256:aa5f8d32bbf6b431ac830496da7392035d6f61b4f54872f15c4bd2a9c3f536d9", size = 87629, upload-time = "2024-03-12T12:37:35.652Z" }
wheels = [
    { url = "https://files.pythonhosted.org/packages/c9/fb/108ecd1fe961941959ad0ee4e12ee7b8b1477247f30b1fdfd83ceaf017f0/jupyter_core-5.7.2-py3-none-any.whl", hash = "sha256:4f7315d2f6b4bcf2e3e7cb6e46772eba760ae459cd1f59d29eb57b0a01bd7409", size = 28965, upload-time = "2024-03-12T12:37:32.36Z" },
]

[[package]]
name = "jupyter-events"
version = "0.12.0"
source = { registry = "https://pypi.org/simple" }
dependencies = [
    { name = "jsonschema", extra = ["format-nongpl"] },
    { name = "packaging" },
    { name = "python-json-logger" },
    { name = "pyyaml" },
    { name = "referencing" },
    { name = "rfc3339-validator" },
    { name = "rfc3986-validator" },
    { name = "traitlets" },
]
sdist = { url = "https://files.pythonhosted.org/packages/9d/c3/306d090461e4cf3cd91eceaff84bede12a8e52cd821c2d20c9a4fd728385/jupyter_events-0.12.0.tar.gz", hash = "sha256:fc3fce98865f6784c9cd0a56a20644fc6098f21c8c33834a8d9fe383c17e554b", size = 62196, upload-time = "2025-02-03T17:23:41.485Z" }
wheels = [
    { url = "https://files.pythonhosted.org/packages/e2/48/577993f1f99c552f18a0428731a755e06171f9902fa118c379eb7c04ea22/jupyter_events-0.12.0-py3-none-any.whl", hash = "sha256:6464b2fa5ad10451c3d35fabc75eab39556ae1e2853ad0c0cc31b656731a97fb", size = 19430, upload-time = "2025-02-03T17:23:38.643Z" },
]

[[package]]
name = "jupyter-lsp"
version = "2.2.5"
source = { registry = "https://pypi.org/simple" }
dependencies = [
    { name = "jupyter-server" },
]
sdist = { url = "https://files.pythonhosted.org/packages/85/b4/3200b0b09c12bc3b72d943d923323c398eff382d1dcc7c0dbc8b74630e40/jupyter-lsp-2.2.5.tar.gz", hash = "sha256:793147a05ad446f809fd53ef1cd19a9f5256fd0a2d6b7ce943a982cb4f545001", size = 48741, upload-time = "2024-04-09T17:59:44.918Z" }
wheels = [
    { url = "https://files.pythonhosted.org/packages/07/e0/7bd7cff65594fd9936e2f9385701e44574fc7d721331ff676ce440b14100/jupyter_lsp-2.2.5-py3-none-any.whl", hash = "sha256:45fbddbd505f3fbfb0b6cb2f1bc5e15e83ab7c79cd6e89416b248cb3c00c11da", size = 69146, upload-time = "2024-04-09T17:59:43.388Z" },
]

[[package]]
name = "jupyter-server"
version = "2.15.0"
source = { registry = "https://pypi.org/simple" }
dependencies = [
    { name = "anyio" },
    { name = "argon2-cffi" },
    { name = "jinja2" },
    { name = "jupyter-client" },
    { name = "jupyter-core" },
    { name = "jupyter-events" },
    { name = "jupyter-server-terminals" },
    { name = "nbconvert" },
    { name = "nbformat" },
    { name = "overrides" },
    { name = "packaging" },
    { name = "prometheus-client" },
    { name = "pywinpty", marker = "os_name == 'nt'" },
    { name = "pyzmq" },
    { name = "send2trash" },
    { name = "terminado" },
    { name = "tornado" },
    { name = "traitlets" },
    { name = "websocket-client" },
]
sdist = { url = "https://files.pythonhosted.org/packages/61/8c/df09d4ab646141f130f9977b32b206ba8615d1969b2eba6a2e84b7f89137/jupyter_server-2.15.0.tar.gz", hash = "sha256:9d446b8697b4f7337a1b7cdcac40778babdd93ba614b6d68ab1c0c918f1c4084", size = 725227, upload-time = "2024-12-20T13:02:42.654Z" }
wheels = [
    { url = "https://files.pythonhosted.org/packages/e2/a2/89eeaf0bb954a123a909859fa507fa86f96eb61b62dc30667b60dbd5fdaf/jupyter_server-2.15.0-py3-none-any.whl", hash = "sha256:872d989becf83517012ee669f09604aa4a28097c0bd90b2f424310156c2cdae3", size = 385826, upload-time = "2024-12-20T13:02:37.785Z" },
]

[[package]]
name = "jupyter-server-terminals"
version = "0.5.3"
source = { registry = "https://pypi.org/simple" }
dependencies = [
    { name = "pywinpty", marker = "os_name == 'nt'" },
    { name = "terminado" },
]
sdist = { url = "https://files.pythonhosted.org/packages/fc/d5/562469734f476159e99a55426d697cbf8e7eb5efe89fb0e0b4f83a3d3459/jupyter_server_terminals-0.5.3.tar.gz", hash = "sha256:5ae0295167220e9ace0edcfdb212afd2b01ee8d179fe6f23c899590e9b8a5269", size = 31430, upload-time = "2024-03-12T14:37:03.049Z" }
wheels = [
    { url = "https://files.pythonhosted.org/packages/07/2d/2b32cdbe8d2a602f697a649798554e4f072115438e92249624e532e8aca6/jupyter_server_terminals-0.5.3-py3-none-any.whl", hash = "sha256:41ee0d7dc0ebf2809c668e0fc726dfaf258fcd3e769568996ca731b6194ae9aa", size = 13656, upload-time = "2024-03-12T14:37:00.708Z" },
]

[[package]]
name = "jupyterlab"
version = "4.4.2"
source = { registry = "https://pypi.org/simple" }
dependencies = [
    { name = "async-lru" },
    { name = "httpx" },
    { name = "ipykernel" },
    { name = "jinja2" },
    { name = "jupyter-core" },
    { name = "jupyter-lsp" },
    { name = "jupyter-server" },
    { name = "jupyterlab-server" },
    { name = "notebook-shim" },
    { name = "packaging" },
    { name = "setuptools" },
    { name = "tornado" },
    { name = "traitlets" },
]
sdist = { url = "https://files.pythonhosted.org/packages/f4/3c/12a8b27ff2c3b4005bbb5e11c7747246965776d2b821193e53ffd61f1332/jupyterlab-4.4.2.tar.gz", hash = "sha256:afa9caf28c0cb966488be18e5e8daba9f018a1c4273a406b7d5006344cbc6d16", size = 23030818, upload-time = "2025-05-06T12:29:40.992Z" }
wheels = [
    { url = "https://files.pythonhosted.org/packages/f6/ae/fbb93f4990b7648849b19112d8b3e7427bbfc9c5cc8fdc6bf14c0e86d104/jupyterlab-4.4.2-py3-none-any.whl", hash = "sha256:857111a50bed68542bf55dca784522fe728f9f88b4fe69e8c585db5c50900419", size = 12294799, upload-time = "2025-05-06T12:29:35.824Z" },
]

[[package]]
name = "jupyterlab-pygments"
version = "0.3.0"
source = { registry = "https://pypi.org/simple" }
sdist = { url = "https://files.pythonhosted.org/packages/90/51/9187be60d989df97f5f0aba133fa54e7300f17616e065d1ada7d7646b6d6/jupyterlab_pygments-0.3.0.tar.gz", hash = "sha256:721aca4d9029252b11cfa9d185e5b5af4d54772bb8072f9b7036f4170054d35d", size = 512900, upload-time = "2023-11-23T09:26:37.44Z" }
wheels = [
    { url = "https://files.pythonhosted.org/packages/b1/dd/ead9d8ea85bf202d90cc513b533f9c363121c7792674f78e0d8a854b63b4/jupyterlab_pygments-0.3.0-py3-none-any.whl", hash = "sha256:841a89020971da1d8693f1a99997aefc5dc424bb1b251fd6322462a1b8842780", size = 15884, upload-time = "2023-11-23T09:26:34.325Z" },
]

[[package]]
name = "jupyterlab-server"
version = "2.27.3"
source = { registry = "https://pypi.org/simple" }
dependencies = [
    { name = "babel" },
    { name = "jinja2" },
    { name = "json5" },
    { name = "jsonschema" },
    { name = "jupyter-server" },
    { name = "packaging" },
    { name = "requests" },
]
sdist = { url = "https://files.pythonhosted.org/packages/0a/c9/a883ce65eb27905ce77ace410d83587c82ea64dc85a48d1f7ed52bcfa68d/jupyterlab_server-2.27.3.tar.gz", hash = "sha256:eb36caca59e74471988f0ae25c77945610b887f777255aa21f8065def9e51ed4", size = 76173, upload-time = "2024-07-16T17:02:04.149Z" }
wheels = [
    { url = "https://files.pythonhosted.org/packages/54/09/2032e7d15c544a0e3cd831c51d77a8ca57f7555b2e1b2922142eddb02a84/jupyterlab_server-2.27.3-py3-none-any.whl", hash = "sha256:e697488f66c3db49df675158a77b3b017520d772c6e1548c7d9bcc5df7944ee4", size = 59700, upload-time = "2024-07-16T17:02:01.115Z" },
]

[[package]]
name = "jupyterlab-widgets"
version = "3.0.15"
source = { registry = "https://pypi.org/simple" }
sdist = { url = "https://files.pythonhosted.org/packages/b9/7d/160595ca88ee87ac6ba95d82177d29ec60aaa63821d3077babb22ce031a5/jupyterlab_widgets-3.0.15.tar.gz", hash = "sha256:2920888a0c2922351a9202817957a68c07d99673504d6cd37345299e971bb08b", size = 213149, upload-time = "2025-05-05T12:32:31.004Z" }
wheels = [
    { url = "https://files.pythonhosted.org/packages/43/6a/ca128561b22b60bd5a0c4ea26649e68c8556b82bc70a0c396eebc977fe86/jupyterlab_widgets-3.0.15-py3-none-any.whl", hash = "sha256:d59023d7d7ef71400d51e6fee9a88867f6e65e10a4201605d2d7f3e8f012a31c", size = 216571, upload-time = "2025-05-05T12:32:29.534Z" },
]

[[package]]
name = "kiwisolver"
version = "1.4.8"
source = { registry = "https://pypi.org/simple" }
sdist = { url = "https://files.pythonhosted.org/packages/82/59/7c91426a8ac292e1cdd53a63b6d9439abd573c875c3f92c146767dd33faf/kiwisolver-1.4.8.tar.gz", hash = "sha256:23d5f023bdc8c7e54eb65f03ca5d5bb25b601eac4d7f1a042888a1f45237987e", size = 97538, upload-time = "2024-12-24T18:30:51.519Z" }
wheels = [
    { url = "https://files.pythonhosted.org/packages/fc/aa/cea685c4ab647f349c3bc92d2daf7ae34c8e8cf405a6dcd3a497f58a2ac3/kiwisolver-1.4.8-cp312-cp312-macosx_10_13_universal2.whl", hash = "sha256:d6af5e8815fd02997cb6ad9bbed0ee1e60014438ee1a5c2444c96f87b8843502", size = 124152, upload-time = "2024-12-24T18:29:16.85Z" },
    { url = "https://files.pythonhosted.org/packages/c5/0b/8db6d2e2452d60d5ebc4ce4b204feeb16176a851fd42462f66ade6808084/kiwisolver-1.4.8-cp312-cp312-macosx_10_13_x86_64.whl", hash = "sha256:bade438f86e21d91e0cf5dd7c0ed00cda0f77c8c1616bd83f9fc157fa6760d31", size = 66555, upload-time = "2024-12-24T18:29:19.146Z" },
    { url = "https://files.pythonhosted.org/packages/60/26/d6a0db6785dd35d3ba5bf2b2df0aedc5af089962c6eb2cbf67a15b81369e/kiwisolver-1.4.8-cp312-cp312-macosx_11_0_arm64.whl", hash = "sha256:b83dc6769ddbc57613280118fb4ce3cd08899cc3369f7d0e0fab518a7cf37fdb", size = 65067, upload-time = "2024-12-24T18:29:20.096Z" },
    { url = "https://files.pythonhosted.org/packages/c9/ed/1d97f7e3561e09757a196231edccc1bcf59d55ddccefa2afc9c615abd8e0/kiwisolver-1.4.8-cp312-cp312-manylinux_2_12_i686.manylinux2010_i686.manylinux_2_17_i686.manylinux2014_i686.whl", hash = "sha256:111793b232842991be367ed828076b03d96202c19221b5ebab421ce8bcad016f", size = 1378443, upload-time = "2024-12-24T18:29:22.843Z" },
    { url = "https://files.pythonhosted.org/packages/29/61/39d30b99954e6b46f760e6289c12fede2ab96a254c443639052d1b573fbc/kiwisolver-1.4.8-cp312-cp312-manylinux_2_17_aarch64.manylinux2014_aarch64.whl", hash = "sha256:257af1622860e51b1a9d0ce387bf5c2c4f36a90594cb9514f55b074bcc787cfc", size = 1472728, upload-time = "2024-12-24T18:29:24.463Z" },
    { url = "https://files.pythonhosted.org/packages/0c/3e/804163b932f7603ef256e4a715e5843a9600802bb23a68b4e08c8c0ff61d/kiwisolver-1.4.8-cp312-cp312-manylinux_2_17_ppc64le.manylinux2014_ppc64le.whl", hash = "sha256:69b5637c3f316cab1ec1c9a12b8c5f4750a4c4b71af9157645bf32830e39c03a", size = 1478388, upload-time = "2024-12-24T18:29:25.776Z" },
    { url = "https://files.pythonhosted.org/packages/8a/9e/60eaa75169a154700be74f875a4d9961b11ba048bef315fbe89cb6999056/kiwisolver-1.4.8-cp312-cp312-manylinux_2_17_s390x.manylinux2014_s390x.whl", hash = "sha256:782bb86f245ec18009890e7cb8d13a5ef54dcf2ebe18ed65f795e635a96a1c6a", size = 1413849, upload-time = "2024-12-24T18:29:27.202Z" },
    { url = "https://files.pythonhosted.org/packages/bc/b3/9458adb9472e61a998c8c4d95cfdfec91c73c53a375b30b1428310f923e4/kiwisolver-1.4.8-cp312-cp312-manylinux_2_17_x86_64.manylinux2014_x86_64.whl", hash = "sha256:cc978a80a0db3a66d25767b03688f1147a69e6237175c0f4ffffaaedf744055a", size = 1475533, upload-time = "2024-12-24T18:29:28.638Z" },
    { url = "https://files.pythonhosted.org/packages/e4/7a/0a42d9571e35798de80aef4bb43a9b672aa7f8e58643d7bd1950398ffb0a/kiwisolver-1.4.8-cp312-cp312-musllinux_1_2_aarch64.whl", hash = "sha256:36dbbfd34838500a31f52c9786990d00150860e46cd5041386f217101350f0d3", size = 2268898, upload-time = "2024-12-24T18:29:30.368Z" },
    { url = "https://files.pythonhosted.org/packages/d9/07/1255dc8d80271400126ed8db35a1795b1a2c098ac3a72645075d06fe5c5d/kiwisolver-1.4.8-cp312-cp312-musllinux_1_2_i686.whl", hash = "sha256:eaa973f1e05131de5ff3569bbba7f5fd07ea0595d3870ed4a526d486fe57fa1b", size = 2425605, upload-time = "2024-12-24T18:29:33.151Z" },
    { url = "https://files.pythonhosted.org/packages/84/df/5a3b4cf13780ef6f6942df67b138b03b7e79e9f1f08f57c49957d5867f6e/kiwisolver-1.4.8-cp312-cp312-musllinux_1_2_ppc64le.whl", hash = "sha256:a66f60f8d0c87ab7f59b6fb80e642ebb29fec354a4dfad687ca4092ae69d04f4", size = 2375801, upload-time = "2024-12-24T18:29:34.584Z" },
    { url = "https://files.pythonhosted.org/packages/8f/10/2348d068e8b0f635c8c86892788dac7a6b5c0cb12356620ab575775aad89/kiwisolver-1.4.8-cp312-cp312-musllinux_1_2_s390x.whl", hash = "sha256:858416b7fb777a53f0c59ca08190ce24e9abbd3cffa18886a5781b8e3e26f65d", size = 2520077, upload-time = "2024-12-24T18:29:36.138Z" },
    { url = "https://files.pythonhosted.org/packages/32/d8/014b89fee5d4dce157d814303b0fce4d31385a2af4c41fed194b173b81ac/kiwisolver-1.4.8-cp312-cp312-musllinux_1_2_x86_64.whl", hash = "sha256:085940635c62697391baafaaeabdf3dd7a6c3643577dde337f4d66eba021b2b8", size = 2338410, upload-time = "2024-12-24T18:29:39.991Z" },
    { url = "https://files.pythonhosted.org/packages/bd/72/dfff0cc97f2a0776e1c9eb5bef1ddfd45f46246c6533b0191887a427bca5/kiwisolver-1.4.8-cp312-cp312-win_amd64.whl", hash = "sha256:01c3d31902c7db5fb6182832713d3b4122ad9317c2c5877d0539227d96bb2e50", size = 71853, upload-time = "2024-12-24T18:29:42.006Z" },
    { url = "https://files.pythonhosted.org/packages/dc/85/220d13d914485c0948a00f0b9eb419efaf6da81b7d72e88ce2391f7aed8d/kiwisolver-1.4.8-cp312-cp312-win_arm64.whl", hash = "sha256:a3c44cb68861de93f0c4a8175fbaa691f0aa22550c331fefef02b618a9dcb476", size = 65424, upload-time = "2024-12-24T18:29:44.38Z" },
    { url = "https://files.pythonhosted.org/packages/79/b3/e62464a652f4f8cd9006e13d07abad844a47df1e6537f73ddfbf1bc997ec/kiwisolver-1.4.8-cp313-cp313-macosx_10_13_universal2.whl", hash = "sha256:1c8ceb754339793c24aee1c9fb2485b5b1f5bb1c2c214ff13368431e51fc9a09", size = 124156, upload-time = "2024-12-24T18:29:45.368Z" },
    { url = "https://files.pythonhosted.org/packages/8d/2d/f13d06998b546a2ad4f48607a146e045bbe48030774de29f90bdc573df15/kiwisolver-1.4.8-cp313-cp313-macosx_10_13_x86_64.whl", hash = "sha256:54a62808ac74b5e55a04a408cda6156f986cefbcf0ada13572696b507cc92fa1", size = 66555, upload-time = "2024-12-24T18:29:46.37Z" },
    { url = "https://files.pythonhosted.org/packages/59/e3/b8bd14b0a54998a9fd1e8da591c60998dc003618cb19a3f94cb233ec1511/kiwisolver-1.4.8-cp313-cp313-macosx_11_0_arm64.whl", hash = "sha256:68269e60ee4929893aad82666821aaacbd455284124817af45c11e50a4b42e3c", size = 65071, upload-time = "2024-12-24T18:29:47.333Z" },
    { url = "https://files.pythonhosted.org/packages/f0/1c/6c86f6d85ffe4d0ce04228d976f00674f1df5dc893bf2dd4f1928748f187/kiwisolver-1.4.8-cp313-cp313-manylinux_2_12_i686.manylinux2010_i686.manylinux_2_17_i686.manylinux2014_i686.whl", hash = "sha256:34d142fba9c464bc3bbfeff15c96eab0e7310343d6aefb62a79d51421fcc5f1b", size = 1378053, upload-time = "2024-12-24T18:29:49.636Z" },
    { url = "https://files.pythonhosted.org/packages/4e/b9/1c6e9f6dcb103ac5cf87cb695845f5fa71379021500153566d8a8a9fc291/kiwisolver-1.4.8-cp313-cp313-manylinux_2_17_aarch64.manylinux2014_aarch64.whl", hash = "sha256:3ddc373e0eef45b59197de815b1b28ef89ae3955e7722cc9710fb91cd77b7f47", size = 1472278, upload-time = "2024-12-24T18:29:51.164Z" },
    { url = "https://files.pythonhosted.org/packages/ee/81/aca1eb176de671f8bda479b11acdc42c132b61a2ac861c883907dde6debb/kiwisolver-1.4.8-cp313-cp313-manylinux_2_17_ppc64le.manylinux2014_ppc64le.whl", hash = "sha256:77e6f57a20b9bd4e1e2cedda4d0b986ebd0216236f0106e55c28aea3d3d69b16", size = 1478139, upload-time = "2024-12-24T18:29:52.594Z" },
    { url = "https://files.pythonhosted.org/packages/49/f4/e081522473671c97b2687d380e9e4c26f748a86363ce5af48b4a28e48d06/kiwisolver-1.4.8-cp313-cp313-manylinux_2_17_s390x.manylinux2014_s390x.whl", hash = "sha256:08e77738ed7538f036cd1170cbed942ef749137b1311fa2bbe2a7fda2f6bf3cc", size = 1413517, upload-time = "2024-12-24T18:29:53.941Z" },
    { url = "https://files.pythonhosted.org/packages/8f/e9/6a7d025d8da8c4931522922cd706105aa32b3291d1add8c5427cdcd66e63/kiwisolver-1.4.8-cp313-cp313-manylinux_2_17_x86_64.manylinux2014_x86_64.whl", hash = "sha256:a5ce1e481a74b44dd5e92ff03ea0cb371ae7a0268318e202be06c8f04f4f1246", size = 1474952, upload-time = "2024-12-24T18:29:56.523Z" },
    { url = "https://files.pythonhosted.org/packages/82/13/13fa685ae167bee5d94b415991c4fc7bb0a1b6ebea6e753a87044b209678/kiwisolver-1.4.8-cp313-cp313-musllinux_1_2_aarch64.whl", hash = "sha256:fc2ace710ba7c1dfd1a3b42530b62b9ceed115f19a1656adefce7b1782a37794", size = 2269132, upload-time = "2024-12-24T18:29:57.989Z" },
    { url = "https://files.pythonhosted.org/packages/ef/92/bb7c9395489b99a6cb41d502d3686bac692586db2045adc19e45ee64ed23/kiwisolver-1.4.8-cp313-cp313-musllinux_1_2_i686.whl", hash = "sha256:3452046c37c7692bd52b0e752b87954ef86ee2224e624ef7ce6cb21e8c41cc1b", size = 2425997, upload-time = "2024-12-24T18:29:59.393Z" },
    { url = "https://files.pythonhosted.org/packages/ed/12/87f0e9271e2b63d35d0d8524954145837dd1a6c15b62a2d8c1ebe0f182b4/kiwisolver-1.4.8-cp313-cp313-musllinux_1_2_ppc64le.whl", hash = "sha256:7e9a60b50fe8b2ec6f448fe8d81b07e40141bfced7f896309df271a0b92f80f3", size = 2376060, upload-time = "2024-12-24T18:30:01.338Z" },
    { url = "https://files.pythonhosted.org/packages/02/6e/c8af39288edbce8bf0fa35dee427b082758a4b71e9c91ef18fa667782138/kiwisolver-1.4.8-cp313-cp313-musllinux_1_2_s390x.whl", hash = "sha256:918139571133f366e8362fa4a297aeba86c7816b7ecf0bc79168080e2bd79957", size = 2520471, upload-time = "2024-12-24T18:30:04.574Z" },
    { url = "https://files.pythonhosted.org/packages/13/78/df381bc7b26e535c91469f77f16adcd073beb3e2dd25042efd064af82323/kiwisolver-1.4.8-cp313-cp313-musllinux_1_2_x86_64.whl", hash = "sha256:e063ef9f89885a1d68dd8b2e18f5ead48653176d10a0e324e3b0030e3a69adeb", size = 2338793, upload-time = "2024-12-24T18:30:06.25Z" },
    { url = "https://files.pythonhosted.org/packages/d0/dc/c1abe38c37c071d0fc71c9a474fd0b9ede05d42f5a458d584619cfd2371a/kiwisolver-1.4.8-cp313-cp313-win_amd64.whl", hash = "sha256:a17b7c4f5b2c51bb68ed379defd608a03954a1845dfed7cc0117f1cc8a9b7fd2", size = 71855, upload-time = "2024-12-24T18:30:07.535Z" },
    { url = "https://files.pythonhosted.org/packages/a0/b6/21529d595b126ac298fdd90b705d87d4c5693de60023e0efcb4f387ed99e/kiwisolver-1.4.8-cp313-cp313-win_arm64.whl", hash = "sha256:3cd3bc628b25f74aedc6d374d5babf0166a92ff1317f46267f12d2ed54bc1d30", size = 65430, upload-time = "2024-12-24T18:30:08.504Z" },
    { url = "https://files.pythonhosted.org/packages/34/bd/b89380b7298e3af9b39f49334e3e2a4af0e04819789f04b43d560516c0c8/kiwisolver-1.4.8-cp313-cp313t-macosx_10_13_universal2.whl", hash = "sha256:370fd2df41660ed4e26b8c9d6bbcad668fbe2560462cba151a721d49e5b6628c", size = 126294, upload-time = "2024-12-24T18:30:09.508Z" },
    { url = "https://files.pythonhosted.org/packages/83/41/5857dc72e5e4148eaac5aa76e0703e594e4465f8ab7ec0fc60e3a9bb8fea/kiwisolver-1.4.8-cp313-cp313t-macosx_10_13_x86_64.whl", hash = "sha256:84a2f830d42707de1d191b9490ac186bf7997a9495d4e9072210a1296345f7dc", size = 67736, upload-time = "2024-12-24T18:30:11.039Z" },
    { url = "https://files.pythonhosted.org/packages/e1/d1/be059b8db56ac270489fb0b3297fd1e53d195ba76e9bbb30e5401fa6b759/kiwisolver-1.4.8-cp313-cp313t-macosx_11_0_arm64.whl", hash = "sha256:7a3ad337add5148cf51ce0b55642dc551c0b9d6248458a757f98796ca7348712", size = 66194, upload-time = "2024-12-24T18:30:14.886Z" },
    { url = "https://files.pythonhosted.org/packages/e1/83/4b73975f149819eb7dcf9299ed467eba068ecb16439a98990dcb12e63fdd/kiwisolver-1.4.8-cp313-cp313t-manylinux_2_12_i686.manylinux2010_i686.manylinux_2_17_i686.manylinux2014_i686.whl", hash = "sha256:7506488470f41169b86d8c9aeff587293f530a23a23a49d6bc64dab66bedc71e", size = 1465942, upload-time = "2024-12-24T18:30:18.927Z" },
    { url = "https://files.pythonhosted.org/packages/c7/2c/30a5cdde5102958e602c07466bce058b9d7cb48734aa7a4327261ac8e002/kiwisolver-1.4.8-cp313-cp313t-manylinux_2_17_aarch64.manylinux2014_aarch64.whl", hash = "sha256:2f0121b07b356a22fb0414cec4666bbe36fd6d0d759db3d37228f496ed67c880", size = 1595341, upload-time = "2024-12-24T18:30:22.102Z" },
    { url = "https://files.pythonhosted.org/packages/ff/9b/1e71db1c000385aa069704f5990574b8244cce854ecd83119c19e83c9586/kiwisolver-1.4.8-cp313-cp313t-manylinux_2_17_ppc64le.manylinux2014_ppc64le.whl", hash = "sha256:d6d6bd87df62c27d4185de7c511c6248040afae67028a8a22012b010bc7ad062", size = 1598455, upload-time = "2024-12-24T18:30:24.947Z" },
    { url = "https://files.pythonhosted.org/packages/85/92/c8fec52ddf06231b31cbb779af77e99b8253cd96bd135250b9498144c78b/kiwisolver-1.4.8-cp313-cp313t-manylinux_2_17_s390x.manylinux2014_s390x.whl", hash = "sha256:291331973c64bb9cce50bbe871fb2e675c4331dab4f31abe89f175ad7679a4d7", size = 1522138, upload-time = "2024-12-24T18:30:26.286Z" },
    { url = "https://files.pythonhosted.org/packages/0b/51/9eb7e2cd07a15d8bdd976f6190c0164f92ce1904e5c0c79198c4972926b7/kiwisolver-1.4.8-cp313-cp313t-manylinux_2_17_x86_64.manylinux2014_x86_64.whl", hash = "sha256:893f5525bb92d3d735878ec00f781b2de998333659507d29ea4466208df37bed", size = 1582857, upload-time = "2024-12-24T18:30:28.86Z" },
    { url = "https://files.pythonhosted.org/packages/0f/95/c5a00387a5405e68ba32cc64af65ce881a39b98d73cc394b24143bebc5b8/kiwisolver-1.4.8-cp313-cp313t-musllinux_1_2_aarch64.whl", hash = "sha256:b47a465040146981dc9db8647981b8cb96366fbc8d452b031e4f8fdffec3f26d", size = 2293129, upload-time = "2024-12-24T18:30:30.34Z" },
    { url = "https://files.pythonhosted.org/packages/44/83/eeb7af7d706b8347548313fa3a3a15931f404533cc54fe01f39e830dd231/kiwisolver-1.4.8-cp313-cp313t-musllinux_1_2_i686.whl", hash = "sha256:99cea8b9dd34ff80c521aef46a1dddb0dcc0283cf18bde6d756f1e6f31772165", size = 2421538, upload-time = "2024-12-24T18:30:33.334Z" },
    { url = "https://files.pythonhosted.org/packages/05/f9/27e94c1b3eb29e6933b6986ffc5fa1177d2cd1f0c8efc5f02c91c9ac61de/kiwisolver-1.4.8-cp313-cp313t-musllinux_1_2_ppc64le.whl", hash = "sha256:151dffc4865e5fe6dafce5480fab84f950d14566c480c08a53c663a0020504b6", size = 2390661, upload-time = "2024-12-24T18:30:34.939Z" },
    { url = "https://files.pythonhosted.org/packages/d9/d4/3c9735faa36ac591a4afcc2980d2691000506050b7a7e80bcfe44048daa7/kiwisolver-1.4.8-cp313-cp313t-musllinux_1_2_s390x.whl", hash = "sha256:577facaa411c10421314598b50413aa1ebcf5126f704f1e5d72d7e4e9f020d90", size = 2546710, upload-time = "2024-12-24T18:30:37.281Z" },
    { url = "https://files.pythonhosted.org/packages/4c/fa/be89a49c640930180657482a74970cdcf6f7072c8d2471e1babe17a222dc/kiwisolver-1.4.8-cp313-cp313t-musllinux_1_2_x86_64.whl", hash = "sha256:be4816dc51c8a471749d664161b434912eee82f2ea66bd7628bd14583a833e85", size = 2349213, upload-time = "2024-12-24T18:30:40.019Z" },
]

[[package]]
name = "loguru"
version = "0.7.3"
source = { registry = "https://pypi.org/simple" }
dependencies = [
    { name = "colorama", marker = "sys_platform == 'win32'" },
    { name = "win32-setctime", marker = "sys_platform == 'win32'" },
]
sdist = { url = "https://files.pythonhosted.org/packages/3a/05/a1dae3dffd1116099471c643b8924f5aa6524411dc6c63fdae648c4f1aca/loguru-0.7.3.tar.gz", hash = "sha256:19480589e77d47b8d85b2c827ad95d49bf31b0dcde16593892eb51dd18706eb6", size = 63559, upload-time = "2024-12-06T11:20:56.608Z" }
wheels = [
    { url = "https://files.pythonhosted.org/packages/0c/29/0348de65b8cc732daa3e33e67806420b2ae89bdce2b04af740289c5c6c8c/loguru-0.7.3-py3-none-any.whl", hash = "sha256:31a33c10c8e1e10422bfd431aeb5d351c7cf7fa671e3c4df004162264b28220c", size = 61595, upload-time = "2024-12-06T11:20:54.538Z" },
]

[[package]]
name = "lxml"
version = "5.4.0"
source = { registry = "https://pypi.org/simple" }
sdist = { url = "https://files.pythonhosted.org/packages/76/3d/14e82fc7c8fb1b7761f7e748fd47e2ec8276d137b6acfe5a4bb73853e08f/lxml-5.4.0.tar.gz", hash = "sha256:d12832e1dbea4be280b22fd0ea7c9b87f0d8fc51ba06e92dc62d52f804f78ebd", size = 3679479, upload-time = "2025-04-23T01:50:29.322Z" }
wheels = [
    { url = "https://files.pythonhosted.org/packages/f8/4c/d101ace719ca6a4ec043eb516fcfcb1b396a9fccc4fcd9ef593df34ba0d5/lxml-5.4.0-cp312-cp312-macosx_10_9_universal2.whl", hash = "sha256:b5aff6f3e818e6bdbbb38e5967520f174b18f539c2b9de867b1e7fde6f8d95a4", size = 8127392, upload-time = "2025-04-23T01:46:04.09Z" },
    { url = "https://files.pythonhosted.org/packages/11/84/beddae0cec4dd9ddf46abf156f0af451c13019a0fa25d7445b655ba5ccb7/lxml-5.4.0-cp312-cp312-macosx_10_9_x86_64.whl", hash = "sha256:942a5d73f739ad7c452bf739a62a0f83e2578afd6b8e5406308731f4ce78b16d", size = 4415103, upload-time = "2025-04-23T01:46:07.227Z" },
    { url = "https://files.pythonhosted.org/packages/87/cb/2ba1e9dd953415f58548506fa5549a7f373ae55e80c61c9041b7fd09a38a/lxml-5.4.0-cp313-cp313-macosx_10_13_universal2.whl", hash = "sha256:773e27b62920199c6197130632c18fb7ead3257fce1ffb7d286912e56ddb79e0", size = 8110086, upload-time = "2025-04-23T01:46:52.218Z" },
    { url = "https://files.pythonhosted.org/packages/b5/3e/6602a4dca3ae344e8609914d6ab22e52ce42e3e1638c10967568c5c1450d/lxml-5.4.0-cp313-cp313-macosx_10_13_x86_64.whl", hash = "sha256:ce9c671845de9699904b1e9df95acfe8dfc183f2310f163cdaa91a3535af95de", size = 4404613, upload-time = "2025-04-23T01:46:55.281Z" },
]

[[package]]
name = "markupsafe"
version = "3.0.2"
source = { registry = "https://pypi.org/simple" }
sdist = { url = "https://files.pythonhosted.org/packages/b2/97/5d42485e71dfc078108a86d6de8fa46db44a1a9295e89c5d6d4a06e23a62/markupsafe-3.0.2.tar.gz", hash = "sha256:ee55d3edf80167e48ea11a923c7386f4669df67d7994554387f84e7d8b0a2bf0", size = 20537, upload-time = "2024-10-18T15:21:54.129Z" }
wheels = [
    { url = "https://files.pythonhosted.org/packages/22/09/d1f21434c97fc42f09d290cbb6350d44eb12f09cc62c9476effdb33a18aa/MarkupSafe-3.0.2-cp312-cp312-macosx_10_13_universal2.whl", hash = "sha256:9778bd8ab0a994ebf6f84c2b949e65736d5575320a17ae8984a77fab08db94cf", size = 14274, upload-time = "2024-10-18T15:21:13.777Z" },
    { url = "https://files.pythonhosted.org/packages/6b/b0/18f76bba336fa5aecf79d45dcd6c806c280ec44538b3c13671d49099fdd0/MarkupSafe-3.0.2-cp312-cp312-macosx_11_0_arm64.whl", hash = "sha256:846ade7b71e3536c4e56b386c2a47adf5741d2d8b94ec9dc3e92e5e1ee1e2225", size = 12348, upload-time = "2024-10-18T15:21:14.822Z" },
    { url = "https://files.pythonhosted.org/packages/e0/25/dd5c0f6ac1311e9b40f4af06c78efde0f3b5cbf02502f8ef9501294c425b/MarkupSafe-3.0.2-cp312-cp312-manylinux_2_17_aarch64.manylinux2014_aarch64.whl", hash = "sha256:1c99d261bd2d5f6b59325c92c73df481e05e57f19837bdca8413b9eac4bd8028", size = 24149, upload-time = "2024-10-18T15:21:15.642Z" },
    { url = "https://files.pythonhosted.org/packages/f3/f0/89e7aadfb3749d0f52234a0c8c7867877876e0a20b60e2188e9850794c17/MarkupSafe-3.0.2-cp312-cp312-manylinux_2_17_x86_64.manylinux2014_x86_64.whl", hash = "sha256:e17c96c14e19278594aa4841ec148115f9c7615a47382ecb6b82bd8fea3ab0c8", size = 23118, upload-time = "2024-10-18T15:21:17.133Z" },
    { url = "https://files.pythonhosted.org/packages/d5/da/f2eeb64c723f5e3777bc081da884b414671982008c47dcc1873d81f625b6/MarkupSafe-3.0.2-cp312-cp312-manylinux_2_5_i686.manylinux1_i686.manylinux_2_17_i686.manylinux2014_i686.whl", hash = "sha256:88416bd1e65dcea10bc7569faacb2c20ce071dd1f87539ca2ab364bf6231393c", size = 22993, upload-time = "2024-10-18T15:21:18.064Z" },
    { url = "https://files.pythonhosted.org/packages/da/0e/1f32af846df486dce7c227fe0f2398dc7e2e51d4a370508281f3c1c5cddc/MarkupSafe-3.0.2-cp312-cp312-musllinux_1_2_aarch64.whl", hash = "sha256:2181e67807fc2fa785d0592dc2d6206c019b9502410671cc905d132a92866557", size = 24178, upload-time = "2024-10-18T15:21:18.859Z" },
    { url = "https://files.pythonhosted.org/packages/c4/f6/bb3ca0532de8086cbff5f06d137064c8410d10779c4c127e0e47d17c0b71/MarkupSafe-3.0.2-cp312-cp312-musllinux_1_2_i686.whl", hash = "sha256:52305740fe773d09cffb16f8ed0427942901f00adedac82ec8b67752f58a1b22", size = 23319, upload-time = "2024-10-18T15:21:19.671Z" },
    { url = "https://files.pythonhosted.org/packages/a2/82/8be4c96ffee03c5b4a034e60a31294daf481e12c7c43ab8e34a1453ee48b/MarkupSafe-3.0.2-cp312-cp312-musllinux_1_2_x86_64.whl", hash = "sha256:ad10d3ded218f1039f11a75f8091880239651b52e9bb592ca27de44eed242a48", size = 23352, upload-time = "2024-10-18T15:21:20.971Z" },
    { url = "https://files.pythonhosted.org/packages/51/ae/97827349d3fcffee7e184bdf7f41cd6b88d9919c80f0263ba7acd1bbcb18/MarkupSafe-3.0.2-cp312-cp312-win32.whl", hash = "sha256:0f4ca02bea9a23221c0182836703cbf8930c5e9454bacce27e767509fa286a30", size = 15097, upload-time = "2024-10-18T15:21:22.646Z" },
    { url = "https://files.pythonhosted.org/packages/c1/80/a61f99dc3a936413c3ee4e1eecac96c0da5ed07ad56fd975f1a9da5bc630/MarkupSafe-3.0.2-cp312-cp312-win_amd64.whl", hash = "sha256:8e06879fc22a25ca47312fbe7c8264eb0b662f6db27cb2d3bbbc74b1df4b9b87", size = 15601, upload-time = "2024-10-18T15:21:23.499Z" },
    { url = "https://files.pythonhosted.org/packages/83/0e/67eb10a7ecc77a0c2bbe2b0235765b98d164d81600746914bebada795e97/MarkupSafe-3.0.2-cp313-cp313-macosx_10_13_universal2.whl", hash = "sha256:ba9527cdd4c926ed0760bc301f6728ef34d841f405abf9d4f959c478421e4efd", size = 14274, upload-time = "2024-10-18T15:21:24.577Z" },
    { url = "https://files.pythonhosted.org/packages/2b/6d/9409f3684d3335375d04e5f05744dfe7e9f120062c9857df4ab490a1031a/MarkupSafe-3.0.2-cp313-cp313-macosx_11_0_arm64.whl", hash = "sha256:f8b3d067f2e40fe93e1ccdd6b2e1d16c43140e76f02fb1319a05cf2b79d99430", size = 12352, upload-time = "2024-10-18T15:21:25.382Z" },
    { url = "https://files.pythonhosted.org/packages/d2/f5/6eadfcd3885ea85fe2a7c128315cc1bb7241e1987443d78c8fe712d03091/MarkupSafe-3.0.2-cp313-cp313-manylinux_2_17_aarch64.manylinux2014_aarch64.whl", hash = "sha256:569511d3b58c8791ab4c2e1285575265991e6d8f8700c7be0e88f86cb0672094", size = 24122, upload-time = "2024-10-18T15:21:26.199Z" },
    { url = "https://files.pythonhosted.org/packages/0c/91/96cf928db8236f1bfab6ce15ad070dfdd02ed88261c2afafd4b43575e9e9/MarkupSafe-3.0.2-cp313-cp313-manylinux_2_17_x86_64.manylinux2014_x86_64.whl", hash = "sha256:15ab75ef81add55874e7ab7055e9c397312385bd9ced94920f2802310c930396", size = 23085, upload-time = "2024-10-18T15:21:27.029Z" },
    { url = "https://files.pythonhosted.org/packages/c2/cf/c9d56af24d56ea04daae7ac0940232d31d5a8354f2b457c6d856b2057d69/MarkupSafe-3.0.2-cp313-cp313-manylinux_2_5_i686.manylinux1_i686.manylinux_2_17_i686.manylinux2014_i686.whl", hash = "sha256:f3818cb119498c0678015754eba762e0d61e5b52d34c8b13d770f0719f7b1d79", size = 22978, upload-time = "2024-10-18T15:21:27.846Z" },
    { url = "https://files.pythonhosted.org/packages/2a/9f/8619835cd6a711d6272d62abb78c033bda638fdc54c4e7f4272cf1c0962b/MarkupSafe-3.0.2-cp313-cp313-musllinux_1_2_aarch64.whl", hash = "sha256:cdb82a876c47801bb54a690c5ae105a46b392ac6099881cdfb9f6e95e4014c6a", size = 24208, upload-time = "2024-10-18T15:21:28.744Z" },
    { url = "https://files.pythonhosted.org/packages/f9/bf/176950a1792b2cd2102b8ffeb5133e1ed984547b75db47c25a67d3359f77/MarkupSafe-3.0.2-cp313-cp313-musllinux_1_2_i686.whl", hash = "sha256:cabc348d87e913db6ab4aa100f01b08f481097838bdddf7c7a84b7575b7309ca", size = 23357, upload-time = "2024-10-18T15:21:29.545Z" },
    { url = "https://files.pythonhosted.org/packages/ce/4f/9a02c1d335caabe5c4efb90e1b6e8ee944aa245c1aaaab8e8a618987d816/MarkupSafe-3.0.2-cp313-cp313-musllinux_1_2_x86_64.whl", hash = "sha256:444dcda765c8a838eaae23112db52f1efaf750daddb2d9ca300bcae1039adc5c", size = 23344, upload-time = "2024-10-18T15:21:30.366Z" },
    { url = "https://files.pythonhosted.org/packages/ee/55/c271b57db36f748f0e04a759ace9f8f759ccf22b4960c270c78a394f58be/MarkupSafe-3.0.2-cp313-cp313-win32.whl", hash = "sha256:bcf3e58998965654fdaff38e58584d8937aa3096ab5354d493c77d1fdd66d7a1", size = 15101, upload-time = "2024-10-18T15:21:31.207Z" },
    { url = "https://files.pythonhosted.org/packages/29/88/07df22d2dd4df40aba9f3e402e6dc1b8ee86297dddbad4872bd5e7b0094f/MarkupSafe-3.0.2-cp313-cp313-win_amd64.whl", hash = "sha256:e6a2a455bd412959b57a172ce6328d2dd1f01cb2135efda2e4576e8a23fa3b0f", size = 15603, upload-time = "2024-10-18T15:21:32.032Z" },
    { url = "https://files.pythonhosted.org/packages/62/6a/8b89d24db2d32d433dffcd6a8779159da109842434f1dd2f6e71f32f738c/MarkupSafe-3.0.2-cp313-cp313t-macosx_10_13_universal2.whl", hash = "sha256:b5a6b3ada725cea8a5e634536b1b01c30bcdcd7f9c6fff4151548d5bf6b3a36c", size = 14510, upload-time = "2024-10-18T15:21:33.625Z" },
    { url = "https://files.pythonhosted.org/packages/7a/06/a10f955f70a2e5a9bf78d11a161029d278eeacbd35ef806c3fd17b13060d/MarkupSafe-3.0.2-cp313-cp313t-macosx_11_0_arm64.whl", hash = "sha256:a904af0a6162c73e3edcb969eeeb53a63ceeb5d8cf642fade7d39e7963a22ddb", size = 12486, upload-time = "2024-10-18T15:21:34.611Z" },
    { url = "https://files.pythonhosted.org/packages/34/cf/65d4a571869a1a9078198ca28f39fba5fbb910f952f9dbc5220afff9f5e6/MarkupSafe-3.0.2-cp313-cp313t-manylinux_2_17_aarch64.manylinux2014_aarch64.whl", hash = "sha256:4aa4e5faecf353ed117801a068ebab7b7e09ffb6e1d5e412dc852e0da018126c", size = 25480, upload-time = "2024-10-18T15:21:35.398Z" },
    { url = "https://files.pythonhosted.org/packages/0c/e3/90e9651924c430b885468b56b3d597cabf6d72be4b24a0acd1fa0e12af67/MarkupSafe-3.0.2-cp313-cp313t-manylinux_2_17_x86_64.manylinux2014_x86_64.whl", hash = "sha256:c0ef13eaeee5b615fb07c9a7dadb38eac06a0608b41570d8ade51c56539e509d", size = 23914, upload-time = "2024-10-18T15:21:36.231Z" },
    { url = "https://files.pythonhosted.org/packages/66/8c/6c7cf61f95d63bb866db39085150df1f2a5bd3335298f14a66b48e92659c/MarkupSafe-3.0.2-cp313-cp313t-manylinux_2_5_i686.manylinux1_i686.manylinux_2_17_i686.manylinux2014_i686.whl", hash = "sha256:d16a81a06776313e817c951135cf7340a3e91e8c1ff2fac444cfd75fffa04afe", size = 23796, upload-time = "2024-10-18T15:21:37.073Z" },
    { url = "https://files.pythonhosted.org/packages/bb/35/cbe9238ec3f47ac9a7c8b3df7a808e7cb50fe149dc7039f5f454b3fba218/MarkupSafe-3.0.2-cp313-cp313t-musllinux_1_2_aarch64.whl", hash = "sha256:6381026f158fdb7c72a168278597a5e3a5222e83ea18f543112b2662a9b699c5", size = 25473, upload-time = "2024-10-18T15:21:37.932Z" },
    { url = "https://files.pythonhosted.org/packages/e6/32/7621a4382488aa283cc05e8984a9c219abad3bca087be9ec77e89939ded9/MarkupSafe-3.0.2-cp313-cp313t-musllinux_1_2_i686.whl", hash = "sha256:3d79d162e7be8f996986c064d1c7c817f6df3a77fe3d6859f6f9e7be4b8c213a", size = 24114, upload-time = "2024-10-18T15:21:39.799Z" },
    { url = "https://files.pythonhosted.org/packages/0d/80/0985960e4b89922cb5a0bac0ed39c5b96cbc1a536a99f30e8c220a996ed9/MarkupSafe-3.0.2-cp313-cp313t-musllinux_1_2_x86_64.whl", hash = "sha256:131a3c7689c85f5ad20f9f6fb1b866f402c445b220c19fe4308c0b147ccd2ad9", size = 24098, upload-time = "2024-10-18T15:21:40.813Z" },
    { url = "https://files.pythonhosted.org/packages/82/78/fedb03c7d5380df2427038ec8d973587e90561b2d90cd472ce9254cf348b/MarkupSafe-3.0.2-cp313-cp313t-win32.whl", hash = "sha256:ba8062ed2cf21c07a9e295d5b8a2a5ce678b913b45fdf68c32d95d6c1291e0b6", size = 15208, upload-time = "2024-10-18T15:21:41.814Z" },
    { url = "https://files.pythonhosted.org/packages/4f/65/6079a46068dfceaeabb5dcad6d674f5f5c61a6fa5673746f42a9f4c233b3/MarkupSafe-3.0.2-cp313-cp313t-win_amd64.whl", hash = "sha256:e444a31f8db13eb18ada366ab3cf45fd4b31e4db1236a4448f68778c1d1a5a2f", size = 15739, upload-time = "2024-10-18T15:21:42.784Z" },
]

[[package]]
name = "matplotlib"
version = "3.10.3"
source = { registry = "https://pypi.org/simple" }
dependencies = [
    { name = "contourpy" },
    { name = "cycler" },
    { name = "fonttools" },
    { name = "kiwisolver" },
    { name = "numpy" },
    { name = "packaging" },
    { name = "pillow" },
    { name = "pyparsing" },
    { name = "python-dateutil" },
]
sdist = { url = "https://files.pythonhosted.org/packages/26/91/d49359a21893183ed2a5b6c76bec40e0b1dcbf8ca148f864d134897cfc75/matplotlib-3.10.3.tar.gz", hash = "sha256:2f82d2c5bb7ae93aaaa4cd42aca65d76ce6376f83304fa3a630b569aca274df0", size = 34799811, upload-time = "2025-05-08T19:10:54.39Z" }
wheels = [
    { url = "https://files.pythonhosted.org/packages/eb/43/6b80eb47d1071f234ef0c96ca370c2ca621f91c12045f1401b5c9b28a639/matplotlib-3.10.3-cp312-cp312-macosx_10_13_x86_64.whl", hash = "sha256:0ab1affc11d1f495ab9e6362b8174a25afc19c081ba5b0775ef00533a4236eea", size = 8179689, upload-time = "2025-05-08T19:10:07.602Z" },
    { url = "https://files.pythonhosted.org/packages/0f/70/d61a591958325c357204870b5e7b164f93f2a8cca1dc6ce940f563909a13/matplotlib-3.10.3-cp312-cp312-macosx_11_0_arm64.whl", hash = "sha256:2a818d8bdcafa7ed2eed74487fdb071c09c1ae24152d403952adad11fa3c65b4", size = 8050466, upload-time = "2025-05-08T19:10:09.383Z" },
    { url = "https://files.pythonhosted.org/packages/e7/75/70c9d2306203148cc7902a961240c5927dd8728afedf35e6a77e105a2985/matplotlib-3.10.3-cp312-cp312-manylinux_2_17_aarch64.manylinux2014_aarch64.whl", hash = "sha256:748ebc3470c253e770b17d8b0557f0aa85cf8c63fd52f1a61af5b27ec0b7ffee", size = 8456252, upload-time = "2025-05-08T19:10:11.958Z" },
    { url = "https://files.pythonhosted.org/packages/c4/91/ba0ae1ff4b3f30972ad01cd4a8029e70a0ec3b8ea5be04764b128b66f763/matplotlib-3.10.3-cp312-cp312-manylinux_2_17_x86_64.manylinux2014_x86_64.whl", hash = "sha256:ed70453fd99733293ace1aec568255bc51c6361cb0da94fa5ebf0649fdb2150a", size = 8601321, upload-time = "2025-05-08T19:10:14.47Z" },
    { url = "https://files.pythonhosted.org/packages/d2/88/d636041eb54a84b889e11872d91f7cbf036b3b0e194a70fa064eb8b04f7a/matplotlib-3.10.3-cp312-cp312-musllinux_1_2_x86_64.whl", hash = "sha256:dbed9917b44070e55640bd13419de83b4c918e52d97561544814ba463811cbc7", size = 9406972, upload-time = "2025-05-08T19:10:16.569Z" },
    { url = "https://files.pythonhosted.org/packages/b1/79/0d1c165eac44405a86478082e225fce87874f7198300bbebc55faaf6d28d/matplotlib-3.10.3-cp312-cp312-win_amd64.whl", hash = "sha256:cf37d8c6ef1a48829443e8ba5227b44236d7fcaf7647caa3178a4ff9f7a5be05", size = 8067954, upload-time = "2025-05-08T19:10:18.663Z" },
    { url = "https://files.pythonhosted.org/packages/3b/c1/23cfb566a74c696a3b338d8955c549900d18fe2b898b6e94d682ca21e7c2/matplotlib-3.10.3-cp313-cp313-macosx_10_13_x86_64.whl", hash = "sha256:9f2efccc8dcf2b86fc4ee849eea5dcaecedd0773b30f47980dc0cbeabf26ec84", size = 8180318, upload-time = "2025-05-08T19:10:20.426Z" },
    { url = "https://files.pythonhosted.org/packages/6c/0c/02f1c3b66b30da9ee343c343acbb6251bef5b01d34fad732446eaadcd108/matplotlib-3.10.3-cp313-cp313-macosx_11_0_arm64.whl", hash = "sha256:3ddbba06a6c126e3301c3d272a99dcbe7f6c24c14024e80307ff03791a5f294e", size = 8051132, upload-time = "2025-05-08T19:10:22.569Z" },
    { url = "https://files.pythonhosted.org/packages/b4/ab/8db1a5ac9b3a7352fb914133001dae889f9fcecb3146541be46bed41339c/matplotlib-3.10.3-cp313-cp313-manylinux_2_17_aarch64.manylinux2014_aarch64.whl", hash = "sha256:748302b33ae9326995b238f606e9ed840bf5886ebafcb233775d946aa8107a15", size = 8457633, upload-time = "2025-05-08T19:10:24.749Z" },
    { url = "https://files.pythonhosted.org/packages/f5/64/41c4367bcaecbc03ef0d2a3ecee58a7065d0a36ae1aa817fe573a2da66d4/matplotlib-3.10.3-cp313-cp313-manylinux_2_17_x86_64.manylinux2014_x86_64.whl", hash = "sha256:a80fcccbef63302c0efd78042ea3c2436104c5b1a4d3ae20f864593696364ac7", size = 8601031, upload-time = "2025-05-08T19:10:27.03Z" },
    { url = "https://files.pythonhosted.org/packages/12/6f/6cc79e9e5ab89d13ed64da28898e40fe5b105a9ab9c98f83abd24e46d7d7/matplotlib-3.10.3-cp313-cp313-musllinux_1_2_x86_64.whl", hash = "sha256:55e46cbfe1f8586adb34f7587c3e4f7dedc59d5226719faf6cb54fc24f2fd52d", size = 9406988, upload-time = "2025-05-08T19:10:29.056Z" },
    { url = "https://files.pythonhosted.org/packages/b1/0f/eed564407bd4d935ffabf561ed31099ed609e19287409a27b6d336848653/matplotlib-3.10.3-cp313-cp313-win_amd64.whl", hash = "sha256:151d89cb8d33cb23345cd12490c76fd5d18a56581a16d950b48c6ff19bb2ab93", size = 8068034, upload-time = "2025-05-08T19:10:31.221Z" },
    { url = "https://files.pythonhosted.org/packages/3e/e5/2f14791ff69b12b09e9975e1d116d9578ac684460860ce542c2588cb7a1c/matplotlib-3.10.3-cp313-cp313t-macosx_10_13_x86_64.whl", hash = "sha256:c26dd9834e74d164d06433dc7be5d75a1e9890b926b3e57e74fa446e1a62c3e2", size = 8218223, upload-time = "2025-05-08T19:10:33.114Z" },
    { url = "https://files.pythonhosted.org/packages/5c/08/30a94afd828b6e02d0a52cae4a29d6e9ccfcf4c8b56cc28b021d3588873e/matplotlib-3.10.3-cp313-cp313t-macosx_11_0_arm64.whl", hash = "sha256:24853dad5b8c84c8c2390fc31ce4858b6df504156893292ce8092d190ef8151d", size = 8094985, upload-time = "2025-05-08T19:10:35.337Z" },
    { url = "https://files.pythonhosted.org/packages/89/44/f3bc6b53066c889d7a1a3ea8094c13af6a667c5ca6220ec60ecceec2dabe/matplotlib-3.10.3-cp313-cp313t-manylinux_2_17_aarch64.manylinux2014_aarch64.whl", hash = "sha256:68f7878214d369d7d4215e2a9075fef743be38fa401d32e6020bab2dfabaa566", size = 8483109, upload-time = "2025-05-08T19:10:37.611Z" },
    { url = "https://files.pythonhosted.org/packages/ba/c7/473bc559beec08ebee9f86ca77a844b65747e1a6c2691e8c92e40b9f42a8/matplotlib-3.10.3-cp313-cp313t-manylinux_2_17_x86_64.manylinux2014_x86_64.whl", hash = "sha256:f6929fc618cb6db9cb75086f73b3219bbb25920cb24cee2ea7a12b04971a4158", size = 8618082, upload-time = "2025-05-08T19:10:39.892Z" },
    { url = "https://files.pythonhosted.org/packages/d8/e9/6ce8edd264c8819e37bbed8172e0ccdc7107fe86999b76ab5752276357a4/matplotlib-3.10.3-cp313-cp313t-musllinux_1_2_x86_64.whl", hash = "sha256:6c7818292a5cc372a2dc4c795e5c356942eb8350b98ef913f7fda51fe175ac5d", size = 9413699, upload-time = "2025-05-08T19:10:42.376Z" },
    { url = "https://files.pythonhosted.org/packages/1b/92/9a45c91089c3cf690b5badd4be81e392ff086ccca8a1d4e3a08463d8a966/matplotlib-3.10.3-cp313-cp313t-win_amd64.whl", hash = "sha256:4f23ffe95c5667ef8a2b56eea9b53db7f43910fa4a2d5472ae0f72b64deab4d5", size = 8139044, upload-time = "2025-05-08T19:10:44.551Z" },
]

[[package]]
name = "matplotlib-inline"
version = "0.1.7"
source = { registry = "https://pypi.org/simple" }
dependencies = [
    { name = "traitlets" },
]
sdist = { url = "https://files.pythonhosted.org/packages/99/5b/a36a337438a14116b16480db471ad061c36c3694df7c2084a0da7ba538b7/matplotlib_inline-0.1.7.tar.gz", hash = "sha256:8423b23ec666be3d16e16b60bdd8ac4e86e840ebd1dd11a30b9f117f2fa0ab90", size = 8159, upload-time = "2024-04-15T13:44:44.803Z" }
wheels = [
    { url = "https://files.pythonhosted.org/packages/8f/8e/9ad090d3553c280a8060fbf6e24dc1c0c29704ee7d1c372f0c174aa59285/matplotlib_inline-0.1.7-py3-none-any.whl", hash = "sha256:df192d39a4ff8f21b1895d72e6a13f5fcc5099f00fa84384e0ea28c2cc0653ca", size = 9899, upload-time = "2024-04-15T13:44:43.265Z" },
]

[[package]]
name = "mistune"
version = "3.1.3"
source = { registry = "https://pypi.org/simple" }
sdist = { url = "https://files.pythonhosted.org/packages/c4/79/bda47f7dd7c3c55770478d6d02c9960c430b0cf1773b72366ff89126ea31/mistune-3.1.3.tar.gz", hash = "sha256:a7035c21782b2becb6be62f8f25d3df81ccb4d6fa477a6525b15af06539f02a0", size = 94347, upload-time = "2025-03-19T14:27:24.955Z" }
wheels = [
    { url = "https://files.pythonhosted.org/packages/01/4d/23c4e4f09da849e127e9f123241946c23c1e30f45a88366879e064211815/mistune-3.1.3-py3-none-any.whl", hash = "sha256:1a32314113cff28aa6432e99e522677c8587fd83e3d51c29b82a52409c842bd9", size = 53410, upload-time = "2025-03-19T14:27:23.451Z" },
]

[[package]]
name = "mypy-extensions"
version = "1.1.0"
source = { registry = "https://pypi.org/simple" }
sdist = { url = "https://files.pythonhosted.org/packages/a2/6e/371856a3fb9d31ca8dac321cda606860fa4548858c0cc45d9d1d4ca2628b/mypy_extensions-1.1.0.tar.gz", hash = "sha256:52e68efc3284861e772bbcd66823fde5ae21fd2fdb51c62a211403730b916558", size = 6343, upload-time = "2025-04-22T14:54:24.164Z" }
wheels = [
    { url = "https://files.pythonhosted.org/packages/79/7b/2c79738432f5c924bef5071f933bcc9efd0473bac3b4aa584a6f7c1c8df8/mypy_extensions-1.1.0-py3-none-any.whl", hash = "sha256:1be4cccdb0f2482337c4743e60421de3a356cd97508abadd57d47403e94f5505", size = 4963, upload-time = "2025-04-22T14:54:22.983Z" },
]

[[package]]
name = "narwhals"
version = "1.39.0"
source = { registry = "https://pypi.org/simple" }
sdist = { url = "https://files.pythonhosted.org/packages/80/eb/50bd207820ac84b86dee216e2caf3fdf456e59bc854543f8d0ab8637cd66/narwhals-1.39.0.tar.gz", hash = "sha256:6f114def701fc6a23b0523ad53700ae545ad3f5ece041c64dc3ad59e699da43f", size = 471928, upload-time = "2025-05-12T10:01:51.352Z" }
wheels = [
    { url = "https://files.pythonhosted.org/packages/22/58/a12a534269aa5ba9abdf73a9e0deb600297b71cbf7291bca212944663143/narwhals-1.39.0-py3-none-any.whl", hash = "sha256:50b6778f4b4249eb86c88dd17c3907dd004a16ec25b02d5effaf226a2bcfb940", size = 339242, upload-time = "2025-05-12T10:01:49.069Z" },
]

[[package]]
name = "nbclient"
version = "0.10.2"
source = { registry = "https://pypi.org/simple" }
dependencies = [
    { name = "jupyter-client" },
    { name = "jupyter-core" },
    { name = "nbformat" },
    { name = "traitlets" },
]
sdist = { url = "https://files.pythonhosted.org/packages/87/66/7ffd18d58eae90d5721f9f39212327695b749e23ad44b3881744eaf4d9e8/nbclient-0.10.2.tar.gz", hash = "sha256:90b7fc6b810630db87a6d0c2250b1f0ab4cf4d3c27a299b0cde78a4ed3fd9193", size = 62424, upload-time = "2024-12-19T10:32:27.164Z" }
wheels = [
    { url = "https://files.pythonhosted.org/packages/34/6d/e7fa07f03a4a7b221d94b4d586edb754a9b0dc3c9e2c93353e9fa4e0d117/nbclient-0.10.2-py3-none-any.whl", hash = "sha256:4ffee11e788b4a27fabeb7955547e4318a5298f34342a4bfd01f2e1faaeadc3d", size = 25434, upload-time = "2024-12-19T10:32:24.139Z" },
]

[[package]]
name = "nbconvert"
version = "7.16.6"
source = { registry = "https://pypi.org/simple" }
dependencies = [
    { name = "beautifulsoup4" },
    { name = "bleach", extra = ["css"] },
    { name = "defusedxml" },
    { name = "jinja2" },
    { name = "jupyter-core" },
    { name = "jupyterlab-pygments" },
    { name = "markupsafe" },
    { name = "mistune" },
    { name = "nbclient" },
    { name = "nbformat" },
    { name = "packaging" },
    { name = "pandocfilters" },
    { name = "pygments" },
    { name = "traitlets" },
]
sdist = { url = "https://files.pythonhosted.org/packages/a3/59/f28e15fc47ffb73af68a8d9b47367a8630d76e97ae85ad18271b9db96fdf/nbconvert-7.16.6.tar.gz", hash = "sha256:576a7e37c6480da7b8465eefa66c17844243816ce1ccc372633c6b71c3c0f582", size = 857715, upload-time = "2025-01-28T09:29:14.724Z" }
wheels = [
    { url = "https://files.pythonhosted.org/packages/cc/9a/cd673b2f773a12c992f41309ef81b99da1690426bd2f96957a7ade0d3ed7/nbconvert-7.16.6-py3-none-any.whl", hash = "sha256:1375a7b67e0c2883678c48e506dc320febb57685e5ee67faa51b18a90f3a712b", size = 258525, upload-time = "2025-01-28T09:29:12.551Z" },
]

[[package]]
name = "nbformat"
version = "5.10.4"
source = { registry = "https://pypi.org/simple" }
dependencies = [
    { name = "fastjsonschema" },
    { name = "jsonschema" },
    { name = "jupyter-core" },
    { name = "traitlets" },
]
sdist = { url = "https://files.pythonhosted.org/packages/6d/fd/91545e604bc3dad7dca9ed03284086039b294c6b3d75c0d2fa45f9e9caf3/nbformat-5.10.4.tar.gz", hash = "sha256:322168b14f937a5d11362988ecac2a4952d3d8e3a2cbeb2319584631226d5b3a", size = 142749, upload-time = "2024-04-04T11:20:37.371Z" }
wheels = [
    { url = "https://files.pythonhosted.org/packages/a9/82/0340caa499416c78e5d8f5f05947ae4bc3cba53c9f038ab6e9ed964e22f1/nbformat-5.10.4-py3-none-any.whl", hash = "sha256:3b48d6c8fbca4b299bf3982ea7db1af21580e4fec269ad087b9e81588891200b", size = 78454, upload-time = "2024-04-04T11:20:34.895Z" },
]

[[package]]
name = "nbstripout"
version = "0.8.1"
source = { registry = "https://pypi.org/simple" }
dependencies = [
    { name = "nbformat" },
]
sdist = { url = "https://files.pythonhosted.org/packages/92/6e/05d7e0e35598bd0d423167295f978005912a2dcd137c88ebf36e34047dc7/nbstripout-0.8.1.tar.gz", hash = "sha256:eaac8b6b4e729e8dfe1e5df2c0f8ba44abc5a17a65448f0480141f80be230bb1", size = 26399, upload-time = "2024-11-17T10:38:33.275Z" }
wheels = [
    { url = "https://files.pythonhosted.org/packages/cf/91/93b459c456b0e4389b2b3ddb3b82cd401d022691334a0f06e92c2046e780/nbstripout-0.8.1-py2.py3-none-any.whl", hash = "sha256:79a8c8da488d98c54c112fa87185045f0271a97d84f1d46918d6a3ee561b30e7", size = 16329, upload-time = "2024-11-17T10:38:31.803Z" },
]

[[package]]
name = "nest-asyncio"
version = "1.6.0"
source = { registry = "https://pypi.org/simple" }
sdist = { url = "https://files.pythonhosted.org/packages/83/f8/51569ac65d696c8ecbee95938f89d4abf00f47d58d48f6fbabfe8f0baefe/nest_asyncio-1.6.0.tar.gz", hash = "sha256:6f172d5449aca15afd6c646851f4e31e02c598d553a667e38cafa997cfec55fe", size = 7418, upload-time = "2024-01-21T14:25:19.227Z" }
wheels = [
    { url = "https://files.pythonhosted.org/packages/a0/c4/c2971a3ba4c6103a3d10c4b0f24f461ddc027f0f09763220cf35ca1401b3/nest_asyncio-1.6.0-py3-none-any.whl", hash = "sha256:87af6efd6b5e897c81050477ef65c62e2b2f35d51703cae01aff2905b1852e1c", size = 5195, upload-time = "2024-01-21T14:25:17.223Z" },
]

[[package]]
name = "nodeenv"
version = "1.9.1"
source = { registry = "https://pypi.org/simple" }
sdist = { url = "https://files.pythonhosted.org/packages/43/16/fc88b08840de0e0a72a2f9d8c6bae36be573e475a6326ae854bcc549fc45/nodeenv-1.9.1.tar.gz", hash = "sha256:6ec12890a2dab7946721edbfbcd91f3319c6ccc9aec47be7c7e6b7011ee6645f", size = 47437, upload-time = "2024-06-04T18:44:11.171Z" }
wheels = [
    { url = "https://files.pythonhosted.org/packages/d2/1d/1b658dbd2b9fa9c4c9f32accbfc0205d532c8c6194dc0f2a4c0428e7128a/nodeenv-1.9.1-py2.py3-none-any.whl", hash = "sha256:ba11c9782d29c27c70ffbdda2d7415098754709be8a7056d79a737cd901155c9", size = 22314, upload-time = "2024-06-04T18:44:08.352Z" },
]

[[package]]
name = "notebook"
version = "7.4.2"
source = { registry = "https://pypi.org/simple" }
dependencies = [
    { name = "jupyter-server" },
    { name = "jupyterlab" },
    { name = "jupyterlab-server" },
    { name = "notebook-shim" },
    { name = "tornado" },
]
sdist = { url = "https://files.pythonhosted.org/packages/ba/55/0a1b8fdf48b6de67b52b23b9670c20b81e649420d6b973c70be14cff99cd/notebook-7.4.2.tar.gz", hash = "sha256:e739defd28c3f615a6bfb0a2564bd75018a9cc6613aa00bbd9c15e68eed2de1b", size = 13881273, upload-time = "2025-05-06T15:08:06.335Z" }
wheels = [
    { url = "https://files.pythonhosted.org/packages/1e/16/d3c36a0b1f6dfcf218add8eaf803bf0473ff50681ac4d51acb7ba02bce34/notebook-7.4.2-py3-none-any.whl", hash = "sha256:9ccef602721aaa5530852e3064710b8ae5415c4e2ce26f8896d0433222755259", size = 14285747, upload-time = "2025-05-06T15:08:02.053Z" },
]

[[package]]
name = "notebook-shim"
version = "0.2.4"
source = { registry = "https://pypi.org/simple" }
dependencies = [
    { name = "jupyter-server" },
]
sdist = { url = "https://files.pythonhosted.org/packages/54/d2/92fa3243712b9a3e8bafaf60aac366da1cada3639ca767ff4b5b3654ec28/notebook_shim-0.2.4.tar.gz", hash = "sha256:b4b2cfa1b65d98307ca24361f5b30fe785b53c3fd07b7a47e89acb5e6ac638cb", size = 13167, upload-time = "2024-02-14T23:35:18.353Z" }
wheels = [
    { url = "https://files.pythonhosted.org/packages/f9/33/bd5b9137445ea4b680023eb0469b2bb969d61303dedb2aac6560ff3d14a1/notebook_shim-0.2.4-py3-none-any.whl", hash = "sha256:411a5be4e9dc882a074ccbcae671eda64cceb068767e9a3419096986560e1cef", size = 13307, upload-time = "2024-02-14T23:35:16.286Z" },
]

[[package]]
name = "numpy"
version = "2.2.5"
source = { registry = "https://pypi.org/simple" }
sdist = { url = "https://files.pythonhosted.org/packages/dc/b2/ce4b867d8cd9c0ee84938ae1e6a6f7926ebf928c9090d036fc3c6a04f946/numpy-2.2.5.tar.gz", hash = "sha256:a9c0d994680cd991b1cb772e8b297340085466a6fe964bc9d4e80f5e2f43c291", size = 20273920, upload-time = "2025-04-19T23:27:42.561Z" }
wheels = [
    { url = "https://files.pythonhosted.org/packages/e2/f7/1fd4ff108cd9d7ef929b8882692e23665dc9c23feecafbb9c6b80f4ec583/numpy-2.2.5-cp312-cp312-macosx_10_13_x86_64.whl", hash = "sha256:ee461a4eaab4f165b68780a6a1af95fb23a29932be7569b9fab666c407969051", size = 20948633, upload-time = "2025-04-19T22:37:52.4Z" },
    { url = "https://files.pythonhosted.org/packages/12/03/d443c278348371b20d830af155ff2079acad6a9e60279fac2b41dbbb73d8/numpy-2.2.5-cp312-cp312-macosx_11_0_arm64.whl", hash = "sha256:ec31367fd6a255dc8de4772bd1658c3e926d8e860a0b6e922b615e532d320ddc", size = 14176123, upload-time = "2025-04-19T22:38:15.058Z" },
    { url = "https://files.pythonhosted.org/packages/2b/0b/5ca264641d0e7b14393313304da48b225d15d471250376f3fbdb1a2be603/numpy-2.2.5-cp312-cp312-macosx_14_0_arm64.whl", hash = "sha256:47834cde750d3c9f4e52c6ca28a7361859fcaf52695c7dc3cc1a720b8922683e", size = 5163817, upload-time = "2025-04-19T22:38:24.885Z" },
    { url = "https://files.pythonhosted.org/packages/04/b3/d522672b9e3d28e26e1613de7675b441bbd1eaca75db95680635dd158c67/numpy-2.2.5-cp312-cp312-macosx_14_0_x86_64.whl", hash = "sha256:2c1a1c6ccce4022383583a6ded7bbcda22fc635eb4eb1e0a053336425ed36dfa", size = 6698066, upload-time = "2025-04-19T22:38:35.782Z" },
    { url = "https://files.pythonhosted.org/packages/a0/93/0f7a75c1ff02d4b76df35079676b3b2719fcdfb39abdf44c8b33f43ef37d/numpy-2.2.5-cp312-cp312-manylinux_2_17_aarch64.manylinux2014_aarch64.whl", hash = "sha256:9d75f338f5f79ee23548b03d801d28a505198297534f62416391857ea0479571", size = 14087277, upload-time = "2025-04-19T22:38:57.697Z" },
    { url = "https://files.pythonhosted.org/packages/b0/d9/7c338b923c53d431bc837b5b787052fef9ae68a56fe91e325aac0d48226e/numpy-2.2.5-cp312-cp312-manylinux_2_17_x86_64.manylinux2014_x86_64.whl", hash = "sha256:3a801fef99668f309b88640e28d261991bfad9617c27beda4a3aec4f217ea073", size = 16135742, upload-time = "2025-04-19T22:39:22.689Z" },
    { url = "https://files.pythonhosted.org/packages/2d/10/4dec9184a5d74ba9867c6f7d1e9f2e0fb5fe96ff2bf50bb6f342d64f2003/numpy-2.2.5-cp312-cp312-musllinux_1_2_aarch64.whl", hash = "sha256:abe38cd8381245a7f49967a6010e77dbf3680bd3627c0fe4362dd693b404c7f8", size = 15581825, upload-time = "2025-04-19T22:39:45.794Z" },
    { url = "https://files.pythonhosted.org/packages/80/1f/2b6fcd636e848053f5b57712a7d1880b1565eec35a637fdfd0a30d5e738d/numpy-2.2.5-cp312-cp312-musllinux_1_2_x86_64.whl", hash = "sha256:5a0ac90e46fdb5649ab6369d1ab6104bfe5854ab19b645bf5cda0127a13034ae", size = 17899600, upload-time = "2025-04-19T22:40:13.427Z" },
    { url = "https://files.pythonhosted.org/packages/ec/87/36801f4dc2623d76a0a3835975524a84bd2b18fe0f8835d45c8eae2f9ff2/numpy-2.2.5-cp312-cp312-win32.whl", hash = "sha256:0cd48122a6b7eab8f06404805b1bd5856200e3ed6f8a1b9a194f9d9054631beb", size = 6312626, upload-time = "2025-04-19T22:40:25.223Z" },
    { url = "https://files.pythonhosted.org/packages/8b/09/4ffb4d6cfe7ca6707336187951992bd8a8b9142cf345d87ab858d2d7636a/numpy-2.2.5-cp312-cp312-win_amd64.whl", hash = "sha256:ced69262a8278547e63409b2653b372bf4baff0870c57efa76c5703fd6543282", size = 12645715, upload-time = "2025-04-19T22:40:44.528Z" },
    { url = "https://files.pythonhosted.org/packages/e2/a0/0aa7f0f4509a2e07bd7a509042967c2fab635690d4f48c6c7b3afd4f448c/numpy-2.2.5-cp313-cp313-macosx_10_13_x86_64.whl", hash = "sha256:059b51b658f4414fff78c6d7b1b4e18283ab5fa56d270ff212d5ba0c561846f4", size = 20935102, upload-time = "2025-04-19T22:41:16.234Z" },
    { url = "https://files.pythonhosted.org/packages/7e/e4/a6a9f4537542912ec513185396fce52cdd45bdcf3e9d921ab02a93ca5aa9/numpy-2.2.5-cp313-cp313-macosx_11_0_arm64.whl", hash = "sha256:47f9ed103af0bc63182609044b0490747e03bd20a67e391192dde119bf43d52f", size = 14191709, upload-time = "2025-04-19T22:41:38.472Z" },
    { url = "https://files.pythonhosted.org/packages/be/65/72f3186b6050bbfe9c43cb81f9df59ae63603491d36179cf7a7c8d216758/numpy-2.2.5-cp313-cp313-macosx_14_0_arm64.whl", hash = "sha256:261a1ef047751bb02f29dfe337230b5882b54521ca121fc7f62668133cb119c9", size = 5149173, upload-time = "2025-04-19T22:41:47.823Z" },
    { url = "https://files.pythonhosted.org/packages/e5/e9/83e7a9432378dde5802651307ae5e9ea07bb72b416728202218cd4da2801/numpy-2.2.5-cp313-cp313-macosx_14_0_x86_64.whl", hash = "sha256:4520caa3807c1ceb005d125a75e715567806fed67e315cea619d5ec6e75a4191", size = 6684502, upload-time = "2025-04-19T22:41:58.689Z" },
    { url = "https://files.pythonhosted.org/packages/ea/27/b80da6c762394c8ee516b74c1f686fcd16c8f23b14de57ba0cad7349d1d2/numpy-2.2.5-cp313-cp313-manylinux_2_17_aarch64.manylinux2014_aarch64.whl", hash = "sha256:3d14b17b9be5f9c9301f43d2e2a4886a33b53f4e6fdf9ca2f4cc60aeeee76372", size = 14084417, upload-time = "2025-04-19T22:42:19.897Z" },
    { url = "https://files.pythonhosted.org/packages/aa/fc/ebfd32c3e124e6a1043e19c0ab0769818aa69050ce5589b63d05ff185526/numpy-2.2.5-cp313-cp313-manylinux_2_17_x86_64.manylinux2014_x86_64.whl", hash = "sha256:2ba321813a00e508d5421104464510cc962a6f791aa2fca1c97b1e65027da80d", size = 16133807, upload-time = "2025-04-19T22:42:44.433Z" },
    { url = "https://files.pythonhosted.org/packages/bf/9b/4cc171a0acbe4666f7775cfd21d4eb6bb1d36d3a0431f48a73e9212d2278/numpy-2.2.5-cp313-cp313-musllinux_1_2_aarch64.whl", hash = "sha256:a4cbdef3ddf777423060c6f81b5694bad2dc9675f110c4b2a60dc0181543fac7", size = 15575611, upload-time = "2025-04-19T22:43:09.928Z" },
    { url = "https://files.pythonhosted.org/packages/a3/45/40f4135341850df48f8edcf949cf47b523c404b712774f8855a64c96ef29/numpy-2.2.5-cp313-cp313-musllinux_1_2_x86_64.whl", hash = "sha256:54088a5a147ab71a8e7fdfd8c3601972751ded0739c6b696ad9cb0343e21ab73", size = 17895747, upload-time = "2025-04-19T22:43:36.983Z" },
    { url = "https://files.pythonhosted.org/packages/f8/4c/b32a17a46f0ffbde8cc82df6d3daeaf4f552e346df143e1b188a701a8f09/numpy-2.2.5-cp313-cp313-win32.whl", hash = "sha256:c8b82a55ef86a2d8e81b63da85e55f5537d2157165be1cb2ce7cfa57b6aef38b", size = 6309594, upload-time = "2025-04-19T22:47:10.523Z" },
    { url = "https://files.pythonhosted.org/packages/13/ae/72e6276feb9ef06787365b05915bfdb057d01fceb4a43cb80978e518d79b/numpy-2.2.5-cp313-cp313-win_amd64.whl", hash = "sha256:d8882a829fd779f0f43998e931c466802a77ca1ee0fe25a3abe50278616b1471", size = 12638356, upload-time = "2025-04-19T22:47:30.253Z" },
    { url = "https://files.pythonhosted.org/packages/79/56/be8b85a9f2adb688e7ded6324e20149a03541d2b3297c3ffc1a73f46dedb/numpy-2.2.5-cp313-cp313t-macosx_10_13_x86_64.whl", hash = "sha256:e8b025c351b9f0e8b5436cf28a07fa4ac0204d67b38f01433ac7f9b870fa38c6", size = 20963778, upload-time = "2025-04-19T22:44:09.251Z" },
    { url = "https://files.pythonhosted.org/packages/ff/77/19c5e62d55bff507a18c3cdff82e94fe174957bad25860a991cac719d3ab/numpy-2.2.5-cp313-cp313t-macosx_11_0_arm64.whl", hash = "sha256:8dfa94b6a4374e7851bbb6f35e6ded2120b752b063e6acdd3157e4d2bb922eba", size = 14207279, upload-time = "2025-04-19T22:44:31.383Z" },
    { url = "https://files.pythonhosted.org/packages/75/22/aa11f22dc11ff4ffe4e849d9b63bbe8d4ac6d5fae85ddaa67dfe43be3e76/numpy-2.2.5-cp313-cp313t-macosx_14_0_arm64.whl", hash = "sha256:97c8425d4e26437e65e1d189d22dff4a079b747ff9c2788057bfb8114ce1e133", size = 5199247, upload-time = "2025-04-19T22:44:40.361Z" },
    { url = "https://files.pythonhosted.org/packages/4f/6c/12d5e760fc62c08eded0394f62039f5a9857f758312bf01632a81d841459/numpy-2.2.5-cp313-cp313t-macosx_14_0_x86_64.whl", hash = "sha256:352d330048c055ea6db701130abc48a21bec690a8d38f8284e00fab256dc1376", size = 6711087, upload-time = "2025-04-19T22:44:51.188Z" },
    { url = "https://files.pythonhosted.org/packages/ef/94/ece8280cf4218b2bee5cec9567629e61e51b4be501e5c6840ceb593db945/numpy-2.2.5-cp313-cp313t-manylinux_2_17_aarch64.manylinux2014_aarch64.whl", hash = "sha256:8b4c0773b6ada798f51f0f8e30c054d32304ccc6e9c5d93d46cb26f3d385ab19", size = 14059964, upload-time = "2025-04-19T22:45:12.451Z" },
    { url = "https://files.pythonhosted.org/packages/39/41/c5377dac0514aaeec69115830a39d905b1882819c8e65d97fc60e177e19e/numpy-2.2.5-cp313-cp313t-manylinux_2_17_x86_64.manylinux2014_x86_64.whl", hash = "sha256:55f09e00d4dccd76b179c0f18a44f041e5332fd0e022886ba1c0bbf3ea4a18d0", size = 16121214, upload-time = "2025-04-19T22:45:37.734Z" },
    { url = "https://files.pythonhosted.org/packages/db/54/3b9f89a943257bc8e187145c6bc0eb8e3d615655f7b14e9b490b053e8149/numpy-2.2.5-cp313-cp313t-musllinux_1_2_aarch64.whl", hash = "sha256:02f226baeefa68f7d579e213d0f3493496397d8f1cff5e2b222af274c86a552a", size = 15575788, upload-time = "2025-04-19T22:46:01.908Z" },
    { url = "https://files.pythonhosted.org/packages/b1/c4/2e407e85df35b29f79945751b8f8e671057a13a376497d7fb2151ba0d290/numpy-2.2.5-cp313-cp313t-musllinux_1_2_x86_64.whl", hash = "sha256:c26843fd58f65da9491165072da2cccc372530681de481ef670dcc8e27cfb066", size = 17893672, upload-time = "2025-04-19T22:46:28.585Z" },
    { url = "https://files.pythonhosted.org/packages/29/7e/d0b44e129d038dba453f00d0e29ebd6eaf2f06055d72b95b9947998aca14/numpy-2.2.5-cp313-cp313t-win32.whl", hash = "sha256:1a161c2c79ab30fe4501d5a2bbfe8b162490757cf90b7f05be8b80bc02f7bb8e", size = 6377102, upload-time = "2025-04-19T22:46:39.949Z" },
    { url = "https://files.pythonhosted.org/packages/63/be/b85e4aa4bf42c6502851b971f1c326d583fcc68227385f92089cf50a7b45/numpy-2.2.5-cp313-cp313t-win_amd64.whl", hash = "sha256:d403c84991b5ad291d3809bace5e85f4bbf44a04bdc9a88ed2bb1807b3360bb8", size = 12750096, upload-time = "2025-04-19T22:47:00.147Z" },
]

[[package]]
name = "overrides"
version = "7.7.0"
source = { registry = "https://pypi.org/simple" }
sdist = { url = "https://files.pythonhosted.org/packages/36/86/b585f53236dec60aba864e050778b25045f857e17f6e5ea0ae95fe80edd2/overrides-7.7.0.tar.gz", hash = "sha256:55158fa3d93b98cc75299b1e67078ad9003ca27945c76162c1c0766d6f91820a", size = 22812, upload-time = "2024-01-27T21:01:33.423Z" }
wheels = [
    { url = "https://files.pythonhosted.org/packages/2c/ab/fc8290c6a4c722e5514d80f62b2dc4c4df1a68a41d1364e625c35990fcf3/overrides-7.7.0-py3-none-any.whl", hash = "sha256:c7ed9d062f78b8e4c1a7b70bd8796b35ead4d9f510227ef9c5dc7626c60d7e49", size = 17832, upload-time = "2024-01-27T21:01:31.393Z" },
]

[[package]]
name = "packaging"
version = "25.0"
source = { registry = "https://pypi.org/simple" }
sdist = { url = "https://files.pythonhosted.org/packages/a1/d4/1fc4078c65507b51b96ca8f8c3ba19e6a61c8253c72794544580a7b6c24d/packaging-25.0.tar.gz", hash = "sha256:d443872c98d677bf60f6a1f2f8c1cb748e8fe762d2bf9d3148b5599295b0fc4f", size = 165727, upload-time = "2025-04-19T11:48:59.673Z" }
wheels = [
    { url = "https://files.pythonhosted.org/packages/20/12/38679034af332785aac8774540895e234f4d07f7545804097de4b666afd8/packaging-25.0-py3-none-any.whl", hash = "sha256:29572ef2b1f17581046b3a2227d5c611fb25ec70ca1ba8554b24b0e69331a484", size = 66469, upload-time = "2025-04-19T11:48:57.875Z" },
]

[[package]]
name = "pandas"
version = "2.2.3"
source = { registry = "https://pypi.org/simple" }
dependencies = [
    { name = "numpy" },
    { name = "python-dateutil" },
    { name = "pytz" },
    { name = "tzdata" },
]
sdist = { url = "https://files.pythonhosted.org/packages/9c/d6/9f8431bacc2e19dca897724cd097b1bb224a6ad5433784a44b587c7c13af/pandas-2.2.3.tar.gz", hash = "sha256:4f18ba62b61d7e192368b84517265a99b4d7ee8912f8708660fb4a366cc82667", size = 4399213, upload-time = "2024-09-20T13:10:04.827Z" }
wheels = [
    { url = "https://files.pythonhosted.org/packages/17/a3/fb2734118db0af37ea7433f57f722c0a56687e14b14690edff0cdb4b7e58/pandas-2.2.3-cp312-cp312-macosx_10_9_x86_64.whl", hash = "sha256:b1d432e8d08679a40e2a6d8b2f9770a5c21793a6f9f47fdd52c5ce1948a5a8a9", size = 12529893, upload-time = "2024-09-20T13:09:09.655Z" },
    { url = "https://files.pythonhosted.org/packages/e1/0c/ad295fd74bfac85358fd579e271cded3ac969de81f62dd0142c426b9da91/pandas-2.2.3-cp312-cp312-macosx_11_0_arm64.whl", hash = "sha256:a5a1595fe639f5988ba6a8e5bc9649af3baf26df3998a0abe56c02609392e0a4", size = 11363475, upload-time = "2024-09-20T13:09:14.718Z" },
    { url = "https://files.pythonhosted.org/packages/c6/2a/4bba3f03f7d07207481fed47f5b35f556c7441acddc368ec43d6643c5777/pandas-2.2.3-cp312-cp312-manylinux2014_aarch64.manylinux_2_17_aarch64.whl", hash = "sha256:5de54125a92bb4d1c051c0659e6fcb75256bf799a732a87184e5ea503965bce3", size = 15188645, upload-time = "2024-09-20T19:02:03.88Z" },
    { url = "https://files.pythonhosted.org/packages/38/f8/d8fddee9ed0d0c0f4a2132c1dfcf0e3e53265055da8df952a53e7eaf178c/pandas-2.2.3-cp312-cp312-manylinux_2_17_x86_64.manylinux2014_x86_64.whl", hash = "sha256:fffb8ae78d8af97f849404f21411c95062db1496aeb3e56f146f0355c9989319", size = 12739445, upload-time = "2024-09-20T13:09:17.621Z" },
    { url = "https://files.pythonhosted.org/packages/20/e8/45a05d9c39d2cea61ab175dbe6a2de1d05b679e8de2011da4ee190d7e748/pandas-2.2.3-cp312-cp312-musllinux_1_2_aarch64.whl", hash = "sha256:6dfcb5ee8d4d50c06a51c2fffa6cff6272098ad6540aed1a76d15fb9318194d8", size = 16359235, upload-time = "2024-09-20T19:02:07.094Z" },
    { url = "https://files.pythonhosted.org/packages/1d/99/617d07a6a5e429ff90c90da64d428516605a1ec7d7bea494235e1c3882de/pandas-2.2.3-cp312-cp312-musllinux_1_2_x86_64.whl", hash = "sha256:062309c1b9ea12a50e8ce661145c6aab431b1e99530d3cd60640e255778bd43a", size = 14056756, upload-time = "2024-09-20T13:09:20.474Z" },
    { url = "https://files.pythonhosted.org/packages/29/d4/1244ab8edf173a10fd601f7e13b9566c1b525c4f365d6bee918e68381889/pandas-2.2.3-cp312-cp312-win_amd64.whl", hash = "sha256:59ef3764d0fe818125a5097d2ae867ca3fa64df032331b7e0917cf5d7bf66b13", size = 11504248, upload-time = "2024-09-20T13:09:23.137Z" },
    { url = "https://files.pythonhosted.org/packages/64/22/3b8f4e0ed70644e85cfdcd57454686b9057c6c38d2f74fe4b8bc2527214a/pandas-2.2.3-cp313-cp313-macosx_10_13_x86_64.whl", hash = "sha256:f00d1345d84d8c86a63e476bb4955e46458b304b9575dcf71102b5c705320015", size = 12477643, upload-time = "2024-09-20T13:09:25.522Z" },
    { url = "https://files.pythonhosted.org/packages/e4/93/b3f5d1838500e22c8d793625da672f3eec046b1a99257666c94446969282/pandas-2.2.3-cp313-cp313-macosx_11_0_arm64.whl", hash = "sha256:3508d914817e153ad359d7e069d752cdd736a247c322d932eb89e6bc84217f28", size = 11281573, upload-time = "2024-09-20T13:09:28.012Z" },
    { url = "https://files.pythonhosted.org/packages/f5/94/6c79b07f0e5aab1dcfa35a75f4817f5c4f677931d4234afcd75f0e6a66ca/pandas-2.2.3-cp313-cp313-manylinux2014_aarch64.manylinux_2_17_aarch64.whl", hash = "sha256:22a9d949bfc9a502d320aa04e5d02feab689d61da4e7764b62c30b991c42c5f0", size = 15196085, upload-time = "2024-09-20T19:02:10.451Z" },
    { url = "https://files.pythonhosted.org/packages/e8/31/aa8da88ca0eadbabd0a639788a6da13bb2ff6edbbb9f29aa786450a30a91/pandas-2.2.3-cp313-cp313-manylinux_2_17_x86_64.manylinux2014_x86_64.whl", hash = "sha256:f3a255b2c19987fbbe62a9dfd6cff7ff2aa9ccab3fc75218fd4b7530f01efa24", size = 12711809, upload-time = "2024-09-20T13:09:30.814Z" },
    { url = "https://files.pythonhosted.org/packages/ee/7c/c6dbdb0cb2a4344cacfb8de1c5808ca885b2e4dcfde8008266608f9372af/pandas-2.2.3-cp313-cp313-musllinux_1_2_aarch64.whl", hash = "sha256:800250ecdadb6d9c78eae4990da62743b857b470883fa27f652db8bdde7f6659", size = 16356316, upload-time = "2024-09-20T19:02:13.825Z" },
    { url = "https://files.pythonhosted.org/packages/57/b7/8b757e7d92023b832869fa8881a992696a0bfe2e26f72c9ae9f255988d42/pandas-2.2.3-cp313-cp313-musllinux_1_2_x86_64.whl", hash = "sha256:6374c452ff3ec675a8f46fd9ab25c4ad0ba590b71cf0656f8b6daa5202bca3fb", size = 14022055, upload-time = "2024-09-20T13:09:33.462Z" },
    { url = "https://files.pythonhosted.org/packages/3b/bc/4b18e2b8c002572c5a441a64826252ce5da2aa738855747247a971988043/pandas-2.2.3-cp313-cp313-win_amd64.whl", hash = "sha256:61c5ad4043f791b61dd4752191d9f07f0ae412515d59ba8f005832a532f8736d", size = 11481175, upload-time = "2024-09-20T13:09:35.871Z" },
    { url = "https://files.pythonhosted.org/packages/76/a3/a5d88146815e972d40d19247b2c162e88213ef51c7c25993942c39dbf41d/pandas-2.2.3-cp313-cp313t-macosx_10_13_x86_64.whl", hash = "sha256:3b71f27954685ee685317063bf13c7709a7ba74fc996b84fc6821c59b0f06468", size = 12615650, upload-time = "2024-09-20T13:09:38.685Z" },
    { url = "https://files.pythonhosted.org/packages/9c/8c/f0fd18f6140ddafc0c24122c8a964e48294acc579d47def376fef12bcb4a/pandas-2.2.3-cp313-cp313t-macosx_11_0_arm64.whl", hash = "sha256:38cf8125c40dae9d5acc10fa66af8ea6fdf760b2714ee482ca691fc66e6fcb18", size = 11290177, upload-time = "2024-09-20T13:09:41.141Z" },
    { url = "https://files.pythonhosted.org/packages/ed/f9/e995754eab9c0f14c6777401f7eece0943840b7a9fc932221c19d1abee9f/pandas-2.2.3-cp313-cp313t-manylinux2014_aarch64.manylinux_2_17_aarch64.whl", hash = "sha256:ba96630bc17c875161df3818780af30e43be9b166ce51c9a18c1feae342906c2", size = 14651526, upload-time = "2024-09-20T19:02:16.905Z" },
    { url = "https://files.pythonhosted.org/packages/25/b0/98d6ae2e1abac4f35230aa756005e8654649d305df9a28b16b9ae4353bff/pandas-2.2.3-cp313-cp313t-manylinux_2_17_x86_64.manylinux2014_x86_64.whl", hash = "sha256:1db71525a1538b30142094edb9adc10be3f3e176748cd7acc2240c2f2e5aa3a4", size = 11871013, upload-time = "2024-09-20T13:09:44.39Z" },
    { url = "https://files.pythonhosted.org/packages/cc/57/0f72a10f9db6a4628744c8e8f0df4e6e21de01212c7c981d31e50ffc8328/pandas-2.2.3-cp313-cp313t-musllinux_1_2_aarch64.whl", hash = "sha256:15c0e1e02e93116177d29ff83e8b1619c93ddc9c49083f237d4312337a61165d", size = 15711620, upload-time = "2024-09-20T19:02:20.639Z" },
    { url = "https://files.pythonhosted.org/packages/ab/5f/b38085618b950b79d2d9164a711c52b10aefc0ae6833b96f626b7021b2ed/pandas-2.2.3-cp313-cp313t-musllinux_1_2_x86_64.whl", hash = "sha256:ad5b65698ab28ed8d7f18790a0dc58005c7629f227be9ecc1072aa74c0c1d43a", size = 13098436, upload-time = "2024-09-20T13:09:48.112Z" },
]

[[package]]
name = "pandocfilters"
version = "1.5.1"
source = { registry = "https://pypi.org/simple" }
sdist = { url = "https://files.pythonhosted.org/packages/70/6f/3dd4940bbe001c06a65f88e36bad298bc7a0de5036115639926b0c5c0458/pandocfilters-1.5.1.tar.gz", hash = "sha256:002b4a555ee4ebc03f8b66307e287fa492e4a77b4ea14d3f934328297bb4939e", size = 8454, upload-time = "2024-01-18T20:08:13.726Z" }
wheels = [
    { url = "https://files.pythonhosted.org/packages/ef/af/4fbc8cab944db5d21b7e2a5b8e9211a03a79852b1157e2c102fcc61ac440/pandocfilters-1.5.1-py2.py3-none-any.whl", hash = "sha256:93be382804a9cdb0a7267585f157e5d1731bbe5545a85b268d6f5fe6232de2bc", size = 8663, upload-time = "2024-01-18T20:08:11.28Z" },
]

[[package]]
name = "parso"
version = "0.8.4"
source = { registry = "https://pypi.org/simple" }
sdist = { url = "https://files.pythonhosted.org/packages/66/94/68e2e17afaa9169cf6412ab0f28623903be73d1b32e208d9e8e541bb086d/parso-0.8.4.tar.gz", hash = "sha256:eb3a7b58240fb99099a345571deecc0f9540ea5f4dd2fe14c2a99d6b281ab92d", size = 400609, upload-time = "2024-04-05T09:43:55.897Z" }
wheels = [
    { url = "https://files.pythonhosted.org/packages/c6/ac/dac4a63f978e4dcb3c6d3a78c4d8e0192a113d288502a1216950c41b1027/parso-0.8.4-py2.py3-none-any.whl", hash = "sha256:a418670a20291dacd2dddc80c377c5c3791378ee1e8d12bffc35420643d43f18", size = 103650, upload-time = "2024-04-05T09:43:53.299Z" },
]

[[package]]
name = "pathspec"
version = "0.12.1"
source = { registry = "https://pypi.org/simple" }
sdist = { url = "https://files.pythonhosted.org/packages/ca/bc/f35b8446f4531a7cb215605d100cd88b7ac6f44ab3fc94870c120ab3adbf/pathspec-0.12.1.tar.gz", hash = "sha256:a482d51503a1ab33b1c67a6c3813a26953dbdc71c31dacaef9a838c4e29f5712", size = 51043, upload-time = "2023-12-10T22:30:45Z" }
wheels = [
    { url = "https://files.pythonhosted.org/packages/cc/20/ff623b09d963f88bfde16306a54e12ee5ea43e9b597108672ff3a408aad6/pathspec-0.12.1-py3-none-any.whl", hash = "sha256:a0d503e138a4c123b27490a4f7beda6a01c6f288df0e4a8b79c7eb0dc7b4cc08", size = 31191, upload-time = "2023-12-10T22:30:43.14Z" },
]

[[package]]
name = "pexpect"
version = "4.9.0"
source = { registry = "https://pypi.org/simple" }
dependencies = [
    { name = "ptyprocess" },
]
sdist = { url = "https://files.pythonhosted.org/packages/42/92/cc564bf6381ff43ce1f4d06852fc19a2f11d180f23dc32d9588bee2f149d/pexpect-4.9.0.tar.gz", hash = "sha256:ee7d41123f3c9911050ea2c2dac107568dc43b2d3b0c7557a33212c398ead30f", size = 166450, upload-time = "2023-11-25T09:07:26.339Z" }
wheels = [
    { url = "https://files.pythonhosted.org/packages/9e/c3/059298687310d527a58bb01f3b1965787ee3b40dce76752eda8b44e9a2c5/pexpect-4.9.0-py2.py3-none-any.whl", hash = "sha256:7236d1e080e4936be2dc3e326cec0af72acf9212a7e1d060210e70a47e253523", size = 63772, upload-time = "2023-11-25T06:56:14.81Z" },
]

[[package]]
name = "pillow"
version = "11.2.1"
source = { registry = "https://pypi.org/simple" }
sdist = { url = "https://files.pythonhosted.org/packages/af/cb/bb5c01fcd2a69335b86c22142b2bccfc3464087efb7fd382eee5ffc7fdf7/pillow-11.2.1.tar.gz", hash = "sha256:a64dd61998416367b7ef979b73d3a85853ba9bec4c2925f74e588879a58716b6", size = 47026707, upload-time = "2025-04-12T17:50:03.289Z" }
wheels = [
    { url = "https://files.pythonhosted.org/packages/c7/40/052610b15a1b8961f52537cc8326ca6a881408bc2bdad0d852edeb6ed33b/pillow-11.2.1-cp312-cp312-macosx_10_13_x86_64.whl", hash = "sha256:78afba22027b4accef10dbd5eed84425930ba41b3ea0a86fa8d20baaf19d807f", size = 3190185, upload-time = "2025-04-12T17:48:00.417Z" },
    { url = "https://files.pythonhosted.org/packages/e5/7e/b86dbd35a5f938632093dc40d1682874c33dcfe832558fc80ca56bfcb774/pillow-11.2.1-cp312-cp312-macosx_11_0_arm64.whl", hash = "sha256:78092232a4ab376a35d68c4e6d5e00dfd73454bd12b230420025fbe178ee3b0b", size = 3030306, upload-time = "2025-04-12T17:48:02.391Z" },
    { url = "https://files.pythonhosted.org/packages/a4/5c/467a161f9ed53e5eab51a42923c33051bf8d1a2af4626ac04f5166e58e0c/pillow-11.2.1-cp312-cp312-manylinux_2_17_aarch64.manylinux2014_aarch64.whl", hash = "sha256:25a5f306095c6780c52e6bbb6109624b95c5b18e40aab1c3041da3e9e0cd3e2d", size = 4416121, upload-time = "2025-04-12T17:48:04.554Z" },
    { url = "https://files.pythonhosted.org/packages/62/73/972b7742e38ae0e2ac76ab137ca6005dcf877480da0d9d61d93b613065b4/pillow-11.2.1-cp312-cp312-manylinux_2_17_x86_64.manylinux2014_x86_64.whl", hash = "sha256:0c7b29dbd4281923a2bfe562acb734cee96bbb129e96e6972d315ed9f232bef4", size = 4501707, upload-time = "2025-04-12T17:48:06.831Z" },
    { url = "https://files.pythonhosted.org/packages/e4/3a/427e4cb0b9e177efbc1a84798ed20498c4f233abde003c06d2650a6d60cb/pillow-11.2.1-cp312-cp312-manylinux_2_28_aarch64.whl", hash = "sha256:3e645b020f3209a0181a418bffe7b4a93171eef6c4ef6cc20980b30bebf17b7d", size = 4522921, upload-time = "2025-04-12T17:48:09.229Z" },
    { url = "https://files.pythonhosted.org/packages/fe/7c/d8b1330458e4d2f3f45d9508796d7caf0c0d3764c00c823d10f6f1a3b76d/pillow-11.2.1-cp312-cp312-manylinux_2_28_x86_64.whl", hash = "sha256:b2dbea1012ccb784a65349f57bbc93730b96e85b42e9bf7b01ef40443db720b4", size = 4612523, upload-time = "2025-04-12T17:48:11.631Z" },
    { url = "https://files.pythonhosted.org/packages/b3/2f/65738384e0b1acf451de5a573d8153fe84103772d139e1e0bdf1596be2ea/pillow-11.2.1-cp312-cp312-musllinux_1_2_aarch64.whl", hash = "sha256:da3104c57bbd72948d75f6a9389e6727d2ab6333c3617f0a89d72d4940aa0443", size = 4587836, upload-time = "2025-04-12T17:48:13.592Z" },
    { url = "https://files.pythonhosted.org/packages/6a/c5/e795c9f2ddf3debb2dedd0df889f2fe4b053308bb59a3cc02a0cd144d641/pillow-11.2.1-cp312-cp312-musllinux_1_2_x86_64.whl", hash = "sha256:598174aef4589af795f66f9caab87ba4ff860ce08cd5bb447c6fc553ffee603c", size = 4669390, upload-time = "2025-04-12T17:48:15.938Z" },
    { url = "https://files.pythonhosted.org/packages/96/ae/ca0099a3995976a9fce2f423166f7bff9b12244afdc7520f6ed38911539a/pillow-11.2.1-cp312-cp312-win32.whl", hash = "sha256:1d535df14716e7f8776b9e7fee118576d65572b4aad3ed639be9e4fa88a1cad3", size = 2332309, upload-time = "2025-04-12T17:48:17.885Z" },
    { url = "https://files.pythonhosted.org/packages/7c/18/24bff2ad716257fc03da964c5e8f05d9790a779a8895d6566e493ccf0189/pillow-11.2.1-cp312-cp312-win_amd64.whl", hash = "sha256:14e33b28bf17c7a38eede290f77db7c664e4eb01f7869e37fa98a5aa95978941", size = 2676768, upload-time = "2025-04-12T17:48:19.655Z" },
    { url = "https://files.pythonhosted.org/packages/da/bb/e8d656c9543276517ee40184aaa39dcb41e683bca121022f9323ae11b39d/pillow-11.2.1-cp312-cp312-win_arm64.whl", hash = "sha256:21e1470ac9e5739ff880c211fc3af01e3ae505859392bf65458c224d0bf283eb", size = 2415087, upload-time = "2025-04-12T17:48:21.991Z" },
    { url = "https://files.pythonhosted.org/packages/36/9c/447528ee3776e7ab8897fe33697a7ff3f0475bb490c5ac1456a03dc57956/pillow-11.2.1-cp313-cp313-macosx_10_13_x86_64.whl", hash = "sha256:fdec757fea0b793056419bca3e9932eb2b0ceec90ef4813ea4c1e072c389eb28", size = 3190098, upload-time = "2025-04-12T17:48:23.915Z" },
    { url = "https://files.pythonhosted.org/packages/b5/09/29d5cd052f7566a63e5b506fac9c60526e9ecc553825551333e1e18a4858/pillow-11.2.1-cp313-cp313-macosx_11_0_arm64.whl", hash = "sha256:b0e130705d568e2f43a17bcbe74d90958e8a16263868a12c3e0d9c8162690830", size = 3030166, upload-time = "2025-04-12T17:48:25.738Z" },
    { url = "https://files.pythonhosted.org/packages/71/5d/446ee132ad35e7600652133f9c2840b4799bbd8e4adba881284860da0a36/pillow-11.2.1-cp313-cp313-manylinux_2_17_aarch64.manylinux2014_aarch64.whl", hash = "sha256:7bdb5e09068332578214cadd9c05e3d64d99e0e87591be22a324bdbc18925be0", size = 4408674, upload-time = "2025-04-12T17:48:27.908Z" },
    { url = "https://files.pythonhosted.org/packages/69/5f/cbe509c0ddf91cc3a03bbacf40e5c2339c4912d16458fcb797bb47bcb269/pillow-11.2.1-cp313-cp313-manylinux_2_17_x86_64.manylinux2014_x86_64.whl", hash = "sha256:d189ba1bebfbc0c0e529159631ec72bb9e9bc041f01ec6d3233d6d82eb823bc1", size = 4496005, upload-time = "2025-04-12T17:48:29.888Z" },
    { url = "https://files.pythonhosted.org/packages/f9/b3/dd4338d8fb8a5f312021f2977fb8198a1184893f9b00b02b75d565c33b51/pillow-11.2.1-cp313-cp313-manylinux_2_28_aarch64.whl", hash = "sha256:191955c55d8a712fab8934a42bfefbf99dd0b5875078240943f913bb66d46d9f", size = 4518707, upload-time = "2025-04-12T17:48:31.874Z" },
    { url = "https://files.pythonhosted.org/packages/13/eb/2552ecebc0b887f539111c2cd241f538b8ff5891b8903dfe672e997529be/pillow-11.2.1-cp313-cp313-manylinux_2_28_x86_64.whl", hash = "sha256:ad275964d52e2243430472fc5d2c2334b4fc3ff9c16cb0a19254e25efa03a155", size = 4610008, upload-time = "2025-04-12T17:48:34.422Z" },
    { url = "https://files.pythonhosted.org/packages/72/d1/924ce51bea494cb6e7959522d69d7b1c7e74f6821d84c63c3dc430cbbf3b/pillow-11.2.1-cp313-cp313-musllinux_1_2_aarch64.whl", hash = "sha256:750f96efe0597382660d8b53e90dd1dd44568a8edb51cb7f9d5d918b80d4de14", size = 4585420, upload-time = "2025-04-12T17:48:37.641Z" },
    { url = "https://files.pythonhosted.org/packages/43/ab/8f81312d255d713b99ca37479a4cb4b0f48195e530cdc1611990eb8fd04b/pillow-11.2.1-cp313-cp313-musllinux_1_2_x86_64.whl", hash = "sha256:fe15238d3798788d00716637b3d4e7bb6bde18b26e5d08335a96e88564a36b6b", size = 4667655, upload-time = "2025-04-12T17:48:39.652Z" },
    { url = "https://files.pythonhosted.org/packages/94/86/8f2e9d2dc3d308dfd137a07fe1cc478df0a23d42a6c4093b087e738e4827/pillow-11.2.1-cp313-cp313-win32.whl", hash = "sha256:3fe735ced9a607fee4f481423a9c36701a39719252a9bb251679635f99d0f7d2", size = 2332329, upload-time = "2025-04-12T17:48:41.765Z" },
    { url = "https://files.pythonhosted.org/packages/6d/ec/1179083b8d6067a613e4d595359b5fdea65d0a3b7ad623fee906e1b3c4d2/pillow-11.2.1-cp313-cp313-win_amd64.whl", hash = "sha256:74ee3d7ecb3f3c05459ba95eed5efa28d6092d751ce9bf20e3e253a4e497e691", size = 2676388, upload-time = "2025-04-12T17:48:43.625Z" },
    { url = "https://files.pythonhosted.org/packages/23/f1/2fc1e1e294de897df39fa8622d829b8828ddad938b0eaea256d65b84dd72/pillow-11.2.1-cp313-cp313-win_arm64.whl", hash = "sha256:5119225c622403afb4b44bad4c1ca6c1f98eed79db8d3bc6e4e160fc6339d66c", size = 2414950, upload-time = "2025-04-12T17:48:45.475Z" },
    { url = "https://files.pythonhosted.org/packages/c4/3e/c328c48b3f0ead7bab765a84b4977acb29f101d10e4ef57a5e3400447c03/pillow-11.2.1-cp313-cp313t-macosx_10_13_x86_64.whl", hash = "sha256:8ce2e8411c7aaef53e6bb29fe98f28cd4fbd9a1d9be2eeea434331aac0536b22", size = 3192759, upload-time = "2025-04-12T17:48:47.866Z" },
    { url = "https://files.pythonhosted.org/packages/18/0e/1c68532d833fc8b9f404d3a642991441d9058eccd5606eab31617f29b6d4/pillow-11.2.1-cp313-cp313t-macosx_11_0_arm64.whl", hash = "sha256:9ee66787e095127116d91dea2143db65c7bb1e232f617aa5957c0d9d2a3f23a7", size = 3033284, upload-time = "2025-04-12T17:48:50.189Z" },
    { url = "https://files.pythonhosted.org/packages/b7/cb/6faf3fb1e7705fd2db74e070f3bf6f88693601b0ed8e81049a8266de4754/pillow-11.2.1-cp313-cp313t-manylinux_2_17_aarch64.manylinux2014_aarch64.whl", hash = "sha256:9622e3b6c1d8b551b6e6f21873bdcc55762b4b2126633014cea1803368a9aa16", size = 4445826, upload-time = "2025-04-12T17:48:52.346Z" },
    { url = "https://files.pythonhosted.org/packages/07/94/8be03d50b70ca47fb434a358919d6a8d6580f282bbb7af7e4aa40103461d/pillow-11.2.1-cp313-cp313t-manylinux_2_17_x86_64.manylinux2014_x86_64.whl", hash = "sha256:63b5dff3a68f371ea06025a1a6966c9a1e1ee452fc8020c2cd0ea41b83e9037b", size = 4527329, upload-time = "2025-04-12T17:48:54.403Z" },
    { url = "https://files.pythonhosted.org/packages/fd/a4/bfe78777076dc405e3bd2080bc32da5ab3945b5a25dc5d8acaa9de64a162/pillow-11.2.1-cp313-cp313t-manylinux_2_28_aarch64.whl", hash = "sha256:31df6e2d3d8fc99f993fd253e97fae451a8db2e7207acf97859732273e108406", size = 4549049, upload-time = "2025-04-12T17:48:56.383Z" },
    { url = "https://files.pythonhosted.org/packages/65/4d/eaf9068dc687c24979e977ce5677e253624bd8b616b286f543f0c1b91662/pillow-11.2.1-cp313-cp313t-manylinux_2_28_x86_64.whl", hash = "sha256:062b7a42d672c45a70fa1f8b43d1d38ff76b63421cbbe7f88146b39e8a558d91", size = 4635408, upload-time = "2025-04-12T17:48:58.782Z" },
    { url = "https://files.pythonhosted.org/packages/1d/26/0fd443365d9c63bc79feb219f97d935cd4b93af28353cba78d8e77b61719/pillow-11.2.1-cp313-cp313t-musllinux_1_2_aarch64.whl", hash = "sha256:4eb92eca2711ef8be42fd3f67533765d9fd043b8c80db204f16c8ea62ee1a751", size = 4614863, upload-time = "2025-04-12T17:49:00.709Z" },
    { url = "https://files.pythonhosted.org/packages/49/65/dca4d2506be482c2c6641cacdba5c602bc76d8ceb618fd37de855653a419/pillow-11.2.1-cp313-cp313t-musllinux_1_2_x86_64.whl", hash = "sha256:f91ebf30830a48c825590aede79376cb40f110b387c17ee9bd59932c961044f9", size = 4692938, upload-time = "2025-04-12T17:49:02.946Z" },
    { url = "https://files.pythonhosted.org/packages/b3/92/1ca0c3f09233bd7decf8f7105a1c4e3162fb9142128c74adad0fb361b7eb/pillow-11.2.1-cp313-cp313t-win32.whl", hash = "sha256:e0b55f27f584ed623221cfe995c912c61606be8513bfa0e07d2c674b4516d9dd", size = 2335774, upload-time = "2025-04-12T17:49:04.889Z" },
    { url = "https://files.pythonhosted.org/packages/a5/ac/77525347cb43b83ae905ffe257bbe2cc6fd23acb9796639a1f56aa59d191/pillow-11.2.1-cp313-cp313t-win_amd64.whl", hash = "sha256:36d6b82164c39ce5482f649b437382c0fb2395eabc1e2b1702a6deb8ad647d6e", size = 2681895, upload-time = "2025-04-12T17:49:06.635Z" },
    { url = "https://files.pythonhosted.org/packages/67/32/32dc030cfa91ca0fc52baebbba2e009bb001122a1daa8b6a79ad830b38d3/pillow-11.2.1-cp313-cp313t-win_arm64.whl", hash = "sha256:225c832a13326e34f212d2072982bb1adb210e0cc0b153e688743018c94a2681", size = 2417234, upload-time = "2025-04-12T17:49:08.399Z" },
]

[[package]]
name = "platformdirs"
version = "4.3.7"
source = { registry = "https://pypi.org/simple" }
sdist = { url = "https://files.pythonhosted.org/packages/b6/2d/7d512a3913d60623e7eb945c6d1b4f0bddf1d0b7ada5225274c87e5b53d1/platformdirs-4.3.7.tar.gz", hash = "sha256:eb437d586b6a0986388f0d6f74aa0cde27b48d0e3d66843640bfb6bdcdb6e351", size = 21291, upload-time = "2025-03-19T20:36:10.989Z" }
wheels = [
    { url = "https://files.pythonhosted.org/packages/6d/45/59578566b3275b8fd9157885918fcd0c4d74162928a5310926887b856a51/platformdirs-4.3.7-py3-none-any.whl", hash = "sha256:a03875334331946f13c549dbd8f4bac7a13a50a895a0eb1e8c6a8ace80d40a94", size = 18499, upload-time = "2025-03-19T20:36:09.038Z" },
]

[[package]]
name = "plotly"
version = "6.0.1"
source = { registry = "https://pypi.org/simple" }
dependencies = [
    { name = "narwhals" },
    { name = "packaging" },
]
sdist = { url = "https://files.pythonhosted.org/packages/c7/cc/e41b5f697ae403f0b50e47b7af2e36642a193085f553bf7cc1169362873a/plotly-6.0.1.tar.gz", hash = "sha256:dd8400229872b6e3c964b099be699f8d00c489a974f2cfccfad5e8240873366b", size = 8094643, upload-time = "2025-03-17T15:02:23.994Z" }
wheels = [
    { url = "https://files.pythonhosted.org/packages/02/65/ad2bc85f7377f5cfba5d4466d5474423a3fb7f6a97fd807c06f92dd3e721/plotly-6.0.1-py3-none-any.whl", hash = "sha256:4714db20fea57a435692c548a4eb4fae454f7daddf15f8d8ba7e1045681d7768", size = 14805757, upload-time = "2025-03-17T15:02:18.73Z" },
]

[[package]]
name = "pre-commit"
version = "4.2.0"
source = { registry = "https://pypi.org/simple" }
dependencies = [
    { name = "cfgv" },
    { name = "identify" },
    { name = "nodeenv" },
    { name = "pyyaml" },
    { name = "virtualenv" },
]
sdist = { url = "https://files.pythonhosted.org/packages/08/39/679ca9b26c7bb2999ff122d50faa301e49af82ca9c066ec061cfbc0c6784/pre_commit-4.2.0.tar.gz", hash = "sha256:601283b9757afd87d40c4c4a9b2b5de9637a8ea02eaff7adc2d0fb4e04841146", size = 193424, upload-time = "2025-03-18T21:35:20.987Z" }
wheels = [
    { url = "https://files.pythonhosted.org/packages/88/74/a88bf1b1efeae488a0c0b7bdf71429c313722d1fc0f377537fbe554e6180/pre_commit-4.2.0-py2.py3-none-any.whl", hash = "sha256:a009ca7205f1eb497d10b845e52c838a98b6cdd2102a6c8e4540e94ee75c58bd", size = 220707, upload-time = "2025-03-18T21:35:19.343Z" },
]

[[package]]
name = "prometheus-client"
version = "0.21.1"
source = { registry = "https://pypi.org/simple" }
sdist = { url = "https://files.pythonhosted.org/packages/62/14/7d0f567991f3a9af8d1cd4f619040c93b68f09a02b6d0b6ab1b2d1ded5fe/prometheus_client-0.21.1.tar.gz", hash = "sha256:252505a722ac04b0456be05c05f75f45d760c2911ffc45f2a06bcaed9f3ae3fb", size = 78551, upload-time = "2024-12-03T14:59:12.164Z" }
wheels = [
    { url = "https://files.pythonhosted.org/packages/ff/c2/ab7d37426c179ceb9aeb109a85cda8948bb269b7561a0be870cc656eefe4/prometheus_client-0.21.1-py3-none-any.whl", hash = "sha256:594b45c410d6f4f8888940fe80b5cc2521b305a1fafe1c58609ef715a001f301", size = 54682, upload-time = "2024-12-03T14:59:10.935Z" },
]

[[package]]
name = "prompt-toolkit"
version = "3.0.51"
source = { registry = "https://pypi.org/simple" }
dependencies = [
    { name = "wcwidth" },
]
sdist = { url = "https://files.pythonhosted.org/packages/bb/6e/9d084c929dfe9e3bfe0c6a47e31f78a25c54627d64a66e884a8bf5474f1c/prompt_toolkit-3.0.51.tar.gz", hash = "sha256:931a162e3b27fc90c86f1b48bb1fb2c528c2761475e57c9c06de13311c7b54ed", size = 428940, upload-time = "2025-04-15T09:18:47.731Z" }
wheels = [
    { url = "https://files.pythonhosted.org/packages/ce/4f/5249960887b1fbe561d9ff265496d170b55a735b76724f10ef19f9e40716/prompt_toolkit-3.0.51-py3-none-any.whl", hash = "sha256:52742911fde84e2d423e2f9a4cf1de7d7ac4e51958f648d9540e0fb8db077b07", size = 387810, upload-time = "2025-04-15T09:18:44.753Z" },
]

[[package]]
name = "psutil"
version = "7.0.0"
source = { registry = "https://pypi.org/simple" }
sdist = { url = "https://files.pythonhosted.org/packages/2a/80/336820c1ad9286a4ded7e845b2eccfcb27851ab8ac6abece774a6ff4d3de/psutil-7.0.0.tar.gz", hash = "sha256:7be9c3eba38beccb6495ea33afd982a44074b78f28c434a1f51cc07fd315c456", size = 497003, upload-time = "2025-02-13T21:54:07.946Z" }
wheels = [
    { url = "https://files.pythonhosted.org/packages/ed/e6/2d26234410f8b8abdbf891c9da62bee396583f713fb9f3325a4760875d22/psutil-7.0.0-cp36-abi3-macosx_10_9_x86_64.whl", hash = "sha256:101d71dc322e3cffd7cea0650b09b3d08b8e7c4109dd6809fe452dfd00e58b25", size = 238051, upload-time = "2025-02-13T21:54:12.36Z" },
    { url = "https://files.pythonhosted.org/packages/04/8b/30f930733afe425e3cbfc0e1468a30a18942350c1a8816acfade80c005c4/psutil-7.0.0-cp36-abi3-macosx_11_0_arm64.whl", hash = "sha256:39db632f6bb862eeccf56660871433e111b6ea58f2caea825571951d4b6aa3da", size = 239535, upload-time = "2025-02-13T21:54:16.07Z" },
    { url = "https://files.pythonhosted.org/packages/2a/ed/d362e84620dd22876b55389248e522338ed1bf134a5edd3b8231d7207f6d/psutil-7.0.0-cp36-abi3-manylinux_2_12_i686.manylinux2010_i686.manylinux_2_17_i686.manylinux2014_i686.whl", hash = "sha256:1fcee592b4c6f146991ca55919ea3d1f8926497a713ed7faaf8225e174581e91", size = 275004, upload-time = "2025-02-13T21:54:18.662Z" },
    { url = "https://files.pythonhosted.org/packages/bf/b9/b0eb3f3cbcb734d930fdf839431606844a825b23eaf9a6ab371edac8162c/psutil-7.0.0-cp36-abi3-manylinux_2_12_x86_64.manylinux2010_x86_64.manylinux_2_17_x86_64.manylinux2014_x86_64.whl", hash = "sha256:4b1388a4f6875d7e2aff5c4ca1cc16c545ed41dd8bb596cefea80111db353a34", size = 277986, upload-time = "2025-02-13T21:54:21.811Z" },
    { url = "https://files.pythonhosted.org/packages/eb/a2/709e0fe2f093556c17fbafda93ac032257242cabcc7ff3369e2cb76a97aa/psutil-7.0.0-cp36-abi3-manylinux_2_17_aarch64.manylinux2014_aarch64.whl", hash = "sha256:a5f098451abc2828f7dc6b58d44b532b22f2088f4999a937557b603ce72b1993", size = 279544, upload-time = "2025-02-13T21:54:24.68Z" },
    { url = "https://files.pythonhosted.org/packages/50/e6/eecf58810b9d12e6427369784efe814a1eec0f492084ce8eb8f4d89d6d61/psutil-7.0.0-cp37-abi3-win32.whl", hash = "sha256:ba3fcef7523064a6c9da440fc4d6bd07da93ac726b5733c29027d7dc95b39d99", size = 241053, upload-time = "2025-02-13T21:54:34.31Z" },
    { url = "https://files.pythonhosted.org/packages/50/1b/6921afe68c74868b4c9fa424dad3be35b095e16687989ebbb50ce4fceb7c/psutil-7.0.0-cp37-abi3-win_amd64.whl", hash = "sha256:4cf3d4eb1aa9b348dec30105c55cd9b7d4629285735a102beb4441e38db90553", size = 244885, upload-time = "2025-02-13T21:54:37.486Z" },
]

[[package]]
name = "ptyprocess"
version = "0.7.0"
source = { registry = "https://pypi.org/simple" }
sdist = { url = "https://files.pythonhosted.org/packages/20/e5/16ff212c1e452235a90aeb09066144d0c5a6a8c0834397e03f5224495c4e/ptyprocess-0.7.0.tar.gz", hash = "sha256:5c5d0a3b48ceee0b48485e0c26037c0acd7d29765ca3fbb5cb3831d347423220", size = 70762, upload-time = "2020-12-28T15:15:30.155Z" }
wheels = [
    { url = "https://files.pythonhosted.org/packages/22/a6/858897256d0deac81a172289110f31629fc4cee19b6f01283303e18c8db3/ptyprocess-0.7.0-py2.py3-none-any.whl", hash = "sha256:4b41f3967fce3af57cc7e94b888626c18bf37a083e3651ca8feeb66d492fef35", size = 13993, upload-time = "2020-12-28T15:15:28.35Z" },
]

[[package]]
name = "pure-eval"
version = "0.2.3"
source = { registry = "https://pypi.org/simple" }
sdist = { url = "https://files.pythonhosted.org/packages/cd/05/0a34433a064256a578f1783a10da6df098ceaa4a57bbeaa96a6c0352786b/pure_eval-0.2.3.tar.gz", hash = "sha256:5f4e983f40564c576c7c8635ae88db5956bb2229d7e9237d03b3c0b0190eaf42", size = 19752, upload-time = "2024-07-21T12:58:21.801Z" }
wheels = [
    { url = "https://files.pythonhosted.org/packages/8e/37/efad0257dc6e593a18957422533ff0f87ede7c9c6ea010a2177d738fb82f/pure_eval-0.2.3-py3-none-any.whl", hash = "sha256:1db8e35b67b3d218d818ae653e27f06c3aa420901fa7b081ca98cbedc874e0d0", size = 11842, upload-time = "2024-07-21T12:58:20.04Z" },
]

[[package]]
name = "pycparser"
version = "2.22"
source = { registry = "https://pypi.org/simple" }
sdist = { url = "https://files.pythonhosted.org/packages/1d/b2/31537cf4b1ca988837256c910a668b553fceb8f069bedc4b1c826024b52c/pycparser-2.22.tar.gz", hash = "sha256:491c8be9c040f5390f5bf44a5b07752bd07f56edf992381b05c701439eec10f6", size = 172736, upload-time = "2024-03-30T13:22:22.564Z" }
wheels = [
    { url = "https://files.pythonhosted.org/packages/13/a3/a812df4e2dd5696d1f351d58b8fe16a405b234ad2886a0dab9183fb78109/pycparser-2.22-py3-none-any.whl", hash = "sha256:c3702b6d3dd8c7abc1afa565d7e63d53a1d0bd86cdc24edd75470f4de499cfcc", size = 117552, upload-time = "2024-03-30T13:22:20.476Z" },
]

[[package]]
name = "pygments"
version = "2.19.1"
source = { registry = "https://pypi.org/simple" }
sdist = { url = "https://files.pythonhosted.org/packages/7c/2d/c3338d48ea6cc0feb8446d8e6937e1408088a72a39937982cc6111d17f84/pygments-2.19.1.tar.gz", hash = "sha256:61c16d2a8576dc0649d9f39e089b5f02bcd27fba10d8fb4dcc28173f7a45151f", size = 4968581, upload-time = "2025-01-06T17:26:30.443Z" }
wheels = [
    { url = "https://files.pythonhosted.org/packages/8a/0b/9fcc47d19c48b59121088dd6da2488a49d5f72dacf8262e2790a1d2c7d15/pygments-2.19.1-py3-none-any.whl", hash = "sha256:9ea1544ad55cecf4b8242fab6dd35a93bbce657034b0611ee383099054ab6d8c", size = 1225293, upload-time = "2025-01-06T17:26:25.553Z" },
]

[[package]]
name = "pyparsing"
version = "3.2.3"
source = { registry = "https://pypi.org/simple" }
sdist = { url = "https://files.pythonhosted.org/packages/bb/22/f1129e69d94ffff626bdb5c835506b3a5b4f3d070f17ea295e12c2c6f60f/pyparsing-3.2.3.tar.gz", hash = "sha256:b9c13f1ab8b3b542f72e28f634bad4de758ab3ce4546e4301970ad6fa77c38be", size = 1088608, upload-time = "2025-03-25T05:01:28.114Z" }
wheels = [
    { url = "https://files.pythonhosted.org/packages/05/e7/df2285f3d08fee213f2d041540fa4fc9ca6c2d44cf36d3a035bf2a8d2bcc/pyparsing-3.2.3-py3-none-any.whl", hash = "sha256:a749938e02d6fd0b59b356ca504a24982314bb090c383e3cf201c95ef7e2bfcf", size = 111120, upload-time = "2025-03-25T05:01:24.908Z" },
]

[[package]]
name = "python-dateutil"
version = "2.9.0.post0"
source = { registry = "https://pypi.org/simple" }
dependencies = [
    { name = "six" },
]
sdist = { url = "https://files.pythonhosted.org/packages/66/c0/0c8b6ad9f17a802ee498c46e004a0eb49bc148f2fd230864601a86dcf6db/python-dateutil-2.9.0.post0.tar.gz", hash = "sha256:37dd54208da7e1cd875388217d5e00ebd4179249f90fb72437e91a35459a0ad3", size = 342432, upload-time = "2024-03-01T18:36:20.211Z" }
wheels = [
    { url = "https://files.pythonhosted.org/packages/ec/57/56b9bcc3c9c6a792fcbaf139543cee77261f3651ca9da0c93f5c1221264b/python_dateutil-2.9.0.post0-py2.py3-none-any.whl", hash = "sha256:a8b2bc7bffae282281c8140a97d3aa9c14da0b136dfe83f850eea9a5f7470427", size = 229892, upload-time = "2024-03-01T18:36:18.57Z" },
]

[[package]]
name = "python-json-logger"
version = "3.3.0"
source = { registry = "https://pypi.org/simple" }
sdist = { url = "https://files.pythonhosted.org/packages/9e/de/d3144a0bceede957f961e975f3752760fbe390d57fbe194baf709d8f1f7b/python_json_logger-3.3.0.tar.gz", hash = "sha256:12b7e74b17775e7d565129296105bbe3910842d9d0eb083fc83a6a617aa8df84", size = 16642, upload-time = "2025-03-07T07:08:27.301Z" }
wheels = [
    { url = "https://files.pythonhosted.org/packages/08/20/0f2523b9e50a8052bc6a8b732dfc8568abbdc42010aef03a2d750bdab3b2/python_json_logger-3.3.0-py3-none-any.whl", hash = "sha256:dd980fae8cffb24c13caf6e158d3d61c0d6d22342f932cb6e9deedab3d35eec7", size = 15163, upload-time = "2025-03-07T07:08:25.627Z" },
]

[[package]]
name = "pytz"
version = "2025.2"
source = { registry = "https://pypi.org/simple" }
sdist = { url = "https://files.pythonhosted.org/packages/f8/bf/abbd3cdfb8fbc7fb3d4d38d320f2441b1e7cbe29be4f23797b4a2b5d8aac/pytz-2025.2.tar.gz", hash = "sha256:360b9e3dbb49a209c21ad61809c7fb453643e048b38924c765813546746e81c3", size = 320884, upload-time = "2025-03-25T02:25:00.538Z" }
wheels = [
    { url = "https://files.pythonhosted.org/packages/81/c4/34e93fe5f5429d7570ec1fa436f1986fb1f00c3e0f43a589fe2bbcd22c3f/pytz-2025.2-py2.py3-none-any.whl", hash = "sha256:5ddf76296dd8c44c26eb8f4b6f35488f3ccbf6fbbd7adee0b7262d43f0ec2f00", size = 509225, upload-time = "2025-03-25T02:24:58.468Z" },
]

[[package]]
name = "pywin32"
version = "310"
source = { registry = "https://pypi.org/simple" }
wheels = [
    { url = "https://files.pythonhosted.org/packages/6b/ec/4fdbe47932f671d6e348474ea35ed94227fb5df56a7c30cbbb42cd396ed0/pywin32-310-cp312-cp312-win32.whl", hash = "sha256:8a75a5cc3893e83a108c05d82198880704c44bbaee4d06e442e471d3c9ea4f3d", size = 8796239, upload-time = "2025-03-17T00:55:58.807Z" },
    { url = "https://files.pythonhosted.org/packages/e3/e5/b0627f8bb84e06991bea89ad8153a9e50ace40b2e1195d68e9dff6b03d0f/pywin32-310-cp312-cp312-win_amd64.whl", hash = "sha256:bf5c397c9a9a19a6f62f3fb821fbf36cac08f03770056711f765ec1503972060", size = 9503839, upload-time = "2025-03-17T00:56:00.8Z" },
    { url = "https://files.pythonhosted.org/packages/1f/32/9ccf53748df72301a89713936645a664ec001abd35ecc8578beda593d37d/pywin32-310-cp312-cp312-win_arm64.whl", hash = "sha256:2349cc906eae872d0663d4d6290d13b90621eaf78964bb1578632ff20e152966", size = 8459470, upload-time = "2025-03-17T00:56:02.601Z" },
    { url = "https://files.pythonhosted.org/packages/1c/09/9c1b978ffc4ae53999e89c19c77ba882d9fce476729f23ef55211ea1c034/pywin32-310-cp313-cp313-win32.whl", hash = "sha256:5d241a659c496ada3253cd01cfaa779b048e90ce4b2b38cd44168ad555ce74ab", size = 8794384, upload-time = "2025-03-17T00:56:04.383Z" },
    { url = "https://files.pythonhosted.org/packages/45/3c/b4640f740ffebadd5d34df35fecba0e1cfef8fde9f3e594df91c28ad9b50/pywin32-310-cp313-cp313-win_amd64.whl", hash = "sha256:667827eb3a90208ddbdcc9e860c81bde63a135710e21e4cb3348968e4bd5249e", size = 9503039, upload-time = "2025-03-17T00:56:06.207Z" },
    { url = "https://files.pythonhosted.org/packages/b4/f4/f785020090fb050e7fb6d34b780f2231f302609dc964672f72bfaeb59a28/pywin32-310-cp313-cp313-win_arm64.whl", hash = "sha256:e308f831de771482b7cf692a1f308f8fca701b2d8f9dde6cc440c7da17e47b33", size = 8458152, upload-time = "2025-03-17T00:56:07.819Z" },
]

[[package]]
name = "pywinpty"
version = "2.0.15"
source = { registry = "https://pypi.org/simple" }
sdist = { url = "https://files.pythonhosted.org/packages/2d/7c/917f9c4681bb8d34bfbe0b79d36bbcd902651aeab48790df3d30ba0202fb/pywinpty-2.0.15.tar.gz", hash = "sha256:312cf39153a8736c617d45ce8b6ad6cd2107de121df91c455b10ce6bba7a39b2", size = 29017, upload-time = "2025-02-03T21:53:23.265Z" }
wheels = [
    { url = "https://files.pythonhosted.org/packages/88/e5/9714def18c3a411809771a3fbcec70bffa764b9675afb00048a620fca604/pywinpty-2.0.15-cp312-cp312-win_amd64.whl", hash = "sha256:83a8f20b430bbc5d8957249f875341a60219a4e971580f2ba694fbfb54a45ebc", size = 1405243, upload-time = "2025-02-03T21:56:52.476Z" },
    { url = "https://files.pythonhosted.org/packages/fb/16/2ab7b3b7f55f3c6929e5f629e1a68362981e4e5fed592a2ed1cb4b4914a5/pywinpty-2.0.15-cp313-cp313-win_amd64.whl", hash = "sha256:ab5920877dd632c124b4ed17bc6dd6ef3b9f86cd492b963ffdb1a67b85b0f408", size = 1405020, upload-time = "2025-02-03T21:56:04.753Z" },
    { url = "https://files.pythonhosted.org/packages/7c/16/edef3515dd2030db2795dbfbe392232c7a0f3dc41b98e92b38b42ba497c7/pywinpty-2.0.15-cp313-cp313t-win_amd64.whl", hash = "sha256:a4560ad8c01e537708d2790dbe7da7d986791de805d89dd0d3697ca59e9e4901", size = 1404151, upload-time = "2025-02-03T21:55:53.628Z" },
]

[[package]]
name = "pyyaml"
version = "6.0.2"
source = { registry = "https://pypi.org/simple" }
sdist = { url = "https://files.pythonhosted.org/packages/54/ed/79a089b6be93607fa5cdaedf301d7dfb23af5f25c398d5ead2525b063e17/pyyaml-6.0.2.tar.gz", hash = "sha256:d584d9ec91ad65861cc08d42e834324ef890a082e591037abe114850ff7bbc3e", size = 130631, upload-time = "2024-08-06T20:33:50.674Z" }
wheels = [
    { url = "https://files.pythonhosted.org/packages/86/0c/c581167fc46d6d6d7ddcfb8c843a4de25bdd27e4466938109ca68492292c/PyYAML-6.0.2-cp312-cp312-macosx_10_9_x86_64.whl", hash = "sha256:c70c95198c015b85feafc136515252a261a84561b7b1d51e3384e0655ddf25ab", size = 183873, upload-time = "2024-08-06T20:32:25.131Z" },
    { url = "https://files.pythonhosted.org/packages/a8/0c/38374f5bb272c051e2a69281d71cba6fdb983413e6758b84482905e29a5d/PyYAML-6.0.2-cp312-cp312-macosx_11_0_arm64.whl", hash = "sha256:ce826d6ef20b1bc864f0a68340c8b3287705cae2f8b4b1d932177dcc76721725", size = 173302, upload-time = "2024-08-06T20:32:26.511Z" },
    { url = "https://files.pythonhosted.org/packages/c3/93/9916574aa8c00aa06bbac729972eb1071d002b8e158bd0e83a3b9a20a1f7/PyYAML-6.0.2-cp312-cp312-manylinux_2_17_aarch64.manylinux2014_aarch64.whl", hash = "sha256:1f71ea527786de97d1a0cc0eacd1defc0985dcf6b3f17bb77dcfc8c34bec4dc5", size = 739154, upload-time = "2024-08-06T20:32:28.363Z" },
    { url = "https://files.pythonhosted.org/packages/95/0f/b8938f1cbd09739c6da569d172531567dbcc9789e0029aa070856f123984/PyYAML-6.0.2-cp312-cp312-manylinux_2_17_s390x.manylinux2014_s390x.whl", hash = "sha256:9b22676e8097e9e22e36d6b7bda33190d0d400f345f23d4065d48f4ca7ae0425", size = 766223, upload-time = "2024-08-06T20:32:30.058Z" },
    { url = "https://files.pythonhosted.org/packages/b9/2b/614b4752f2e127db5cc206abc23a8c19678e92b23c3db30fc86ab731d3bd/PyYAML-6.0.2-cp312-cp312-manylinux_2_17_x86_64.manylinux2014_x86_64.whl", hash = "sha256:80bab7bfc629882493af4aa31a4cfa43a4c57c83813253626916b8c7ada83476", size = 767542, upload-time = "2024-08-06T20:32:31.881Z" },
    { url = "https://files.pythonhosted.org/packages/d4/00/dd137d5bcc7efea1836d6264f049359861cf548469d18da90cd8216cf05f/PyYAML-6.0.2-cp312-cp312-musllinux_1_1_aarch64.whl", hash = "sha256:0833f8694549e586547b576dcfaba4a6b55b9e96098b36cdc7ebefe667dfed48", size = 731164, upload-time = "2024-08-06T20:32:37.083Z" },
    { url = "https://files.pythonhosted.org/packages/c9/1f/4f998c900485e5c0ef43838363ba4a9723ac0ad73a9dc42068b12aaba4e4/PyYAML-6.0.2-cp312-cp312-musllinux_1_1_x86_64.whl", hash = "sha256:8b9c7197f7cb2738065c481a0461e50ad02f18c78cd75775628afb4d7137fb3b", size = 756611, upload-time = "2024-08-06T20:32:38.898Z" },
    { url = "https://files.pythonhosted.org/packages/df/d1/f5a275fdb252768b7a11ec63585bc38d0e87c9e05668a139fea92b80634c/PyYAML-6.0.2-cp312-cp312-win32.whl", hash = "sha256:ef6107725bd54b262d6dedcc2af448a266975032bc85ef0172c5f059da6325b4", size = 140591, upload-time = "2024-08-06T20:32:40.241Z" },
    { url = "https://files.pythonhosted.org/packages/0c/e8/4f648c598b17c3d06e8753d7d13d57542b30d56e6c2dedf9c331ae56312e/PyYAML-6.0.2-cp312-cp312-win_amd64.whl", hash = "sha256:7e7401d0de89a9a855c839bc697c079a4af81cf878373abd7dc625847d25cbd8", size = 156338, upload-time = "2024-08-06T20:32:41.93Z" },
    { url = "https://files.pythonhosted.org/packages/ef/e3/3af305b830494fa85d95f6d95ef7fa73f2ee1cc8ef5b495c7c3269fb835f/PyYAML-6.0.2-cp313-cp313-macosx_10_13_x86_64.whl", hash = "sha256:efdca5630322a10774e8e98e1af481aad470dd62c3170801852d752aa7a783ba", size = 181309, upload-time = "2024-08-06T20:32:43.4Z" },
    { url = "https://files.pythonhosted.org/packages/45/9f/3b1c20a0b7a3200524eb0076cc027a970d320bd3a6592873c85c92a08731/PyYAML-6.0.2-cp313-cp313-macosx_11_0_arm64.whl", hash = "sha256:50187695423ffe49e2deacb8cd10510bc361faac997de9efef88badc3bb9e2d1", size = 171679, upload-time = "2024-08-06T20:32:44.801Z" },
    { url = "https://files.pythonhosted.org/packages/7c/9a/337322f27005c33bcb656c655fa78325b730324c78620e8328ae28b64d0c/PyYAML-6.0.2-cp313-cp313-manylinux_2_17_aarch64.manylinux2014_aarch64.whl", hash = "sha256:0ffe8360bab4910ef1b9e87fb812d8bc0a308b0d0eef8c8f44e0254ab3b07133", size = 733428, upload-time = "2024-08-06T20:32:46.432Z" },
    { url = "https://files.pythonhosted.org/packages/a3/69/864fbe19e6c18ea3cc196cbe5d392175b4cf3d5d0ac1403ec3f2d237ebb5/PyYAML-6.0.2-cp313-cp313-manylinux_2_17_s390x.manylinux2014_s390x.whl", hash = "sha256:17e311b6c678207928d649faa7cb0d7b4c26a0ba73d41e99c4fff6b6c3276484", size = 763361, upload-time = "2024-08-06T20:32:51.188Z" },
    { url = "https://files.pythonhosted.org/packages/04/24/b7721e4845c2f162d26f50521b825fb061bc0a5afcf9a386840f23ea19fa/PyYAML-6.0.2-cp313-cp313-manylinux_2_17_x86_64.manylinux2014_x86_64.whl", hash = "sha256:70b189594dbe54f75ab3a1acec5f1e3faa7e8cf2f1e08d9b561cb41b845f69d5", size = 759523, upload-time = "2024-08-06T20:32:53.019Z" },
    { url = "https://files.pythonhosted.org/packages/2b/b2/e3234f59ba06559c6ff63c4e10baea10e5e7df868092bf9ab40e5b9c56b6/PyYAML-6.0.2-cp313-cp313-musllinux_1_1_aarch64.whl", hash = "sha256:41e4e3953a79407c794916fa277a82531dd93aad34e29c2a514c2c0c5fe971cc", size = 726660, upload-time = "2024-08-06T20:32:54.708Z" },
    { url = "https://files.pythonhosted.org/packages/fe/0f/25911a9f080464c59fab9027482f822b86bf0608957a5fcc6eaac85aa515/PyYAML-6.0.2-cp313-cp313-musllinux_1_1_x86_64.whl", hash = "sha256:68ccc6023a3400877818152ad9a1033e3db8625d899c72eacb5a668902e4d652", size = 751597, upload-time = "2024-08-06T20:32:56.985Z" },
    { url = "https://files.pythonhosted.org/packages/14/0d/e2c3b43bbce3cf6bd97c840b46088a3031085179e596d4929729d8d68270/PyYAML-6.0.2-cp313-cp313-win32.whl", hash = "sha256:bc2fa7c6b47d6bc618dd7fb02ef6fdedb1090ec036abab80d4681424b84c1183", size = 140527, upload-time = "2024-08-06T20:33:03.001Z" },
    { url = "https://files.pythonhosted.org/packages/fa/de/02b54f42487e3d3c6efb3f89428677074ca7bf43aae402517bc7cca949f3/PyYAML-6.0.2-cp313-cp313-win_amd64.whl", hash = "sha256:8388ee1976c416731879ac16da0aff3f63b286ffdd57cdeb95f3f2e085687563", size = 156446, upload-time = "2024-08-06T20:33:04.33Z" },
]

[[package]]
name = "pyzmq"
version = "26.4.0"
source = { registry = "https://pypi.org/simple" }
dependencies = [
    { name = "cffi", marker = "implementation_name == 'pypy'" },
]
sdist = { url = "https://files.pythonhosted.org/packages/b1/11/b9213d25230ac18a71b39b3723494e57adebe36e066397b961657b3b41c1/pyzmq-26.4.0.tar.gz", hash = "sha256:4bd13f85f80962f91a651a7356fe0472791a5f7a92f227822b5acf44795c626d", size = 278293, upload-time = "2025-04-04T12:05:44.049Z" }
wheels = [
    { url = "https://files.pythonhosted.org/packages/10/44/a778555ebfdf6c7fc00816aad12d185d10a74d975800341b1bc36bad1187/pyzmq-26.4.0-cp312-cp312-macosx_10_15_universal2.whl", hash = "sha256:5227cb8da4b6f68acfd48d20c588197fd67745c278827d5238c707daf579227b", size = 1341586, upload-time = "2025-04-04T12:03:41.954Z" },
    { url = "https://files.pythonhosted.org/packages/9c/4f/f3a58dc69ac757e5103be3bd41fb78721a5e17da7cc617ddb56d973a365c/pyzmq-26.4.0-cp312-cp312-manylinux_2_17_aarch64.manylinux2014_aarch64.whl", hash = "sha256:e1c07a7fa7f7ba86554a2b1bef198c9fed570c08ee062fd2fd6a4dcacd45f905", size = 665880, upload-time = "2025-04-04T12:03:43.45Z" },
    { url = "https://files.pythonhosted.org/packages/fe/45/50230bcfb3ae5cb98bee683b6edeba1919f2565d7cc1851d3c38e2260795/pyzmq-26.4.0-cp312-cp312-manylinux_2_17_i686.manylinux2014_i686.whl", hash = "sha256:ae775fa83f52f52de73183f7ef5395186f7105d5ed65b1ae65ba27cb1260de2b", size = 902216, upload-time = "2025-04-04T12:03:45.572Z" },
    { url = "https://files.pythonhosted.org/packages/41/59/56bbdc5689be5e13727491ad2ba5efd7cd564365750514f9bc8f212eef82/pyzmq-26.4.0-cp312-cp312-manylinux_2_17_x86_64.manylinux2014_x86_64.whl", hash = "sha256:66c760d0226ebd52f1e6b644a9e839b5db1e107a23f2fcd46ec0569a4fdd4e63", size = 859814, upload-time = "2025-04-04T12:03:47.188Z" },
    { url = "https://files.pythonhosted.org/packages/81/b1/57db58cfc8af592ce94f40649bd1804369c05b2190e4cbc0a2dad572baeb/pyzmq-26.4.0-cp312-cp312-manylinux_2_28_x86_64.whl", hash = "sha256:ef8c6ecc1d520debc147173eaa3765d53f06cd8dbe7bd377064cdbc53ab456f5", size = 855889, upload-time = "2025-04-04T12:03:49.223Z" },
    { url = "https://files.pythonhosted.org/packages/e8/92/47542e629cbac8f221c230a6d0f38dd3d9cff9f6f589ed45fdf572ffd726/pyzmq-26.4.0-cp312-cp312-musllinux_1_1_aarch64.whl", hash = "sha256:3150ef4084e163dec29ae667b10d96aad309b668fac6810c9e8c27cf543d6e0b", size = 1197153, upload-time = "2025-04-04T12:03:50.591Z" },
    { url = "https://files.pythonhosted.org/packages/07/e5/b10a979d1d565d54410afc87499b16c96b4a181af46e7645ab4831b1088c/pyzmq-26.4.0-cp312-cp312-musllinux_1_1_i686.whl", hash = "sha256:4448c9e55bf8329fa1dcedd32f661bf611214fa70c8e02fee4347bc589d39a84", size = 1507352, upload-time = "2025-04-04T12:03:52.473Z" },
    { url = "https://files.pythonhosted.org/packages/ab/58/5a23db84507ab9c01c04b1232a7a763be66e992aa2e66498521bbbc72a71/pyzmq-26.4.0-cp312-cp312-musllinux_1_1_x86_64.whl", hash = "sha256:e07dde3647afb084d985310d067a3efa6efad0621ee10826f2cb2f9a31b89d2f", size = 1406834, upload-time = "2025-04-04T12:03:54Z" },
    { url = "https://files.pythonhosted.org/packages/22/74/aaa837b331580c13b79ac39396601fb361454ee184ca85e8861914769b99/pyzmq-26.4.0-cp312-cp312-win32.whl", hash = "sha256:ba034a32ecf9af72adfa5ee383ad0fd4f4e38cdb62b13624278ef768fe5b5b44", size = 577992, upload-time = "2025-04-04T12:03:55.815Z" },
    { url = "https://files.pythonhosted.org/packages/30/0f/55f8c02c182856743b82dde46b2dc3e314edda7f1098c12a8227eeda0833/pyzmq-26.4.0-cp312-cp312-win_amd64.whl", hash = "sha256:056a97aab4064f526ecb32f4343917a4022a5d9efb6b9df990ff72e1879e40be", size = 640466, upload-time = "2025-04-04T12:03:57.231Z" },
    { url = "https://files.pythonhosted.org/packages/e4/29/073779afc3ef6f830b8de95026ef20b2d1ec22d0324d767748d806e57379/pyzmq-26.4.0-cp312-cp312-win_arm64.whl", hash = "sha256:2f23c750e485ce1eb639dbd576d27d168595908aa2d60b149e2d9e34c9df40e0", size = 556342, upload-time = "2025-04-04T12:03:59.218Z" },
    { url = "https://files.pythonhosted.org/packages/d7/20/fb2c92542488db70f833b92893769a569458311a76474bda89dc4264bd18/pyzmq-26.4.0-cp313-cp313-macosx_10_15_universal2.whl", hash = "sha256:c43fac689880f5174d6fc864857d1247fe5cfa22b09ed058a344ca92bf5301e3", size = 1339484, upload-time = "2025-04-04T12:04:00.671Z" },
    { url = "https://files.pythonhosted.org/packages/58/29/2f06b9cabda3a6ea2c10f43e67ded3e47fc25c54822e2506dfb8325155d4/pyzmq-26.4.0-cp313-cp313-manylinux_2_17_aarch64.manylinux2014_aarch64.whl", hash = "sha256:902aca7eba477657c5fb81c808318460328758e8367ecdd1964b6330c73cae43", size = 666106, upload-time = "2025-04-04T12:04:02.366Z" },
    { url = "https://files.pythonhosted.org/packages/77/e4/dcf62bd29e5e190bd21bfccaa4f3386e01bf40d948c239239c2f1e726729/pyzmq-26.4.0-cp313-cp313-manylinux_2_17_i686.manylinux2014_i686.whl", hash = "sha256:e5e48a830bfd152fe17fbdeaf99ac5271aa4122521bf0d275b6b24e52ef35eb6", size = 902056, upload-time = "2025-04-04T12:04:03.919Z" },
    { url = "https://files.pythonhosted.org/packages/1a/cf/b36b3d7aea236087d20189bec1a87eeb2b66009731d7055e5c65f845cdba/pyzmq-26.4.0-cp313-cp313-manylinux_2_17_x86_64.manylinux2014_x86_64.whl", hash = "sha256:31be2b6de98c824c06f5574331f805707c667dc8f60cb18580b7de078479891e", size = 860148, upload-time = "2025-04-04T12:04:05.581Z" },
    { url = "https://files.pythonhosted.org/packages/18/a6/f048826bc87528c208e90604c3bf573801e54bd91e390cbd2dfa860e82dc/pyzmq-26.4.0-cp313-cp313-manylinux_2_28_x86_64.whl", hash = "sha256:6332452034be001bbf3206ac59c0d2a7713de5f25bb38b06519fc6967b7cf771", size = 855983, upload-time = "2025-04-04T12:04:07.096Z" },
    { url = "https://files.pythonhosted.org/packages/0a/27/454d34ab6a1d9772a36add22f17f6b85baf7c16e14325fa29e7202ca8ee8/pyzmq-26.4.0-cp313-cp313-musllinux_1_1_aarch64.whl", hash = "sha256:da8c0f5dd352136853e6a09b1b986ee5278dfddfebd30515e16eae425c872b30", size = 1197274, upload-time = "2025-04-04T12:04:08.523Z" },
    { url = "https://files.pythonhosted.org/packages/f4/3d/7abfeab6b83ad38aa34cbd57c6fc29752c391e3954fd12848bd8d2ec0df6/pyzmq-26.4.0-cp313-cp313-musllinux_1_1_i686.whl", hash = "sha256:f4ccc1a0a2c9806dda2a2dd118a3b7b681e448f3bb354056cad44a65169f6d86", size = 1507120, upload-time = "2025-04-04T12:04:10.58Z" },
    { url = "https://files.pythonhosted.org/packages/13/ff/bc8d21dbb9bc8705126e875438a1969c4f77e03fc8565d6901c7933a3d01/pyzmq-26.4.0-cp313-cp313-musllinux_1_1_x86_64.whl", hash = "sha256:1c0b5fceadbab461578daf8d1dcc918ebe7ddd2952f748cf30c7cf2de5d51101", size = 1406738, upload-time = "2025-04-04T12:04:12.509Z" },
    { url = "https://files.pythonhosted.org/packages/f5/5d/d4cd85b24de71d84d81229e3bbb13392b2698432cf8fdcea5afda253d587/pyzmq-26.4.0-cp313-cp313-win32.whl", hash = "sha256:28e2b0ff5ba4b3dd11062d905682bad33385cfa3cc03e81abd7f0822263e6637", size = 577826, upload-time = "2025-04-04T12:04:14.289Z" },
    { url = "https://files.pythonhosted.org/packages/c6/6c/f289c1789d7bb6e5a3b3bef7b2a55089b8561d17132be7d960d3ff33b14e/pyzmq-26.4.0-cp313-cp313-win_amd64.whl", hash = "sha256:23ecc9d241004c10e8b4f49d12ac064cd7000e1643343944a10df98e57bc544b", size = 640406, upload-time = "2025-04-04T12:04:15.757Z" },
    { url = "https://files.pythonhosted.org/packages/b3/99/676b8851cb955eb5236a0c1e9ec679ea5ede092bf8bf2c8a68d7e965cac3/pyzmq-26.4.0-cp313-cp313-win_arm64.whl", hash = "sha256:1edb0385c7f025045d6e0f759d4d3afe43c17a3d898914ec6582e6f464203c08", size = 556216, upload-time = "2025-04-04T12:04:17.212Z" },
    { url = "https://files.pythonhosted.org/packages/65/c2/1fac340de9d7df71efc59d9c50fc7a635a77b103392d1842898dd023afcb/pyzmq-26.4.0-cp313-cp313t-macosx_10_15_universal2.whl", hash = "sha256:93a29e882b2ba1db86ba5dd5e88e18e0ac6b627026c5cfbec9983422011b82d4", size = 1333769, upload-time = "2025-04-04T12:04:18.665Z" },
    { url = "https://files.pythonhosted.org/packages/5c/c7/6c03637e8d742c3b00bec4f5e4cd9d1c01b2f3694c6f140742e93ca637ed/pyzmq-26.4.0-cp313-cp313t-manylinux_2_17_aarch64.manylinux2014_aarch64.whl", hash = "sha256:cb45684f276f57110bb89e4300c00f1233ca631f08f5f42528a5c408a79efc4a", size = 658826, upload-time = "2025-04-04T12:04:20.405Z" },
    { url = "https://files.pythonhosted.org/packages/a5/97/a8dca65913c0f78e0545af2bb5078aebfc142ca7d91cdaffa1fbc73e5dbd/pyzmq-26.4.0-cp313-cp313t-manylinux_2_17_i686.manylinux2014_i686.whl", hash = "sha256:f72073e75260cb301aad4258ad6150fa7f57c719b3f498cb91e31df16784d89b", size = 891650, upload-time = "2025-04-04T12:04:22.413Z" },
    { url = "https://files.pythonhosted.org/packages/7d/7e/f63af1031eb060bf02d033732b910fe48548dcfdbe9c785e9f74a6cc6ae4/pyzmq-26.4.0-cp313-cp313t-manylinux_2_17_x86_64.manylinux2014_x86_64.whl", hash = "sha256:be37e24b13026cfedd233bcbbccd8c0bcd2fdd186216094d095f60076201538d", size = 849776, upload-time = "2025-04-04T12:04:23.959Z" },
    { url = "https://files.pythonhosted.org/packages/f6/fa/1a009ce582802a895c0d5fe9413f029c940a0a8ee828657a3bb0acffd88b/pyzmq-26.4.0-cp313-cp313t-manylinux_2_28_x86_64.whl", hash = "sha256:237b283044934d26f1eeff4075f751b05d2f3ed42a257fc44386d00df6a270cf", size = 842516, upload-time = "2025-04-04T12:04:25.449Z" },
    { url = "https://files.pythonhosted.org/packages/6e/bc/f88b0bad0f7a7f500547d71e99f10336f2314e525d4ebf576a1ea4a1d903/pyzmq-26.4.0-cp313-cp313t-musllinux_1_1_aarch64.whl", hash = "sha256:b30f862f6768b17040929a68432c8a8be77780317f45a353cb17e423127d250c", size = 1189183, upload-time = "2025-04-04T12:04:27.035Z" },
    { url = "https://files.pythonhosted.org/packages/d9/8c/db446a3dd9cf894406dec2e61eeffaa3c07c3abb783deaebb9812c4af6a5/pyzmq-26.4.0-cp313-cp313t-musllinux_1_1_i686.whl", hash = "sha256:c80fcd3504232f13617c6ab501124d373e4895424e65de8b72042333316f64a8", size = 1495501, upload-time = "2025-04-04T12:04:28.833Z" },
    { url = "https://files.pythonhosted.org/packages/05/4c/bf3cad0d64c3214ac881299c4562b815f05d503bccc513e3fd4fdc6f67e4/pyzmq-26.4.0-cp313-cp313t-musllinux_1_1_x86_64.whl", hash = "sha256:26a2a7451606b87f67cdeca2c2789d86f605da08b4bd616b1a9981605ca3a364", size = 1395540, upload-time = "2025-04-04T12:04:30.562Z" },
]

[[package]]
name = "referencing"
version = "0.36.2"
source = { registry = "https://pypi.org/simple" }
dependencies = [
    { name = "attrs" },
    { name = "rpds-py" },
    { name = "typing-extensions", marker = "python_full_version < '3.13'" },
]
sdist = { url = "https://files.pythonhosted.org/packages/2f/db/98b5c277be99dd18bfd91dd04e1b759cad18d1a338188c936e92f921c7e2/referencing-0.36.2.tar.gz", hash = "sha256:df2e89862cd09deabbdba16944cc3f10feb6b3e6f18e902f7cc25609a34775aa", size = 74744, upload-time = "2025-01-25T08:48:16.138Z" }
wheels = [
    { url = "https://files.pythonhosted.org/packages/c1/b1/3baf80dc6d2b7bc27a95a67752d0208e410351e3feb4eb78de5f77454d8d/referencing-0.36.2-py3-none-any.whl", hash = "sha256:e8699adbbf8b5c7de96d8ffa0eb5c158b3beafce084968e2ea8bb08c6794dcd0", size = 26775, upload-time = "2025-01-25T08:48:14.241Z" },
]

[[package]]
name = "requests"
version = "2.32.3"
source = { registry = "https://pypi.org/simple" }
dependencies = [
    { name = "certifi" },
    { name = "charset-normalizer" },
    { name = "idna" },
    { name = "urllib3" },
]
sdist = { url = "https://files.pythonhosted.org/packages/63/70/2bf7780ad2d390a8d301ad0b550f1581eadbd9a20f896afe06353c2a2913/requests-2.32.3.tar.gz", hash = "sha256:55365417734eb18255590a9ff9eb97e9e1da868d4ccd6402399eaf68af20a760", size = 131218, upload-time = "2024-05-29T15:37:49.536Z" }
wheels = [
    { url = "https://files.pythonhosted.org/packages/f9/9b/335f9764261e915ed497fcdeb11df5dfd6f7bf257d4a6a2a686d80da4d54/requests-2.32.3-py3-none-any.whl", hash = "sha256:70761cfe03c773ceb22aa2f671b4757976145175cdfca038c02654d061d6dcc6", size = 64928, upload-time = "2024-05-29T15:37:47.027Z" },
]

[[package]]
name = "rfc3339-validator"
version = "0.1.4"
source = { registry = "https://pypi.org/simple" }
dependencies = [
    { name = "six" },
]
sdist = { url = "https://files.pythonhosted.org/packages/28/ea/a9387748e2d111c3c2b275ba970b735e04e15cdb1eb30693b6b5708c4dbd/rfc3339_validator-0.1.4.tar.gz", hash = "sha256:138a2abdf93304ad60530167e51d2dfb9549521a836871b88d7f4695d0022f6b", size = 5513, upload-time = "2021-05-12T16:37:54.178Z" }
wheels = [
    { url = "https://files.pythonhosted.org/packages/7b/44/4e421b96b67b2daff264473f7465db72fbdf36a07e05494f50300cc7b0c6/rfc3339_validator-0.1.4-py2.py3-none-any.whl", hash = "sha256:24f6ec1eda14ef823da9e36ec7113124b39c04d50a4d3d3a3c2859577e7791fa", size = 3490, upload-time = "2021-05-12T16:37:52.536Z" },
]

[[package]]
name = "rfc3986-validator"
version = "0.1.1"
source = { registry = "https://pypi.org/simple" }
sdist = { url = "https://files.pythonhosted.org/packages/da/88/f270de456dd7d11dcc808abfa291ecdd3f45ff44e3b549ffa01b126464d0/rfc3986_validator-0.1.1.tar.gz", hash = "sha256:3d44bde7921b3b9ec3ae4e3adca370438eccebc676456449b145d533b240d055", size = 6760, upload-time = "2019-10-28T16:00:19.144Z" }
wheels = [
    { url = "https://files.pythonhosted.org/packages/9e/51/17023c0f8f1869d8806b979a2bffa3f861f26a3f1a66b094288323fba52f/rfc3986_validator-0.1.1-py2.py3-none-any.whl", hash = "sha256:2f235c432ef459970b4306369336b9d5dbdda31b510ca1e327636e01f528bfa9", size = 4242, upload-time = "2019-10-28T16:00:13.976Z" },
]

[[package]]
name = "rpds-py"
version = "0.24.0"
source = { registry = "https://pypi.org/simple" }
sdist = { url = "https://files.pythonhosted.org/packages/0b/b3/52b213298a0ba7097c7ea96bee95e1947aa84cc816d48cebb539770cdf41/rpds_py-0.24.0.tar.gz", hash = "sha256:772cc1b2cd963e7e17e6cc55fe0371fb9c704d63e44cacec7b9b7f523b78919e", size = 26863, upload-time = "2025-03-26T14:56:01.518Z" }
wheels = [
    { url = "https://files.pythonhosted.org/packages/1a/e0/1c55f4a3be5f1ca1a4fd1f3ff1504a1478c1ed48d84de24574c4fa87e921/rpds_py-0.24.0-cp312-cp312-macosx_10_12_x86_64.whl", hash = "sha256:d8551e733626afec514b5d15befabea0dd70a343a9f23322860c4f16a9430205", size = 366945, upload-time = "2025-03-26T14:53:28.149Z" },
    { url = "https://files.pythonhosted.org/packages/39/1b/a3501574fbf29118164314dbc800d568b8c1c7b3258b505360e8abb3902c/rpds_py-0.24.0-cp312-cp312-macosx_11_0_arm64.whl", hash = "sha256:0e374c0ce0ca82e5b67cd61fb964077d40ec177dd2c4eda67dba130de09085c7", size = 351935, upload-time = "2025-03-26T14:53:29.684Z" },
    { url = "https://files.pythonhosted.org/packages/dc/47/77d3d71c55f6a374edde29f1aca0b2e547325ed00a9da820cabbc9497d2b/rpds_py-0.24.0-cp312-cp312-manylinux_2_17_aarch64.manylinux2014_aarch64.whl", hash = "sha256:d69d003296df4840bd445a5d15fa5b6ff6ac40496f956a221c4d1f6f7b4bc4d9", size = 390817, upload-time = "2025-03-26T14:53:31.177Z" },
    { url = "https://files.pythonhosted.org/packages/4e/ec/1e336ee27484379e19c7f9cc170f4217c608aee406d3ae3a2e45336bff36/rpds_py-0.24.0-cp312-cp312-manylinux_2_17_armv7l.manylinux2014_armv7l.whl", hash = "sha256:8212ff58ac6dfde49946bea57474a386cca3f7706fc72c25b772b9ca4af6b79e", size = 401983, upload-time = "2025-03-26T14:53:33.163Z" },
    { url = "https://files.pythonhosted.org/packages/07/f8/39b65cbc272c635eaea6d393c2ad1ccc81c39eca2db6723a0ca4b2108fce/rpds_py-0.24.0-cp312-cp312-manylinux_2_17_ppc64le.manylinux2014_ppc64le.whl", hash = "sha256:528927e63a70b4d5f3f5ccc1fa988a35456eb5d15f804d276709c33fc2f19bda", size = 451719, upload-time = "2025-03-26T14:53:34.721Z" },
    { url = "https://files.pythonhosted.org/packages/32/05/05c2b27dd9c30432f31738afed0300659cb9415db0ff7429b05dfb09bbde/rpds_py-0.24.0-cp312-cp312-manylinux_2_17_s390x.manylinux2014_s390x.whl", hash = "sha256:a824d2c7a703ba6daaca848f9c3d5cb93af0505be505de70e7e66829affd676e", size = 442546, upload-time = "2025-03-26T14:53:36.26Z" },
    { url = "https://files.pythonhosted.org/packages/7d/e0/19383c8b5d509bd741532a47821c3e96acf4543d0832beba41b4434bcc49/rpds_py-0.24.0-cp312-cp312-manylinux_2_17_x86_64.manylinux2014_x86_64.whl", hash = "sha256:44d51febb7a114293ffd56c6cf4736cb31cd68c0fddd6aa303ed09ea5a48e029", size = 393695, upload-time = "2025-03-26T14:53:37.728Z" },
    { url = "https://files.pythonhosted.org/packages/9d/15/39f14e96d94981d0275715ae8ea564772237f3fa89bc3c21e24de934f2c7/rpds_py-0.24.0-cp312-cp312-manylinux_2_5_i686.manylinux1_i686.whl", hash = "sha256:3fab5f4a2c64a8fb64fc13b3d139848817a64d467dd6ed60dcdd6b479e7febc9", size = 427218, upload-time = "2025-03-26T14:53:39.326Z" },
    { url = "https://files.pythonhosted.org/packages/22/b9/12da7124905a680f690da7a9de6f11de770b5e359f5649972f7181c8bf51/rpds_py-0.24.0-cp312-cp312-musllinux_1_2_aarch64.whl", hash = "sha256:9be4f99bee42ac107870c61dfdb294d912bf81c3c6d45538aad7aecab468b6b7", size = 568062, upload-time = "2025-03-26T14:53:40.885Z" },
    { url = "https://files.pythonhosted.org/packages/88/17/75229017a2143d915f6f803721a6d721eca24f2659c5718a538afa276b4f/rpds_py-0.24.0-cp312-cp312-musllinux_1_2_i686.whl", hash = "sha256:564c96b6076a98215af52f55efa90d8419cc2ef45d99e314fddefe816bc24f91", size = 596262, upload-time = "2025-03-26T14:53:42.544Z" },
    { url = "https://files.pythonhosted.org/packages/aa/64/8e8a1d8bd1b6b638d6acb6d41ab2cec7f2067a5b8b4c9175703875159a7c/rpds_py-0.24.0-cp312-cp312-musllinux_1_2_x86_64.whl", hash = "sha256:75a810b7664c17f24bf2ffd7f92416c00ec84b49bb68e6a0d93e542406336b56", size = 564306, upload-time = "2025-03-26T14:53:44.2Z" },
    { url = "https://files.pythonhosted.org/packages/68/1c/a7eac8d8ed8cb234a9b1064647824c387753343c3fab6ed7c83481ed0be7/rpds_py-0.24.0-cp312-cp312-win32.whl", hash = "sha256:f6016bd950be4dcd047b7475fdf55fb1e1f59fc7403f387be0e8123e4a576d30", size = 224281, upload-time = "2025-03-26T14:53:45.769Z" },
    { url = "https://files.pythonhosted.org/packages/bb/46/b8b5424d1d21f2f2f3f2d468660085318d4f74a8df8289e3dd6ad224d488/rpds_py-0.24.0-cp312-cp312-win_amd64.whl", hash = "sha256:998c01b8e71cf051c28f5d6f1187abbdf5cf45fc0efce5da6c06447cba997034", size = 239719, upload-time = "2025-03-26T14:53:47.187Z" },
    { url = "https://files.pythonhosted.org/packages/9d/c3/3607abc770395bc6d5a00cb66385a5479fb8cd7416ddef90393b17ef4340/rpds_py-0.24.0-cp313-cp313-macosx_10_12_x86_64.whl", hash = "sha256:3d2d8e4508e15fc05b31285c4b00ddf2e0eb94259c2dc896771966a163122a0c", size = 367072, upload-time = "2025-03-26T14:53:48.686Z" },
    { url = "https://files.pythonhosted.org/packages/d8/35/8c7ee0fe465793e3af3298dc5a9f3013bd63e7a69df04ccfded8293a4982/rpds_py-0.24.0-cp313-cp313-macosx_11_0_arm64.whl", hash = "sha256:0f00c16e089282ad68a3820fd0c831c35d3194b7cdc31d6e469511d9bffc535c", size = 351919, upload-time = "2025-03-26T14:53:50.229Z" },
    { url = "https://files.pythonhosted.org/packages/91/d3/7e1b972501eb5466b9aca46a9c31bcbbdc3ea5a076e9ab33f4438c1d069d/rpds_py-0.24.0-cp313-cp313-manylinux_2_17_aarch64.manylinux2014_aarch64.whl", hash = "sha256:951cc481c0c395c4a08639a469d53b7d4afa252529a085418b82a6b43c45c240", size = 390360, upload-time = "2025-03-26T14:53:51.909Z" },
    { url = "https://files.pythonhosted.org/packages/a2/a8/ccabb50d3c91c26ad01f9b09a6a3b03e4502ce51a33867c38446df9f896b/rpds_py-0.24.0-cp313-cp313-manylinux_2_17_armv7l.manylinux2014_armv7l.whl", hash = "sha256:c9ca89938dff18828a328af41ffdf3902405a19f4131c88e22e776a8e228c5a8", size = 400704, upload-time = "2025-03-26T14:53:53.47Z" },
    { url = "https://files.pythonhosted.org/packages/53/ae/5fa5bf0f3bc6ce21b5ea88fc0ecd3a439e7cb09dd5f9ffb3dbe1b6894fc5/rpds_py-0.24.0-cp313-cp313-manylinux_2_17_ppc64le.manylinux2014_ppc64le.whl", hash = "sha256:ed0ef550042a8dbcd657dfb284a8ee00f0ba269d3f2286b0493b15a5694f9fe8", size = 450839, upload-time = "2025-03-26T14:53:55.005Z" },
    { url = "https://files.pythonhosted.org/packages/e3/ac/c4e18b36d9938247e2b54f6a03746f3183ca20e1edd7d3654796867f5100/rpds_py-0.24.0-cp313-cp313-manylinux_2_17_s390x.manylinux2014_s390x.whl", hash = "sha256:2b2356688e5d958c4d5cb964af865bea84db29971d3e563fb78e46e20fe1848b", size = 441494, upload-time = "2025-03-26T14:53:57.047Z" },
    { url = "https://files.pythonhosted.org/packages/bf/08/b543969c12a8f44db6c0f08ced009abf8f519191ca6985509e7c44102e3c/rpds_py-0.24.0-cp313-cp313-manylinux_2_17_x86_64.manylinux2014_x86_64.whl", hash = "sha256:78884d155fd15d9f64f5d6124b486f3d3f7fd7cd71a78e9670a0f6f6ca06fb2d", size = 393185, upload-time = "2025-03-26T14:53:59.032Z" },
    { url = "https://files.pythonhosted.org/packages/da/7e/f6eb6a7042ce708f9dfc781832a86063cea8a125bbe451d663697b51944f/rpds_py-0.24.0-cp313-cp313-manylinux_2_5_i686.manylinux1_i686.whl", hash = "sha256:6a4a535013aeeef13c5532f802708cecae8d66c282babb5cd916379b72110cf7", size = 426168, upload-time = "2025-03-26T14:54:00.661Z" },
    { url = "https://files.pythonhosted.org/packages/38/b0/6cd2bb0509ac0b51af4bb138e145b7c4c902bb4b724d6fd143689d6e0383/rpds_py-0.24.0-cp313-cp313-musllinux_1_2_aarch64.whl", hash = "sha256:84e0566f15cf4d769dade9b366b7b87c959be472c92dffb70462dd0844d7cbad", size = 567622, upload-time = "2025-03-26T14:54:02.312Z" },
    { url = "https://files.pythonhosted.org/packages/64/b0/c401f4f077547d98e8b4c2ec6526a80e7cb04f519d416430ec1421ee9e0b/rpds_py-0.24.0-cp313-cp313-musllinux_1_2_i686.whl", hash = "sha256:823e74ab6fbaa028ec89615ff6acb409e90ff45580c45920d4dfdddb069f2120", size = 595435, upload-time = "2025-03-26T14:54:04.388Z" },
    { url = "https://files.pythonhosted.org/packages/9f/ec/7993b6e803294c87b61c85bd63e11142ccfb2373cf88a61ec602abcbf9d6/rpds_py-0.24.0-cp313-cp313-musllinux_1_2_x86_64.whl", hash = "sha256:c61a2cb0085c8783906b2f8b1f16a7e65777823c7f4d0a6aaffe26dc0d358dd9", size = 563762, upload-time = "2025-03-26T14:54:06.422Z" },
    { url = "https://files.pythonhosted.org/packages/1f/29/4508003204cb2f461dc2b83dd85f8aa2b915bc98fe6046b9d50d4aa05401/rpds_py-0.24.0-cp313-cp313-win32.whl", hash = "sha256:60d9b630c8025b9458a9d114e3af579a2c54bd32df601c4581bd054e85258143", size = 223510, upload-time = "2025-03-26T14:54:08.344Z" },
    { url = "https://files.pythonhosted.org/packages/f9/12/09e048d1814195e01f354155fb772fb0854bd3450b5f5a82224b3a319f0e/rpds_py-0.24.0-cp313-cp313-win_amd64.whl", hash = "sha256:6eea559077d29486c68218178ea946263b87f1c41ae7f996b1f30a983c476a5a", size = 239075, upload-time = "2025-03-26T14:54:09.992Z" },
    { url = "https://files.pythonhosted.org/packages/d2/03/5027cde39bb2408d61e4dd0cf81f815949bb629932a6c8df1701d0257fc4/rpds_py-0.24.0-cp313-cp313t-macosx_10_12_x86_64.whl", hash = "sha256:d09dc82af2d3c17e7dd17120b202a79b578d79f2b5424bda209d9966efeed114", size = 362974, upload-time = "2025-03-26T14:54:11.484Z" },
    { url = "https://files.pythonhosted.org/packages/bf/10/24d374a2131b1ffafb783e436e770e42dfdb74b69a2cd25eba8c8b29d861/rpds_py-0.24.0-cp313-cp313t-macosx_11_0_arm64.whl", hash = "sha256:5fc13b44de6419d1e7a7e592a4885b323fbc2f46e1f22151e3a8ed3b8b920405", size = 348730, upload-time = "2025-03-26T14:54:13.145Z" },
    { url = "https://files.pythonhosted.org/packages/7a/d1/1ef88d0516d46cd8df12e5916966dbf716d5ec79b265eda56ba1b173398c/rpds_py-0.24.0-cp313-cp313t-manylinux_2_17_aarch64.manylinux2014_aarch64.whl", hash = "sha256:c347a20d79cedc0a7bd51c4d4b7dbc613ca4e65a756b5c3e57ec84bd43505b47", size = 387627, upload-time = "2025-03-26T14:54:14.711Z" },
    { url = "https://files.pythonhosted.org/packages/4e/35/07339051b8b901ecefd449ebf8e5522e92bcb95e1078818cbfd9db8e573c/rpds_py-0.24.0-cp313-cp313t-manylinux_2_17_armv7l.manylinux2014_armv7l.whl", hash = "sha256:20f2712bd1cc26a3cc16c5a1bfee9ed1abc33d4cdf1aabd297fe0eb724df4272", size = 394094, upload-time = "2025-03-26T14:54:16.961Z" },
    { url = "https://files.pythonhosted.org/packages/dc/62/ee89ece19e0ba322b08734e95441952062391065c157bbd4f8802316b4f1/rpds_py-0.24.0-cp313-cp313t-manylinux_2_17_ppc64le.manylinux2014_ppc64le.whl", hash = "sha256:aad911555286884be1e427ef0dc0ba3929e6821cbeca2194b13dc415a462c7fd", size = 449639, upload-time = "2025-03-26T14:54:19.047Z" },
    { url = "https://files.pythonhosted.org/packages/15/24/b30e9f9e71baa0b9dada3a4ab43d567c6b04a36d1cb531045f7a8a0a7439/rpds_py-0.24.0-cp313-cp313t-manylinux_2_17_s390x.manylinux2014_s390x.whl", hash = "sha256:0aeb3329c1721c43c58cae274d7d2ca85c1690d89485d9c63a006cb79a85771a", size = 438584, upload-time = "2025-03-26T14:54:20.722Z" },
    { url = "https://files.pythonhosted.org/packages/28/d9/49f7b8f3b4147db13961e19d5e30077cd0854ccc08487026d2cb2142aa4a/rpds_py-0.24.0-cp313-cp313t-manylinux_2_17_x86_64.manylinux2014_x86_64.whl", hash = "sha256:2a0f156e9509cee987283abd2296ec816225145a13ed0391df8f71bf1d789e2d", size = 391047, upload-time = "2025-03-26T14:54:22.426Z" },
    { url = "https://files.pythonhosted.org/packages/49/b0/e66918d0972c33a259ba3cd7b7ff10ed8bd91dbcfcbec6367b21f026db75/rpds_py-0.24.0-cp313-cp313t-manylinux_2_5_i686.manylinux1_i686.whl", hash = "sha256:aa6800adc8204ce898c8a424303969b7aa6a5e4ad2789c13f8648739830323b7", size = 418085, upload-time = "2025-03-26T14:54:23.949Z" },
    { url = "https://files.pythonhosted.org/packages/e1/6b/99ed7ea0a94c7ae5520a21be77a82306aac9e4e715d4435076ead07d05c6/rpds_py-0.24.0-cp313-cp313t-musllinux_1_2_aarch64.whl", hash = "sha256:a18fc371e900a21d7392517c6f60fe859e802547309e94313cd8181ad9db004d", size = 564498, upload-time = "2025-03-26T14:54:25.573Z" },
    { url = "https://files.pythonhosted.org/packages/28/26/1cacfee6b800e6fb5f91acecc2e52f17dbf8b0796a7c984b4568b6d70e38/rpds_py-0.24.0-cp313-cp313t-musllinux_1_2_i686.whl", hash = "sha256:9168764133fd919f8dcca2ead66de0105f4ef5659cbb4fa044f7014bed9a1797", size = 590202, upload-time = "2025-03-26T14:54:27.569Z" },
    { url = "https://files.pythonhosted.org/packages/a9/9e/57bd2f9fba04a37cef673f9a66b11ca8c43ccdd50d386c455cd4380fe461/rpds_py-0.24.0-cp313-cp313t-musllinux_1_2_x86_64.whl", hash = "sha256:5f6e3cec44ba05ee5cbdebe92d052f69b63ae792e7d05f1020ac5e964394080c", size = 561771, upload-time = "2025-03-26T14:54:29.615Z" },
    { url = "https://files.pythonhosted.org/packages/9f/cf/b719120f375ab970d1c297dbf8de1e3c9edd26fe92c0ed7178dd94b45992/rpds_py-0.24.0-cp313-cp313t-win32.whl", hash = "sha256:8ebc7e65ca4b111d928b669713865f021b7773350eeac4a31d3e70144297baba", size = 221195, upload-time = "2025-03-26T14:54:31.581Z" },
    { url = "https://files.pythonhosted.org/packages/2d/e5/22865285789f3412ad0c3d7ec4dc0a3e86483b794be8a5d9ed5a19390900/rpds_py-0.24.0-cp313-cp313t-win_amd64.whl", hash = "sha256:675269d407a257b8c00a6b58205b72eec8231656506c56fd429d924ca00bb350", size = 237354, upload-time = "2025-03-26T14:54:33.199Z" },
]

[[package]]
name = "send2trash"
version = "1.8.3"
source = { registry = "https://pypi.org/simple" }
sdist = { url = "https://files.pythonhosted.org/packages/fd/3a/aec9b02217bb79b87bbc1a21bc6abc51e3d5dcf65c30487ac96c0908c722/Send2Trash-1.8.3.tar.gz", hash = "sha256:b18e7a3966d99871aefeb00cfbcfdced55ce4871194810fc71f4aa484b953abf", size = 17394, upload-time = "2024-04-07T00:01:09.267Z" }
wheels = [
    { url = "https://files.pythonhosted.org/packages/40/b0/4562db6223154aa4e22f939003cb92514c79f3d4dccca3444253fd17f902/Send2Trash-1.8.3-py3-none-any.whl", hash = "sha256:0c31227e0bd08961c7665474a3d1ef7193929fedda4233843689baa056be46c9", size = 18072, upload-time = "2024-04-07T00:01:07.438Z" },
]

[[package]]
name = "setuptools"
version = "80.3.1"
source = { registry = "https://pypi.org/simple" }
sdist = { url = "https://files.pythonhosted.org/packages/70/dc/3976b322de9d2e87ed0007cf04cc7553969b6c7b3f48a565d0333748fbcd/setuptools-80.3.1.tar.gz", hash = "sha256:31e2c58dbb67c99c289f51c16d899afedae292b978f8051efaf6262d8212f927", size = 1315082, upload-time = "2025-05-04T18:47:04.397Z" }
wheels = [
    { url = "https://files.pythonhosted.org/packages/53/7e/5d8af3317ddbf9519b687bd1c39d8737fde07d97f54df65553faca5cffb1/setuptools-80.3.1-py3-none-any.whl", hash = "sha256:ea8e00d7992054c4c592aeb892f6ad51fe1b4d90cc6947cc45c45717c40ec537", size = 1201172, upload-time = "2025-05-04T18:47:02.575Z" },
]

[[package]]
name = "six"
version = "1.17.0"
source = { registry = "https://pypi.org/simple" }
sdist = { url = "https://files.pythonhosted.org/packages/94/e7/b2c673351809dca68a0e064b6af791aa332cf192da575fd474ed7d6f16a2/six-1.17.0.tar.gz", hash = "sha256:ff70335d468e7eb6ec65b95b99d3a2836546063f63acc5171de367e834932a81", size = 34031, upload-time = "2024-12-04T17:35:28.174Z" }
wheels = [
    { url = "https://files.pythonhosted.org/packages/b7/ce/149a00dd41f10bc29e5921b496af8b574d8413afcd5e30dfa0ed46c2cc5e/six-1.17.0-py2.py3-none-any.whl", hash = "sha256:4721f391ed90541fddacab5acf947aa0d3dc7d27b2e1e8eda2be8970586c3274", size = 11050, upload-time = "2024-12-04T17:35:26.475Z" },
]

[[package]]
name = "sniffio"
version = "1.3.1"
source = { registry = "https://pypi.org/simple" }
sdist = { url = "https://files.pythonhosted.org/packages/a2/87/a6771e1546d97e7e041b6ae58d80074f81b7d5121207425c964ddf5cfdbd/sniffio-1.3.1.tar.gz", hash = "sha256:f4324edc670a0f49750a81b895f35c3adb843cca46f0530f79fc1babb23789dc", size = 20372, upload-time = "2024-02-25T23:20:04.057Z" }
wheels = [
    { url = "https://files.pythonhosted.org/packages/e9/44/75a9c9421471a6c4805dbf2356f7c181a29c1879239abab1ea2cc8f38b40/sniffio-1.3.1-py3-none-any.whl", hash = "sha256:2f6da418d1f1e0fddd844478f41680e794e6051915791a034ff65e5f100525a2", size = 10235, upload-time = "2024-02-25T23:20:01.196Z" },
]

[[package]]
name = "soupsieve"
version = "2.7"
source = { registry = "https://pypi.org/simple" }
sdist = { url = "https://files.pythonhosted.org/packages/3f/f4/4a80cd6ef364b2e8b65b15816a843c0980f7a5a2b4dc701fc574952aa19f/soupsieve-2.7.tar.gz", hash = "sha256:ad282f9b6926286d2ead4750552c8a6142bc4c783fd66b0293547c8fe6ae126a", size = 103418, upload-time = "2025-04-20T18:50:08.518Z" }
wheels = [
    { url = "https://files.pythonhosted.org/packages/e7/9c/0e6afc12c269578be5c0c1c9f4b49a8d32770a080260c333ac04cc1c832d/soupsieve-2.7-py3-none-any.whl", hash = "sha256:6e60cc5c1ffaf1cebcc12e8188320b72071e922c2e897f737cadce79ad5d30c4", size = 36677, upload-time = "2025-04-20T18:50:07.196Z" },
]

[[package]]
name = "stack-data"
version = "0.6.3"
source = { registry = "https://pypi.org/simple" }
dependencies = [
    { name = "asttokens" },
    { name = "executing" },
    { name = "pure-eval" },
]
sdist = { url = "https://files.pythonhosted.org/packages/28/e3/55dcc2cfbc3ca9c29519eb6884dd1415ecb53b0e934862d3559ddcb7e20b/stack_data-0.6.3.tar.gz", hash = "sha256:836a778de4fec4dcd1dcd89ed8abff8a221f58308462e1c4aa2a3cf30148f0b9", size = 44707, upload-time = "2023-09-30T13:58:05.479Z" }
wheels = [
    { url = "https://files.pythonhosted.org/packages/f1/7b/ce1eafaf1a76852e2ec9b22edecf1daa58175c090266e9f6c64afcd81d91/stack_data-0.6.3-py3-none-any.whl", hash = "sha256:d5558e0c25a4cb0853cddad3d77da9891a08cb85dd9f9f91b9f8cd66e511e695", size = 24521, upload-time = "2023-09-30T13:58:03.53Z" },
]

[[package]]
name = "terminado"
version = "0.18.1"
source = { registry = "https://pypi.org/simple" }
dependencies = [
    { name = "ptyprocess", marker = "os_name != 'nt'" },
    { name = "pywinpty", marker = "os_name == 'nt'" },
    { name = "tornado" },
]
sdist = { url = "https://files.pythonhosted.org/packages/8a/11/965c6fd8e5cc254f1fe142d547387da17a8ebfd75a3455f637c663fb38a0/terminado-0.18.1.tar.gz", hash = "sha256:de09f2c4b85de4765f7714688fff57d3e75bad1f909b589fde880460c753fd2e", size = 32701, upload-time = "2024-03-12T14:34:39.026Z" }
wheels = [
    { url = "https://files.pythonhosted.org/packages/6a/9e/2064975477fdc887e47ad42157e214526dcad8f317a948dee17e1659a62f/terminado-0.18.1-py3-none-any.whl", hash = "sha256:a4468e1b37bb318f8a86514f65814e1afc977cf29b3992a4500d9dd305dcceb0", size = 14154, upload-time = "2024-03-12T14:34:36.569Z" },
]

[[package]]
name = "tinycss2"
version = "1.4.0"
source = { registry = "https://pypi.org/simple" }
dependencies = [
    { name = "webencodings" },
]
sdist = { url = "https://files.pythonhosted.org/packages/7a/fd/7a5ee21fd08ff70d3d33a5781c255cbe779659bd03278feb98b19ee550f4/tinycss2-1.4.0.tar.gz", hash = "sha256:10c0972f6fc0fbee87c3edb76549357415e94548c1ae10ebccdea16fb404a9b7", size = 87085, upload-time = "2024-10-24T14:58:29.895Z" }
wheels = [
    { url = "https://files.pythonhosted.org/packages/e6/34/ebdc18bae6aa14fbee1a08b63c015c72b64868ff7dae68808ab500c492e2/tinycss2-1.4.0-py3-none-any.whl", hash = "sha256:3a49cf47b7675da0b15d0c6e1df8df4ebd96e9394bb905a5775adb0d884c5289", size = 26610, upload-time = "2024-10-24T14:58:28.029Z" },
]

[[package]]
name = "tokenize-rt"
version = "6.1.0"
source = { registry = "https://pypi.org/simple" }
sdist = { url = "https://files.pythonhosted.org/packages/6b/0a/5854d8ced8c1e00193d1353d13db82d7f813f99bd5dcb776ce3e2a4c0d19/tokenize_rt-6.1.0.tar.gz", hash = "sha256:e8ee836616c0877ab7c7b54776d2fefcc3bde714449a206762425ae114b53c86", size = 5506, upload-time = "2024-10-22T00:14:59.189Z" }
wheels = [
    { url = "https://files.pythonhosted.org/packages/87/ba/576aac29b10dfa49a6ce650001d1bb31f81e734660555eaf144bfe5b8995/tokenize_rt-6.1.0-py2.py3-none-any.whl", hash = "sha256:d706141cdec4aa5f358945abe36b911b8cbdc844545da99e811250c0cee9b6fc", size = 6015, upload-time = "2024-10-22T00:14:57.469Z" },
]

[[package]]
name = "tornado"
version = "6.4.2"
source = { registry = "https://pypi.org/simple" }
sdist = { url = "https://files.pythonhosted.org/packages/59/45/a0daf161f7d6f36c3ea5fc0c2de619746cc3dd4c76402e9db545bd920f63/tornado-6.4.2.tar.gz", hash = "sha256:92bad5b4746e9879fd7bf1eb21dce4e3fc5128d71601f80005afa39237ad620b", size = 501135, upload-time = "2024-11-22T03:06:38.036Z" }
wheels = [
    { url = "https://files.pythonhosted.org/packages/26/7e/71f604d8cea1b58f82ba3590290b66da1e72d840aeb37e0d5f7291bd30db/tornado-6.4.2-cp38-abi3-macosx_10_9_universal2.whl", hash = "sha256:e828cce1123e9e44ae2a50a9de3055497ab1d0aeb440c5ac23064d9e44880da1", size = 436299, upload-time = "2024-11-22T03:06:20.162Z" },
    { url = "https://files.pythonhosted.org/packages/96/44/87543a3b99016d0bf54fdaab30d24bf0af2e848f1d13d34a3a5380aabe16/tornado-6.4.2-cp38-abi3-macosx_10_9_x86_64.whl", hash = "sha256:072ce12ada169c5b00b7d92a99ba089447ccc993ea2143c9ede887e0937aa803", size = 434253, upload-time = "2024-11-22T03:06:22.39Z" },
    { url = "https://files.pythonhosted.org/packages/cb/fb/fdf679b4ce51bcb7210801ef4f11fdac96e9885daa402861751353beea6e/tornado-6.4.2-cp38-abi3-manylinux_2_17_aarch64.manylinux2014_aarch64.whl", hash = "sha256:1a017d239bd1bb0919f72af256a970624241f070496635784d9bf0db640d3fec", size = 437602, upload-time = "2024-11-22T03:06:24.214Z" },
    { url = "https://files.pythonhosted.org/packages/4f/3b/e31aeffffc22b475a64dbeb273026a21b5b566f74dee48742817626c47dc/tornado-6.4.2-cp38-abi3-manylinux_2_5_i686.manylinux1_i686.manylinux_2_17_i686.manylinux2014_i686.whl", hash = "sha256:c36e62ce8f63409301537222faffcef7dfc5284f27eec227389f2ad11b09d946", size = 436972, upload-time = "2024-11-22T03:06:25.559Z" },
    { url = "https://files.pythonhosted.org/packages/22/55/b78a464de78051a30599ceb6983b01d8f732e6f69bf37b4ed07f642ac0fc/tornado-6.4.2-cp38-abi3-manylinux_2_5_x86_64.manylinux1_x86_64.manylinux_2_17_x86_64.manylinux2014_x86_64.whl", hash = "sha256:bca9eb02196e789c9cb5c3c7c0f04fb447dc2adffd95265b2c7223a8a615ccbf", size = 437173, upload-time = "2024-11-22T03:06:27.584Z" },
    { url = "https://files.pythonhosted.org/packages/79/5e/be4fb0d1684eb822c9a62fb18a3e44a06188f78aa466b2ad991d2ee31104/tornado-6.4.2-cp38-abi3-musllinux_1_2_aarch64.whl", hash = "sha256:304463bd0772442ff4d0f5149c6f1c2135a1fae045adf070821c6cdc76980634", size = 437892, upload-time = "2024-11-22T03:06:28.933Z" },
    { url = "https://files.pythonhosted.org/packages/f5/33/4f91fdd94ea36e1d796147003b490fe60a0215ac5737b6f9c65e160d4fe0/tornado-6.4.2-cp38-abi3-musllinux_1_2_i686.whl", hash = "sha256:c82c46813ba483a385ab2a99caeaedf92585a1f90defb5693351fa7e4ea0bf73", size = 437334, upload-time = "2024-11-22T03:06:30.428Z" },
    { url = "https://files.pythonhosted.org/packages/2b/ae/c1b22d4524b0e10da2f29a176fb2890386f7bd1f63aacf186444873a88a0/tornado-6.4.2-cp38-abi3-musllinux_1_2_x86_64.whl", hash = "sha256:932d195ca9015956fa502c6b56af9eb06106140d844a335590c1ec7f5277d10c", size = 437261, upload-time = "2024-11-22T03:06:32.458Z" },
    { url = "https://files.pythonhosted.org/packages/b5/25/36dbd49ab6d179bcfc4c6c093a51795a4f3bed380543a8242ac3517a1751/tornado-6.4.2-cp38-abi3-win32.whl", hash = "sha256:2876cef82e6c5978fde1e0d5b1f919d756968d5b4282418f3146b79b58556482", size = 438463, upload-time = "2024-11-22T03:06:34.71Z" },
    { url = "https://files.pythonhosted.org/packages/61/cc/58b1adeb1bb46228442081e746fcdbc4540905c87e8add7c277540934edb/tornado-6.4.2-cp38-abi3-win_amd64.whl", hash = "sha256:908b71bf3ff37d81073356a5fadcc660eb10c1476ee6e2725588626ce7e5ca38", size = 438907, upload-time = "2024-11-22T03:06:36.71Z" },
]

[[package]]
name = "traitlets"
version = "5.14.3"
source = { registry = "https://pypi.org/simple" }
sdist = { url = "https://files.pythonhosted.org/packages/eb/79/72064e6a701c2183016abbbfedaba506d81e30e232a68c9f0d6f6fcd1574/traitlets-5.14.3.tar.gz", hash = "sha256:9ed0579d3502c94b4b3732ac120375cda96f923114522847de4b3bb98b96b6b7", size = 161621, upload-time = "2024-04-19T11:11:49.746Z" }
wheels = [
    { url = "https://files.pythonhosted.org/packages/00/c0/8f5d070730d7836adc9c9b6408dec68c6ced86b304a9b26a14df072a6e8c/traitlets-5.14.3-py3-none-any.whl", hash = "sha256:b74e89e397b1ed28cc831db7aea759ba6640cb3de13090ca145426688ff1ac4f", size = 85359, upload-time = "2024-04-19T11:11:46.763Z" },
]

[[package]]
name = "types-python-dateutil"
version = "2.9.0.20241206"
source = { registry = "https://pypi.org/simple" }
sdist = { url = "https://files.pythonhosted.org/packages/a9/60/47d92293d9bc521cd2301e423a358abfac0ad409b3a1606d8fbae1321961/types_python_dateutil-2.9.0.20241206.tar.gz", hash = "sha256:18f493414c26ffba692a72369fea7a154c502646301ebfe3d56a04b3767284cb", size = 13802, upload-time = "2024-12-06T02:56:41.019Z" }
wheels = [
    { url = "https://files.pythonhosted.org/packages/0f/b3/ca41df24db5eb99b00d97f89d7674a90cb6b3134c52fb8121b6d8d30f15c/types_python_dateutil-2.9.0.20241206-py3-none-any.whl", hash = "sha256:e248a4bc70a486d3e3ec84d0dc30eec3a5f979d6e7ee4123ae043eedbb987f53", size = 14384, upload-time = "2024-12-06T02:56:39.412Z" },
]

[[package]]
name = "typing-extensions"
version = "4.13.2"
source = { registry = "https://pypi.org/simple" }
sdist = { url = "https://files.pythonhosted.org/packages/f6/37/23083fcd6e35492953e8d2aaaa68b860eb422b34627b13f2ce3eb6106061/typing_extensions-4.13.2.tar.gz", hash = "sha256:e6c81219bd689f51865d9e372991c540bda33a0379d5573cddb9a3a23f7caaef", size = 106967, upload-time = "2025-04-10T14:19:05.416Z" }
wheels = [
    { url = "https://files.pythonhosted.org/packages/8b/54/b1ae86c0973cc6f0210b53d508ca3641fb6d0c56823f288d108bc7ab3cc8/typing_extensions-4.13.2-py3-none-any.whl", hash = "sha256:a439e7c04b49fec3e5d3e2beaa21755cadbbdc391694e28ccdd36ca4a1408f8c", size = 45806, upload-time = "2025-04-10T14:19:03.967Z" },
]

[[package]]
name = "tzdata"
version = "2025.2"
source = { registry = "https://pypi.org/simple" }
sdist = { url = "https://files.pythonhosted.org/packages/95/32/1a225d6164441be760d75c2c42e2780dc0873fe382da3e98a2e1e48361e5/tzdata-2025.2.tar.gz", hash = "sha256:b60a638fcc0daffadf82fe0f57e53d06bdec2f36c4df66280ae79bce6bd6f2b9", size = 196380, upload-time = "2025-03-23T13:54:43.652Z" }
wheels = [
    { url = "https://files.pythonhosted.org/packages/5c/23/c7abc0ca0a1526a0774eca151daeb8de62ec457e77262b66b359c3c7679e/tzdata-2025.2-py2.py3-none-any.whl", hash = "sha256:1a403fada01ff9221ca8044d701868fa132215d84beb92242d9acd2147f667a8", size = 347839, upload-time = "2025-03-23T13:54:41.845Z" },
]

[[package]]
name = "universal-pathlib"
version = "0.2.6"
source = { registry = "https://pypi.org/simple" }
dependencies = [
    { name = "fsspec" },
]
sdist = { url = "https://files.pythonhosted.org/packages/eb/21/dd871495af3933e585261adce42678dcdf1168c9d6fa0a8f7b6565e54472/universal_pathlib-0.2.6.tar.gz", hash = "sha256:50817aaeaa9f4163cb1e76f5bdf84207fa05ce728b23fd779479b3462e5430ac", size = 175427, upload-time = "2024-12-13T00:58:27.514Z" }
wheels = [
    { url = "https://files.pythonhosted.org/packages/e5/4d/2e577f6db7aa0f932d19f799c18f604b2b302c65f733419b900ec07dbade/universal_pathlib-0.2.6-py3-none-any.whl", hash = "sha256:700dec2b58ef34b87998513de6d2ae153b22f083197dfafb8544744edabd1b18", size = 50087, upload-time = "2024-12-13T00:58:24.582Z" },
]

[[package]]
name = "uri-template"
version = "1.3.0"
source = { registry = "https://pypi.org/simple" }
sdist = { url = "https://files.pythonhosted.org/packages/31/c7/0336f2bd0bcbada6ccef7aaa25e443c118a704f828a0620c6fa0207c1b64/uri-template-1.3.0.tar.gz", hash = "sha256:0e00f8eb65e18c7de20d595a14336e9f337ead580c70934141624b6d1ffdacc7", size = 21678, upload-time = "2023-06-21T01:49:05.374Z" }
wheels = [
    { url = "https://files.pythonhosted.org/packages/e7/00/3fca040d7cf8a32776d3d81a00c8ee7457e00f80c649f1e4a863c8321ae9/uri_template-1.3.0-py3-none-any.whl", hash = "sha256:a44a133ea12d44a0c0f06d7d42a52d71282e77e2f937d8abd5655b8d56fc1363", size = 11140, upload-time = "2023-06-21T01:49:03.467Z" },
]

[[package]]
name = "urllib3"
version = "2.4.0"
source = { registry = "https://pypi.org/simple" }
sdist = { url = "https://files.pythonhosted.org/packages/8a/78/16493d9c386d8e60e442a35feac5e00f0913c0f4b7c217c11e8ec2ff53e0/urllib3-2.4.0.tar.gz", hash = "sha256:414bc6535b787febd7567804cc015fee39daab8ad86268f1310a9250697de466", size = 390672, upload-time = "2025-04-10T15:23:39.232Z" }
wheels = [
    { url = "https://files.pythonhosted.org/packages/6b/11/cc635220681e93a0183390e26485430ca2c7b5f9d33b15c74c2861cb8091/urllib3-2.4.0-py3-none-any.whl", hash = "sha256:4e16665048960a0900c702d4a66415956a584919c03361cac9f1df5c5dd7e813", size = 128680, upload-time = "2025-04-10T15:23:37.377Z" },
]

[[package]]
name = "virtualenv"
version = "20.31.2"
source = { registry = "https://pypi.org/simple" }
dependencies = [
    { name = "distlib" },
    { name = "filelock" },
    { name = "platformdirs" },
]
sdist = { url = "https://files.pythonhosted.org/packages/56/2c/444f465fb2c65f40c3a104fd0c495184c4f2336d65baf398e3c75d72ea94/virtualenv-20.31.2.tar.gz", hash = "sha256:e10c0a9d02835e592521be48b332b6caee6887f332c111aa79a09b9e79efc2af", size = 6076316, upload-time = "2025-05-08T17:58:23.811Z" }
wheels = [
    { url = "https://files.pythonhosted.org/packages/f3/40/b1c265d4b2b62b58576588510fc4d1fe60a86319c8de99fd8e9fec617d2c/virtualenv-20.31.2-py3-none-any.whl", hash = "sha256:36efd0d9650ee985f0cad72065001e66d49a6f24eb44d98980f630686243cf11", size = 6057982, upload-time = "2025-05-08T17:58:21.15Z" },
]

[[package]]
name = "wcwidth"
version = "0.2.13"
source = { registry = "https://pypi.org/simple" }
sdist = { url = "https://files.pythonhosted.org/packages/6c/63/53559446a878410fc5a5974feb13d31d78d752eb18aeba59c7fef1af7598/wcwidth-0.2.13.tar.gz", hash = "sha256:72ea0c06399eb286d978fdedb6923a9eb47e1c486ce63e9b4e64fc18303972b5", size = 101301, upload-time = "2024-01-06T02:10:57.829Z" }
wheels = [
    { url = "https://files.pythonhosted.org/packages/fd/84/fd2ba7aafacbad3c4201d395674fc6348826569da3c0937e75505ead3528/wcwidth-0.2.13-py2.py3-none-any.whl", hash = "sha256:3da69048e4540d84af32131829ff948f1e022c1c6bdb8d6102117aac784f6859", size = 34166, upload-time = "2024-01-06T02:10:55.763Z" },
]

[[package]]
name = "webcolors"
version = "24.11.1"
source = { registry = "https://pypi.org/simple" }
sdist = { url = "https://files.pythonhosted.org/packages/7b/29/061ec845fb58521848f3739e466efd8250b4b7b98c1b6c5bf4d40b419b7e/webcolors-24.11.1.tar.gz", hash = "sha256:ecb3d768f32202af770477b8b65f318fa4f566c22948673a977b00d589dd80f6", size = 45064, upload-time = "2024-11-11T07:43:24.224Z" }
wheels = [
    { url = "https://files.pythonhosted.org/packages/60/e8/c0e05e4684d13459f93d312077a9a2efbe04d59c393bc2b8802248c908d4/webcolors-24.11.1-py3-none-any.whl", hash = "sha256:515291393b4cdf0eb19c155749a096f779f7d909f7cceea072791cb9095b92e9", size = 14934, upload-time = "2024-11-11T07:43:22.529Z" },
]

[[package]]
name = "webencodings"
version = "0.5.1"
source = { registry = "https://pypi.org/simple" }
sdist = { url = "https://files.pythonhosted.org/packages/0b/02/ae6ceac1baeda530866a85075641cec12989bd8d31af6d5ab4a3e8c92f47/webencodings-0.5.1.tar.gz", hash = "sha256:b36a1c245f2d304965eb4e0a82848379241dc04b865afcc4aab16748587e1923", size = 9721, upload-time = "2017-04-05T20:21:34.189Z" }
wheels = [
    { url = "https://files.pythonhosted.org/packages/f4/24/2a3e3df732393fed8b3ebf2ec078f05546de641fe1b667ee316ec1dcf3b7/webencodings-0.5.1-py2.py3-none-any.whl", hash = "sha256:a0af1213f3c2226497a97e2b3aa01a7e4bee4f403f95be16fc9acd2947514a78", size = 11774, upload-time = "2017-04-05T20:21:32.581Z" },
]

[[package]]
name = "websocket-client"
version = "1.8.0"
source = { registry = "https://pypi.org/simple" }
sdist = { url = "https://files.pythonhosted.org/packages/e6/30/fba0d96b4b5fbf5948ed3f4681f7da2f9f64512e1d303f94b4cc174c24a5/websocket_client-1.8.0.tar.gz", hash = "sha256:3239df9f44da632f96012472805d40a23281a991027ce11d2f45a6f24ac4c3da", size = 54648, upload-time = "2024-04-23T22:16:16.976Z" }
wheels = [
    { url = "https://files.pythonhosted.org/packages/5a/84/44687a29792a70e111c5c477230a72c4b957d88d16141199bf9acb7537a3/websocket_client-1.8.0-py3-none-any.whl", hash = "sha256:17b44cc997f5c498e809b22cdf2d9c7a9e71c02c8cc2b6c56e7c2d1239bfa526", size = 58826, upload-time = "2024-04-23T22:16:14.422Z" },
]

[[package]]
name = "widgetsnbextension"
version = "4.0.14"
source = { registry = "https://pypi.org/simple" }
sdist = { url = "https://files.pythonhosted.org/packages/41/53/2e0253c5efd69c9656b1843892052a31c36d37ad42812b5da45c62191f7e/widgetsnbextension-4.0.14.tar.gz", hash = "sha256:a3629b04e3edb893212df862038c7232f62973373869db5084aed739b437b5af", size = 1097428, upload-time = "2025-04-10T13:01:25.628Z" }
wheels = [
    { url = "https://files.pythonhosted.org/packages/ca/51/5447876806d1088a0f8f71e16542bf350918128d0a69437df26047c8e46f/widgetsnbextension-4.0.14-py3-none-any.whl", hash = "sha256:4875a9eaf72fbf5079dc372a51a9f268fc38d46f767cbf85c43a36da5cb9b575", size = 2196503, upload-time = "2025-04-10T13:01:23.086Z" },
]

[[package]]
name = "win32-setctime"
version = "1.2.0"
source = { registry = "https://pypi.org/simple" }
sdist = { url = "https://files.pythonhosted.org/packages/b3/8f/705086c9d734d3b663af0e9bb3d4de6578d08f46b1b101c2442fd9aecaa2/win32_setctime-1.2.0.tar.gz", hash = "sha256:ae1fdf948f5640aae05c511ade119313fb6a30d7eabe25fef9764dca5873c4c0", size = 4867, upload-time = "2024-12-07T15:28:28.314Z" }
wheels = [
    { url = "https://files.pythonhosted.org/packages/e1/07/c6fe3ad3e685340704d314d765b7912993bcb8dc198f0e7a89382d37974b/win32_setctime-1.2.0-py3-none-any.whl", hash = "sha256:95d644c4e708aba81dc3704a116d8cbc974d70b3bdb8be1d150e36be6e9d1390", size = 4083, upload-time = "2024-12-07T15:28:26.465Z" },
]

[[package]]
name = "xlwings"
version = "0.33.14"
source = { registry = "https://pypi.org/simple" }
dependencies = [
    { name = "appscript", marker = "sys_platform == 'darwin'" },
    { name = "psutil", marker = "sys_platform == 'darwin'" },
    { name = "pywin32", marker = "sys_platform == 'win32'" },
]
sdist = { url = "https://files.pythonhosted.org/packages/fc/57/6ee76cd9a0e683b022a6906494a2707acf5f65cdf3c9f03d753b717cf05b/xlwings-0.33.14.tar.gz", hash = "sha256:9de95a0c6ec73cb2cf55f7ab64707fafabd3fe95ee9fec46049d445f87c1c88f", size = 15700141, upload-time = "2025-05-02T14:35:45.866Z" }
wheels = [
    { url = "https://files.pythonhosted.org/packages/ef/c5/5ccf0de960aaebe94102bae63c0c0a6422417c26025e6e42eade7eed4e5d/xlwings-0.33.14-cp312-cp312-macosx_10_12_x86_64.whl", hash = "sha256:944d8c02a4d5eac3aa93e2458569866f22bbd48f8962a9c9d1621e09007ebf3a", size = 1418303, upload-time = "2025-05-02T14:36:14.175Z" },
    { url = "https://files.pythonhosted.org/packages/ed/b4/3fcbaff5d1e61e1ecfa5d601b88d95dc726ceb0f7e82f0adb43609fe9ad1/xlwings-0.33.14-cp312-cp312-macosx_11_0_arm64.whl", hash = "sha256:2e5de31b6fe4f1022b97823553bfd029ed0c2c4e9c7f57e44ca39e826830027e", size = 1404730, upload-time = "2025-05-02T14:36:15.388Z" },
    { url = "https://files.pythonhosted.org/packages/61/2d/344c9504ce86afb53829db74e91f3d64d718dd49de417b696b5fc2c7ad1e/xlwings-0.33.14-cp312-cp312-manylinux_2_17_aarch64.manylinux2014_aarch64.whl", hash = "sha256:f8c117b0ae1cf683f11a498989395fe5139ee4452c58c982ce491c974c70f311", size = 1462464, upload-time = "2025-05-02T14:36:16.607Z" },
    { url = "https://files.pythonhosted.org/packages/38/37/16ddb684b6bc4a622f2a03e735d42c0860f0f5985413943fb04256a771bb/xlwings-0.33.14-cp312-cp312-manylinux_2_17_armv7l.manylinux2014_armv7l.whl", hash = "sha256:aa084c99dbe261ef0fb9955d562c8d4aa164d26f23960cd391c37f4173a22dd7", size = 1468530, upload-time = "2025-05-02T14:36:18.301Z" },
    { url = "https://files.pythonhosted.org/packages/5f/d8/6166d235dea64f2254d131fbb0f766f37be6237188e02a691ba21a609c7e/xlwings-0.33.14-cp312-cp312-manylinux_2_17_x86_64.manylinux2014_x86_64.whl", hash = "sha256:b80176f7958b89b60c92c42df17f543827e77835477922f98ba3f0a787372bdc", size = 1469767, upload-time = "2025-05-02T14:36:19.752Z" },
    { url = "https://files.pythonhosted.org/packages/41/1c/9e11275831ce26bcf804e1d252f91e21b942f8a4782ef2aadd2ddf678fcc/xlwings-0.33.14-cp312-cp312-musllinux_1_1_aarch64.whl", hash = "sha256:021d5adf60ccf72dedee83c48125715d556684fdf44cdb7b6cac9383bc16237a", size = 1642499, upload-time = "2025-05-02T14:36:21.103Z" },
    { url = "https://files.pythonhosted.org/packages/e4/16/a4ec192b0ffdcd6d00d4f7d9e1d05b29eee646eb782b9061b8e35d21738a/xlwings-0.33.14-cp312-cp312-musllinux_1_1_x86_64.whl", hash = "sha256:391584fa5e324fa2703e0d9c0afdeef5d883d0741ee8041f0a96112d6acb04dd", size = 1640650, upload-time = "2025-05-02T14:36:22.361Z" },
    { url = "https://files.pythonhosted.org/packages/3f/50/fc79fd44a12ec5d23781da7d69f2582e9d07475c02cd3cf5a77c61376775/xlwings-0.33.14-cp312-cp312-win_amd64.whl", hash = "sha256:54210914e060daa4f0cd09a564f09a6f62f923cddec10c7bf86ff93951383b95", size = 1633008, upload-time = "2025-05-02T14:36:23.606Z" },
    { url = "https://files.pythonhosted.org/packages/e5/d1/25d8f683aa88fff8acbb327f09425b4c69c3ba88343e376f64805278480e/xlwings-0.33.14-cp313-cp313-macosx_10_12_x86_64.whl", hash = "sha256:4cc7d0d9934ed9e881025ec1637d5e38f7cadf48a0915353b0ab31781a53c5d6", size = 1417874, upload-time = "2025-05-02T14:36:24.849Z" },
    { url = "https://files.pythonhosted.org/packages/0c/ad/6b1a0e4a6ddec18d453f0e796c490aba4117c9d01e92b75f66cdf69cc469/xlwings-0.33.14-cp313-cp313-macosx_11_0_arm64.whl", hash = "sha256:b3ae16ff06f9c039fdedf040abe7b899da5b2a293a6ea66fd6ce16a7cf19fec5", size = 1404579, upload-time = "2025-05-02T14:36:26.18Z" },
    { url = "https://files.pythonhosted.org/packages/64/5b/6c089bb4e74434d3d038c9c036525f3408d76b68099d6b9cc55b6c8ba816/xlwings-0.33.14-cp313-cp313-manylinux_2_17_aarch64.manylinux2014_aarch64.whl", hash = "sha256:dadb3f59fa66c5da831306b84ebe22580faac727b1897e01b7d3f4cc4ea055e1", size = 1462087, upload-time = "2025-05-02T14:36:27.325Z" },
    { url = "https://files.pythonhosted.org/packages/2d/ef/f28a5caa08b0290354dc59585ca9b383b432f5b20cdc31ebcf4f1bfa9fc0/xlwings-0.33.14-cp313-cp313-manylinux_2_17_armv7l.manylinux2014_armv7l.whl", hash = "sha256:9a5f3a8f9cbc13fa597d7c58bda65fe9cbb0aa53b2218193569d7b1f4b49a28a", size = 1468169, upload-time = "2025-05-02T14:36:28.621Z" },
    { url = "https://files.pythonhosted.org/packages/25/bf/2399e7ad260dff5f3aeb3c333d8083fdd18628517f4b4d126377aed47e34/xlwings-0.33.14-cp313-cp313-manylinux_2_17_x86_64.manylinux2014_x86_64.whl", hash = "sha256:cc94a82f78d9a7710d6d3574969f22fefef9adb9f37aecf943cfa586c3d2773d", size = 1468945, upload-time = "2025-05-02T14:36:29.898Z" },
    { url = "https://files.pythonhosted.org/packages/2a/a4/3b59b982a42d48ee6dc49bcc8e92a08f2532dd0b0ebd1f2cd3a5eb0b86ca/xlwings-0.33.14-cp313-cp313-musllinux_1_1_aarch64.whl", hash = "sha256:d47d82e8eb52a5946b3604e4cf09d86e634481b3aece5e4a89fdfd2048cbfb1c", size = 1641992, upload-time = "2025-05-02T14:36:31.167Z" },
    { url = "https://files.pythonhosted.org/packages/cf/d1/b5e731e113301f5a545aa4b64122db5e75bd2a6312e7f1300106995157e0/xlwings-0.33.14-cp313-cp313-musllinux_1_1_x86_64.whl", hash = "sha256:07eca70d7f66f3ec250aa90298a4843fbb674499794588b203ce2a5546ec4c37", size = 1640096, upload-time = "2025-05-02T14:36:32.49Z" },
    { url = "https://files.pythonhosted.org/packages/2b/51/e83f45b7d60625f95bd03822a44db811664ed23b0cab562751bbdb8bbbda/xlwings-0.33.14-cp313-cp313-win_amd64.whl", hash = "sha256:d794887b2322e49b1dc5e904c7913dbb1dca610c96126f206f737d15a9dac2d7", size = 1632875, upload-time = "2025-05-02T14:36:34.314Z" },
    { url = "https://files.pythonhosted.org/packages/16/41/e8747715b6db1c62c60d3391a48ebc339028b26ee55c3057e2b4b4aa08f9/xlwings-0.33.14-py3-none-any.whl", hash = "sha256:35545c87d5f766e048f547db053d2c9052700363b1640722e648461f9bd9ce17", size = 732574, upload-time = "2025-05-02T14:36:47.491Z" },
]<|MERGE_RESOLUTION|>--- conflicted
+++ resolved
@@ -538,10 +538,6 @@
 version = "0.1.0"
 source = { virtual = "." }
 dependencies = [
-<<<<<<< HEAD
-    { name = "azure-storage-blob" },
-=======
->>>>>>> f8a7cbd7
     { name = "black", extra = ["jupyter"] },
     { name = "joblib" },
     { name = "jupyter" },
@@ -558,10 +554,6 @@
 
 [package.metadata]
 requires-dist = [
-<<<<<<< HEAD
-    { name = "azure-storage-blob", specifier = ">=12.19.0" },
-=======
->>>>>>> f8a7cbd7
     { name = "black", extras = ["jupyter"], specifier = ">=25.1.0" },
     { name = "joblib", specifier = ">=1.5.1" },
     { name = "jupyter", specifier = ">=1.1.1" },
